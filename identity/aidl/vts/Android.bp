package {
    // See: http://go/android-license-faq
    // A large-scale-change added 'default_applicable_licenses' to import
    // all of the 'license_kinds' from "hardware_interfaces_license"
    // to get the below license kinds:
    //   SPDX-license-identifier-Apache-2.0
    default_applicable_licenses: ["hardware_interfaces_license"],
}

cc_test {
    name: "VtsHalIdentityTargetTest",
    defaults: [
        "VtsHalTargetTestDefaults",
        "identity_use_latest_hal_aidl_cpp_static",
        "keymint_use_latest_hal_aidl_cpp_static",
        "keymint_use_latest_hal_aidl_ndk_static",
        "use_libaidlvintf_gtest_helper_static",
    ],
    cflags: [
        "-Wno-deprecated-declarations",
    ],
    srcs: [
        "VtsIWritableIdentityCredentialTests.cpp",
        "Util.cpp",
        "VtsAttestationTests.cpp",
        "UserAuthTests.cpp",
        "ReaderAuthTests.cpp",
        "DeleteCredentialTests.cpp",
        "ProveOwnershipTests.cpp",
        "UpdateCredentialTests.cpp",
        "EndToEndTests.cpp",
        "TestCredentialTests.cpp",
        "AuthenticationKeyTests.cpp",
        "PresentationSessionTests.cpp",
    ],
    shared_libs: [
        "libbinder",
        "libbinder_ndk",
        "libcrypto",
    ],
    static_libs: [
        "android.hardware.security.rkp-V3-cpp",
        "android.hardware.security.rkp-V3-ndk",
        "android.hardware.security.secureclock-V1-ndk",
        "libcppbor_external",
        "libcppcose_rkp",
        "libkeymaster_portable",
        "libkeymint_vts_test_utils",
        "libpuresoftkeymasterdevice",
        "android.hardware.keymaster@4.0",
        "android.hardware.identity-support-lib",
        "android.hardware.keymaster-V3-cpp",
        "android.hardware.keymaster-V3-ndk",
        "libkeymaster4support",
        "libkeymaster4_1support",
        "libkeymint_remote_prov_support",
    ],
    test_suites: [
        "general-tests",
        "vts",
    ],
    require_root: true,
<<<<<<< HEAD
}

java_test_host {
    name: "IdentityCredentialImplementedTest",
    libs: [
        "tradefed",
        "vts-core-tradefed-harness",
    ],
    srcs: ["src/**/*.java"],
    test_suites: [
        "vts",
    ],
    test_config: "IdentityCredentialImplementedTest.xml",
=======
>>>>>>> 1ea66a8e
}<|MERGE_RESOLUTION|>--- conflicted
+++ resolved
@@ -60,20 +60,4 @@
         "vts",
     ],
     require_root: true,
-<<<<<<< HEAD
-}
-
-java_test_host {
-    name: "IdentityCredentialImplementedTest",
-    libs: [
-        "tradefed",
-        "vts-core-tradefed-harness",
-    ],
-    srcs: ["src/**/*.java"],
-    test_suites: [
-        "vts",
-    ],
-    test_config: "IdentityCredentialImplementedTest.xml",
-=======
->>>>>>> 1ea66a8e
 }