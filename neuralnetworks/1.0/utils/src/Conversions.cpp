/*
 * Copyright (C) 2020 The Android Open Source Project
 *
 * Licensed under the Apache License, Version 2.0 (the "License");
 * you may not use this file except in compliance with the License.
 * You may obtain a copy of the License at
 *
 *      http://www.apache.org/licenses/LICENSE-2.0
 *
 * Unless required by applicable law or agreed to in writing, software
 * distributed under the License is distributed on an "AS IS" BASIS,
 * WITHOUT WARRANTIES OR CONDITIONS OF ANY KIND, either express or implied.
 * See the License for the specific language governing permissions and
 * limitations under the License.
 */

#include "Conversions.h"

#include <android-base/logging.h>
#include <android/hardware/neuralnetworks/1.0/types.h>
#include <nnapi/OperandTypes.h>
#include <nnapi/OperationTypes.h>
#include <nnapi/Result.h>
#include <nnapi/SharedMemory.h>
#include <nnapi/TypeUtils.h>
#include <nnapi/Types.h>
#include <nnapi/Validation.h>
#include <nnapi/hal/CommonUtils.h>

#include <algorithm>
#include <functional>
#include <iterator>
#include <memory>
#include <type_traits>
#include <utility>
#include <variant>

namespace {

template <typename Type>
constexpr std::underlying_type_t<Type> underlyingType(Type value) {
    return static_cast<std::underlying_type_t<Type>>(value);
}

constexpr auto kVersion = android::nn::Version::ANDROID_OC_MR1;

}  // namespace

namespace android::nn {
namespace {

using hardware::hidl_memory;
using hardware::hidl_vec;

template <typename Input>
using unvalidatedConvertOutput =
        std::decay_t<decltype(unvalidatedConvert(std::declval<Input>()).value())>;

template <typename Type>
GeneralResult<std::vector<unvalidatedConvertOutput<Type>>> unvalidatedConvert(
        const hidl_vec<Type>& arguments) {
    std::vector<unvalidatedConvertOutput<Type>> canonical;
    canonical.reserve(arguments.size());
    for (const auto& argument : arguments) {
        canonical.push_back(NN_TRY(nn::unvalidatedConvert(argument)));
    }
    return canonical;
}

template <typename Type>
decltype(nn::unvalidatedConvert(std::declval<Type>())) validatedConvert(const Type& halObject) {
    auto canonical = NN_TRY(nn::unvalidatedConvert(halObject));
    const auto maybeVersion = validate(canonical);
    if (!maybeVersion.has_value()) {
        return error() << maybeVersion.error();
    }
    const auto version = maybeVersion.value();
    if (version > kVersion) {
        return NN_ERROR() << "Insufficient version: " << version << " vs required " << kVersion;
    }
    return canonical;
}

}  // anonymous namespace

GeneralResult<OperandType> unvalidatedConvert(const hal::V1_0::OperandType& operandType) {
    return static_cast<OperandType>(operandType);
}

GeneralResult<OperationType> unvalidatedConvert(const hal::V1_0::OperationType& operationType) {
    return static_cast<OperationType>(operationType);
}

GeneralResult<Operand::LifeTime> unvalidatedConvert(const hal::V1_0::OperandLifeTime& lifetime) {
    return static_cast<Operand::LifeTime>(lifetime);
}

GeneralResult<DeviceStatus> unvalidatedConvert(const hal::V1_0::DeviceStatus& deviceStatus) {
    return static_cast<DeviceStatus>(deviceStatus);
}

GeneralResult<Capabilities::PerformanceInfo> unvalidatedConvert(
        const hal::V1_0::PerformanceInfo& performanceInfo) {
    return Capabilities::PerformanceInfo{
            .execTime = performanceInfo.execTime,
            .powerUsage = performanceInfo.powerUsage,
    };
}

GeneralResult<Capabilities> unvalidatedConvert(const hal::V1_0::Capabilities& capabilities) {
    const auto quantized8Performance =
            NN_TRY(unvalidatedConvert(capabilities.quantized8Performance));
    const auto float32Performance = NN_TRY(unvalidatedConvert(capabilities.float32Performance));

    auto table = hal::utils::makeQuantized8PerformanceConsistentWithP(float32Performance,
                                                                      quantized8Performance);

    return Capabilities{
            .relaxedFloat32toFloat16PerformanceScalar = float32Performance,
            .relaxedFloat32toFloat16PerformanceTensor = float32Performance,
            .operandPerformance = std::move(table),
    };
}

GeneralResult<DataLocation> unvalidatedConvert(const hal::V1_0::DataLocation& location) {
    return DataLocation{
            .poolIndex = location.poolIndex,
            .offset = location.offset,
            .length = location.length,
    };
}

GeneralResult<Operand> unvalidatedConvert(const hal::V1_0::Operand& operand) {
    return Operand{
            .type = NN_TRY(unvalidatedConvert(operand.type)),
            .dimensions = operand.dimensions,
            .scale = operand.scale,
            .zeroPoint = operand.zeroPoint,
            .lifetime = NN_TRY(unvalidatedConvert(operand.lifetime)),
            .location = NN_TRY(unvalidatedConvert(operand.location)),
    };
}

GeneralResult<Operation> unvalidatedConvert(const hal::V1_0::Operation& operation) {
    return Operation{
            .type = NN_TRY(unvalidatedConvert(operation.type)),
            .inputs = operation.inputs,
            .outputs = operation.outputs,
    };
}

GeneralResult<Model::OperandValues> unvalidatedConvert(const hidl_vec<uint8_t>& operandValues) {
    return Model::OperandValues(operandValues.data(), operandValues.size());
}

GeneralResult<SharedMemory> unvalidatedConvert(const hidl_memory& memory) {
<<<<<<< HEAD
    return createSharedMemoryFromHidlMemory(memory);
=======
    return hal::utils::createSharedMemoryFromHidlMemory(memory);
>>>>>>> 8548f574
}

GeneralResult<Model> unvalidatedConvert(const hal::V1_0::Model& model) {
    auto operations = NN_TRY(unvalidatedConvert(model.operations));

    // Verify number of consumers.
    const auto numberOfConsumers =
            hal::utils::countNumberOfConsumers(model.operands.size(), operations);
    CHECK(model.operands.size() == numberOfConsumers.size());
    for (size_t i = 0; i < model.operands.size(); ++i) {
        if (model.operands[i].numberOfConsumers != numberOfConsumers[i]) {
            return NN_ERROR(ErrorStatus::GENERAL_FAILURE)
                   << "Invalid numberOfConsumers for operand " << i << ", expected "
                   << numberOfConsumers[i] << " but found " << model.operands[i].numberOfConsumers;
        }
    }

    auto main = Model::Subgraph{
            .operands = NN_TRY(unvalidatedConvert(model.operands)),
            .operations = std::move(operations),
            .inputIndexes = model.inputIndexes,
            .outputIndexes = model.outputIndexes,
    };

    return Model{
            .main = std::move(main),
            .operandValues = NN_TRY(unvalidatedConvert(model.operandValues)),
            .pools = NN_TRY(unvalidatedConvert(model.pools)),
    };
}

GeneralResult<Request::Argument> unvalidatedConvert(const hal::V1_0::RequestArgument& argument) {
    const auto lifetime = argument.hasNoValue ? Request::Argument::LifeTime::NO_VALUE
                                              : Request::Argument::LifeTime::POOL;
    return Request::Argument{
            .lifetime = lifetime,
            .location = NN_TRY(unvalidatedConvert(argument.location)),
            .dimensions = argument.dimensions,
    };
}

GeneralResult<Request> unvalidatedConvert(const hal::V1_0::Request& request) {
    auto memories = NN_TRY(unvalidatedConvert(request.pools));
    std::vector<Request::MemoryPool> pools;
    pools.reserve(memories.size());
    std::move(memories.begin(), memories.end(), std::back_inserter(pools));

    return Request{
            .inputs = NN_TRY(unvalidatedConvert(request.inputs)),
            .outputs = NN_TRY(unvalidatedConvert(request.outputs)),
            .pools = std::move(pools),
    };
}

GeneralResult<ErrorStatus> unvalidatedConvert(const hal::V1_0::ErrorStatus& status) {
    switch (status) {
        case hal::V1_0::ErrorStatus::NONE:
        case hal::V1_0::ErrorStatus::DEVICE_UNAVAILABLE:
        case hal::V1_0::ErrorStatus::GENERAL_FAILURE:
        case hal::V1_0::ErrorStatus::OUTPUT_INSUFFICIENT_SIZE:
        case hal::V1_0::ErrorStatus::INVALID_ARGUMENT:
            return static_cast<ErrorStatus>(status);
    }
    return NN_ERROR(ErrorStatus::GENERAL_FAILURE)
           << "Invalid ErrorStatus " << underlyingType(status);
}

GeneralResult<DeviceStatus> convert(const hal::V1_0::DeviceStatus& deviceStatus) {
    return validatedConvert(deviceStatus);
}

GeneralResult<Capabilities> convert(const hal::V1_0::Capabilities& capabilities) {
    return validatedConvert(capabilities);
}

GeneralResult<Model> convert(const hal::V1_0::Model& model) {
    return validatedConvert(model);
}

GeneralResult<Request> convert(const hal::V1_0::Request& request) {
    return validatedConvert(request);
}

GeneralResult<ErrorStatus> convert(const hal::V1_0::ErrorStatus& status) {
    return validatedConvert(status);
}

}  // namespace android::nn

namespace android::hardware::neuralnetworks::V1_0::utils {
namespace {

template <typename Input>
using unvalidatedConvertOutput =
        std::decay_t<decltype(unvalidatedConvert(std::declval<Input>()).value())>;

template <typename Type>
nn::GeneralResult<hidl_vec<unvalidatedConvertOutput<Type>>> unvalidatedConvert(
        const std::vector<Type>& arguments) {
    hidl_vec<unvalidatedConvertOutput<Type>> halObject(arguments.size());
    for (size_t i = 0; i < arguments.size(); ++i) {
        halObject[i] = NN_TRY(utils::unvalidatedConvert(arguments[i]));
    }
    return halObject;
}

template <typename Type>
decltype(utils::unvalidatedConvert(std::declval<Type>())) validatedConvert(const Type& canonical) {
    const auto maybeVersion = nn::validate(canonical);
    if (!maybeVersion.has_value()) {
        return nn::error() << maybeVersion.error();
    }
    const auto version = maybeVersion.value();
    if (version > kVersion) {
        return NN_ERROR() << "Insufficient version: " << version << " vs required " << kVersion;
    }
    return utils::unvalidatedConvert(canonical);
}

}  // anonymous namespace

nn::GeneralResult<OperandType> unvalidatedConvert(const nn::OperandType& operandType) {
    return static_cast<OperandType>(operandType);
}

nn::GeneralResult<OperationType> unvalidatedConvert(const nn::OperationType& operationType) {
    return static_cast<OperationType>(operationType);
}

nn::GeneralResult<OperandLifeTime> unvalidatedConvert(const nn::Operand::LifeTime& lifetime) {
    if (lifetime == nn::Operand::LifeTime::POINTER) {
        return NN_ERROR(nn::ErrorStatus::INVALID_ARGUMENT)
               << "Model cannot be unvalidatedConverted because it contains pointer-based memory";
    }
    return static_cast<OperandLifeTime>(lifetime);
}

nn::GeneralResult<DeviceStatus> unvalidatedConvert(const nn::DeviceStatus& deviceStatus) {
    return static_cast<DeviceStatus>(deviceStatus);
}

nn::GeneralResult<PerformanceInfo> unvalidatedConvert(
        const nn::Capabilities::PerformanceInfo& performanceInfo) {
    return PerformanceInfo{
            .execTime = performanceInfo.execTime,
            .powerUsage = performanceInfo.powerUsage,
    };
}

nn::GeneralResult<Capabilities> unvalidatedConvert(const nn::Capabilities& capabilities) {
    return Capabilities{
            .float32Performance = NN_TRY(unvalidatedConvert(
                    capabilities.operandPerformance.lookup(nn::OperandType::TENSOR_FLOAT32))),
            .quantized8Performance = NN_TRY(unvalidatedConvert(
                    capabilities.operandPerformance.lookup(nn::OperandType::TENSOR_QUANT8_ASYMM))),
    };
}

nn::GeneralResult<DataLocation> unvalidatedConvert(const nn::DataLocation& location) {
    return DataLocation{
            .poolIndex = location.poolIndex,
            .offset = location.offset,
            .length = location.length,
    };
}

nn::GeneralResult<Operand> unvalidatedConvert(const nn::Operand& operand) {
    return Operand{
            .type = NN_TRY(unvalidatedConvert(operand.type)),
            .dimensions = operand.dimensions,
            .numberOfConsumers = 0,
            .scale = operand.scale,
            .zeroPoint = operand.zeroPoint,
            .lifetime = NN_TRY(unvalidatedConvert(operand.lifetime)),
            .location = NN_TRY(unvalidatedConvert(operand.location)),
    };
}

nn::GeneralResult<Operation> unvalidatedConvert(const nn::Operation& operation) {
    return Operation{
            .type = NN_TRY(unvalidatedConvert(operation.type)),
            .inputs = operation.inputs,
            .outputs = operation.outputs,
    };
}

nn::GeneralResult<hidl_vec<uint8_t>> unvalidatedConvert(
        const nn::Model::OperandValues& operandValues) {
    return hidl_vec<uint8_t>(operandValues.data(), operandValues.data() + operandValues.size());
}

nn::GeneralResult<hidl_memory> unvalidatedConvert(const nn::SharedMemory& memory) {
<<<<<<< HEAD
    CHECK(memory != nullptr);
    return hidl_memory(memory->name, NN_TRY(hal::utils::hidlHandleFromSharedHandle(memory->handle)),
                       memory->size);
=======
    return hal::utils::createHidlMemoryFromSharedMemory(memory);
>>>>>>> 8548f574
}

nn::GeneralResult<Model> unvalidatedConvert(const nn::Model& model) {
    if (!hal::utils::hasNoPointerData(model)) {
        return NN_ERROR(nn::ErrorStatus::INVALID_ARGUMENT)
               << "Mdoel cannot be unvalidatedConverted because it contains pointer-based memory";
    }

    auto operands = NN_TRY(unvalidatedConvert(model.main.operands));

    // Update number of consumers.
    const auto numberOfConsumers =
            hal::utils::countNumberOfConsumers(operands.size(), model.main.operations);
    CHECK(operands.size() == numberOfConsumers.size());
    for (size_t i = 0; i < operands.size(); ++i) {
        operands[i].numberOfConsumers = numberOfConsumers[i];
    }

    return Model{
            .operands = std::move(operands),
            .operations = NN_TRY(unvalidatedConvert(model.main.operations)),
            .inputIndexes = model.main.inputIndexes,
            .outputIndexes = model.main.outputIndexes,
            .operandValues = NN_TRY(unvalidatedConvert(model.operandValues)),
            .pools = NN_TRY(unvalidatedConvert(model.pools)),
    };
}

nn::GeneralResult<RequestArgument> unvalidatedConvert(
        const nn::Request::Argument& requestArgument) {
    if (requestArgument.lifetime == nn::Request::Argument::LifeTime::POINTER) {
        return NN_ERROR(nn::ErrorStatus::INVALID_ARGUMENT)
               << "Request cannot be unvalidatedConverted because it contains pointer-based memory";
    }
    const bool hasNoValue = requestArgument.lifetime == nn::Request::Argument::LifeTime::NO_VALUE;
    return RequestArgument{
            .hasNoValue = hasNoValue,
            .location = NN_TRY(unvalidatedConvert(requestArgument.location)),
            .dimensions = requestArgument.dimensions,
    };
}

nn::GeneralResult<hidl_memory> unvalidatedConvert(const nn::Request::MemoryPool& memoryPool) {
    return unvalidatedConvert(std::get<nn::SharedMemory>(memoryPool));
}

nn::GeneralResult<Request> unvalidatedConvert(const nn::Request& request) {
    if (!hal::utils::hasNoPointerData(request)) {
        return NN_ERROR(nn::ErrorStatus::INVALID_ARGUMENT)
               << "Request cannot be unvalidatedConverted because it contains pointer-based memory";
    }

    return Request{
            .inputs = NN_TRY(unvalidatedConvert(request.inputs)),
            .outputs = NN_TRY(unvalidatedConvert(request.outputs)),
            .pools = NN_TRY(unvalidatedConvert(request.pools)),
    };
}

nn::GeneralResult<ErrorStatus> unvalidatedConvert(const nn::ErrorStatus& status) {
    switch (status) {
        case nn::ErrorStatus::NONE:
        case nn::ErrorStatus::DEVICE_UNAVAILABLE:
        case nn::ErrorStatus::GENERAL_FAILURE:
        case nn::ErrorStatus::OUTPUT_INSUFFICIENT_SIZE:
        case nn::ErrorStatus::INVALID_ARGUMENT:
            return static_cast<ErrorStatus>(status);
        default:
            return ErrorStatus::GENERAL_FAILURE;
    }
}

nn::GeneralResult<DeviceStatus> convert(const nn::DeviceStatus& deviceStatus) {
    return validatedConvert(deviceStatus);
}

nn::GeneralResult<Capabilities> convert(const nn::Capabilities& capabilities) {
    return validatedConvert(capabilities);
}

nn::GeneralResult<Model> convert(const nn::Model& model) {
    return validatedConvert(model);
}

nn::GeneralResult<Request> convert(const nn::Request& request) {
    return validatedConvert(request);
}

nn::GeneralResult<ErrorStatus> convert(const nn::ErrorStatus& status) {
    return validatedConvert(status);
}

}  // namespace android::hardware::neuralnetworks::V1_0::utils<|MERGE_RESOLUTION|>--- conflicted
+++ resolved
@@ -154,11 +154,7 @@
 }
 
 GeneralResult<SharedMemory> unvalidatedConvert(const hidl_memory& memory) {
-<<<<<<< HEAD
-    return createSharedMemoryFromHidlMemory(memory);
-=======
     return hal::utils::createSharedMemoryFromHidlMemory(memory);
->>>>>>> 8548f574
 }
 
 GeneralResult<Model> unvalidatedConvert(const hal::V1_0::Model& model) {
@@ -351,13 +347,7 @@
 }
 
 nn::GeneralResult<hidl_memory> unvalidatedConvert(const nn::SharedMemory& memory) {
-<<<<<<< HEAD
-    CHECK(memory != nullptr);
-    return hidl_memory(memory->name, NN_TRY(hal::utils::hidlHandleFromSharedHandle(memory->handle)),
-                       memory->size);
-=======
     return hal::utils::createHidlMemoryFromSharedMemory(memory);
->>>>>>> 8548f574
 }
 
 nn::GeneralResult<Model> unvalidatedConvert(const nn::Model& model) {
