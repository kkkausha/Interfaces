/*
 * Copyright (C) 2019 The Android Open Source Project
 *
 * Licensed under the Apache License, Version 2.0 (the "License");
 * you may not use this file except in compliance with the License.
 * You may obtain a copy of the License at
 *
 *      http://www.apache.org/licenses/LICENSE-2.0
 *
 * Unless required by applicable law or agreed to in writing, software
 * distributed under the License is distributed on an "AS IS" BASIS,
 * WITHOUT WARRANTIES OR CONDITIONS OF ANY KIND, either express or implied.
 * See the License for the specific language governing permissions and
 * limitations under the License.
 */

package android.hardware.neuralnetworks@1.3;

import @1.0::DataLocation;
import @1.0::PerformanceInfo;
import @1.0::RequestArgument;
import @1.2::Model.ExtensionNameAndPrefix;
import @1.2::Model.ExtensionTypeEncoding;
import @1.2::OperandType;
import @1.2::OperationType;
import @1.2::SymmPerChannelQuantParams;

import android.hidl.safe_union@1.0::Monostate;

enum OperandType : @1.2::OperandType {
    /**
     * A tensor of 8 bit signed integers that represent real numbers.
     *
     * Attached to this tensor are two numbers that can be used to convert the
     * 8 bit integer to the real value and vice versa. These two numbers are:
     * - scale: a 32 bit floating point value greater than zero.
     * - zeroPoint: a 32 bit integer, in range [-128, 127].
     *
     * The formula is:
     * real_value = (integer_value - zeroPoint) * scale.
     */
    TENSOR_QUANT8_ASYMM_SIGNED = 14,

    /**
     * A reference to a subgraph.
     *
     * Must have the lifetime {@link OperandLifeTime::SUBGRAPH}.
     */
    SUBGRAPH = 15,

    /*
     * DEPRECATED. Since HAL version 1.2, extensions are the preferred
     * alternative to OEM operation and data types.
     *
     * OEM specific scalar value.
     * OEM                 = 10000,
     */
    /*
     * DEPRECATED. Since HAL version 1.2, extensions are the preferred
     * alternative to OEM operation and data types.
     *
     * A tensor of OEM specific values.
     * TENSOR_OEM_BYTE     = 10001,
     */
    /* ADDING A NEW FUNDAMENTAL TYPE REQUIRES UPDATING THE VALUE OF
     * OperandTypeRange::FUNDAMENTAL_MAX.
     */
    /* ADDING A NEW OEM TYPE REQUIRES UPDATING THE VALUE OF
     * OperandTypeRange::OEM_MAX.
     */
};

/**
 * The range of operand values in the OperandType enum.
 */
enum OperandTypeRange : uint32_t {
    BASE_MIN        = 0,
    FUNDAMENTAL_MIN = 0,
    FUNDAMENTAL_MAX = 15,
    OEM_MIN         = 10000,
    OEM_MAX         = 10001,
    BASE_MAX        = 0xFFFF,
};

/**
 * Operation types.
 *
 * The type of an operation in a model.
 */
enum OperationType : int32_t {

    /**
     * Adds two tensors, element-wise.
     *
     * Takes two input tensors of identical {@link OperandType} and compatible
     * dimensions. The output is the sum of both input tensors, optionally
     * modified by an activation function.
     *
     * Two dimensions are compatible when:
     *     1. they are equal, or
     *     2. one of them is 1
     *
     * The size of the output is the maximum size along each dimension of the
     * input operands. It starts with the trailing dimensions, and works its
     * way forward.
     *
     * Example:
     *
     *     input1.dimension = {4, 1, 2}
     *     input2.dimension = {5, 4, 3, 1}
     *     output.dimension = {5, 4, 3, 2}
     *
     * Since HAL version 1.2, generic zero-sized input tensor is supported. Zero
     * dimension is only compatible with 0 or 1. The size of the output
     * dimension is zero if either of corresponding input dimension is zero.
     *
     * Supported tensor {@link OperandType}:
     * * {@link OperandType::TENSOR_FLOAT16} (since HAL version 1.2)
     * * {@link OperandType::TENSOR_FLOAT32}
     * * {@link OperandType::TENSOR_QUANT8_ASYMM}
     * * {@link OperandType::TENSOR_QUANT8_ASYMM_SIGNED} (since HAL version 1.3)
     * * {@link OperandType::TENSOR_INT32} (since HAL version 1.3)
     *
     * Supported tensor rank: up to 4
     *
     * Inputs:
     * * 0: A tensor.
     * * 1: A tensor of the same {@link OperandType}, and compatible dimensions
     *      as input0.
     *      For a {@link OperandType::TENSOR_QUANT8_ASYMM} and
     *      {@link OperandType::TENSOR_QUANT8_ASYMM_SIGNED} tensor,
     *      the scales and zeroPoint can be different from input0 scale and zeroPoint.
     * * 2: An {@link OperandType::INT32} scalar, and has to be one of the
     *      {@link FusedActivationFunc} values. Specifies the activation to
     *      invoke on the result.
     *      For a {@link OperandType::TENSOR_INT32} tensor,
     *      the {@link FusedActivationFunc} must be "NONE".
     *
     * Outputs:
     * * 0: The sum, a tensor of the same {@link OperandType} as input0.
     *      For a {@link OperandType::TENSOR_QUANT8_ASYMM} and
     *      {@link OperandType::TENSOR_QUANT8_ASYMM_SIGNED} tensor,
     *      the scale and zeroPoint can be different from inputs' scale and zeroPoint.
     */
    ADD = @1.2::OperationType:ADD,

    /**
     * Performs a 2-D average pooling operation.
     *
     * The output dimensions are functions of the filter dimensions, stride, and
     * padding.
     *
     * The values in the output tensor are computed as:
     *
     *     output[b, i, j, channel] =
     *         sum_{di, dj}(
     *             input[b, strides[1] * i + di, strides[2] * j + dj, channel]
     *         ) / sum(1)
     *
     * Supported tensor {@link OperandType}:
     * * {@link OperandType::TENSOR_FLOAT16} (since HAL version 1.2)
     * * {@link OperandType::TENSOR_FLOAT32}
     * * {@link OperandType::TENSOR_QUANT8_ASYMM}
     * * {@link OperandType::TENSOR_QUANT8_ASYMM_SIGNED} (since HAL version 1.3)
     *
     * Supported tensor rank: 4, with "NHWC" or "NCHW" data layout.
     * With the default data layout NHWC, the data is stored in the order of:
     * [batch, height, width, channels]. Alternatively, the data layout could
     * be NCHW, the data storage order of: [batch, channels, height, width].
     * NCHW is supported since HAL version 1.2.
     *
     * Both explicit padding and implicit padding are supported.
     *
     * Inputs (explicit padding):
     * * 0: A 4-D tensor, of shape [batches, height, width, depth], specifying
     *      the input.
     *      Since HAL version 1.2, zero batches is supported for this tensor.
     * * 1: An {@link OperandType::INT32} scalar, specifying the padding on
     *      the left, in the ‘width’ dimension.
     * * 2: An {@link OperandType::INT32} scalar, specifying the padding on
     *      the right, in the ‘width’ dimension.
     * * 3: An {@link OperandType::INT32} scalar, specifying the padding on
     *      the top, in the ‘height’ dimension.
     * * 4: An {@link OperandType::INT32} scalar, specifying the padding on
     *      the bottom, in the ‘height’ dimension.
     * * 5: An {@link OperandType::INT32} scalar, specifying the stride when
     *      walking through input in the ‘width’ dimension.
     * * 6: An {@link OperandType::INT32} scalar, specifying the stride when
     *      walking through input in the ‘height’ dimension.
     * * 7: An {@link OperandType::INT32} scalar, specifying the filter
     *      width.
     * * 8: An {@link OperandType::INT32} scalar, specifying the filter
     *      height.
     * * 9: An {@link OperandType::INT32} scalar, and has to be one of the
     *      {@link FusedActivationFunc} values. Specifies the activation to
     *      invoke on the result.
     * * 10: An optional {@link OperandType::BOOL} scalar, default to false.
     *       Set to true to specify NCHW data layout for input0 and output0.
     *       Available since HAL version 1.2.
     *
     * Inputs (implicit padding):
     * * 0: A 4-D tensor, of shape [batches, height, width, depth], specifying
     *      the input.
     *      Since HAL version 1.2, zero batches is supported for this tensor.
     * * 1: An {@link OperandType::INT32} scalar, specifying the implicit
     *      padding scheme, has to be one of the
     *      following values: {0 (NONE), 1 (SAME), 2 (VALID)}.
     * * 2: An {@link OperandType::INT32} scalar, specifying the stride when
     *      walking through input in the ‘width’ dimension.
     * * 3: An {@link OperandType::INT32} scalar, specifying the stride when
     *      walking through input in the ‘height’ dimension.
     * * 4: An {@link OperandType::INT32} scalar, specifying the filter
     *      width.
     * * 5: An {@link OperandType::INT32} scalar, specifying the filter
     *      height.
     * * 6: An {@link OperandType::INT32} scalar, and has to be one of the
     *      {@link FusedActivationFunc} values. Specifies the activation to
     *      invoke on the result.
     * * 7: An optional {@link OperandType::BOOL} scalar, default to false.
     *      Set to true to specify NCHW data layout for input0 and output0.
     *      Available since HAL version 1.2.
     *
     * Outputs:
     * * 0: The output 4-D tensor, of shape
     *      [batches, out_height, out_width, depth].
     *      For a {@link OperandType::TENSOR_QUANT8_ASYMM} and
     *      {@link OperandType::TENSOR_QUANT8_ASYMM_SIGNED} tensor,
     *      the scale and zeroPoint must be the same as input0.
     */
    AVERAGE_POOL_2D = @1.2::OperationType:AVERAGE_POOL_2D,

    /**
     * Concatenates the input tensors along the given dimension.
     *
     * The input tensors must have identical {@link OperandType} and the same
     * dimensions except the dimension along the concatenation axis.
     *
     * Supported tensor {@link OperandType}:
     * * {@link OperandType::TENSOR_FLOAT16} (since HAL version 1.2)
     * * {@link OperandType::TENSOR_FLOAT32}
     * * {@link OperandType::TENSOR_QUANT8_ASYMM}
     *   (full support since HAL version 1.2, see the input section)
     * * {@link OperandType::TENSOR_QUANT8_ASYMM_SIGNED} (since HAL version 1.3)
     *
     * Supported tensor rank: up to 4
     *
     * Inputs:
     * * 0 ~ n-1: The list of n input tensors, of shape
     *            [D0, D1, ..., Daxis(i), ..., Dm].
     *            Before HAL version 1.2, all input tensors of
     *            {@link OperandType::TENSOR_QUANT8_ASYMM}
     *            must have the same scale and zeroPoint as the output tensor.
     *            Input tensors of
     *            {@link OperandType::TENSOR_QUANT8_ASYMM_SIGNED}
     *            are allowed to have different scale and zeroPoint.
     *            Since HAL version 1.2, zero-sized tensors are supported.
     * * n: An {@link OperandType::INT32} scalar, specifying the
     *      concatenation axis.
     *
     * Outputs:
     * * 0: The output, a tensor of the same {@link OperandType} as the input
     *      tensors. The output shape is [D0, D1, ..., sum(Daxis(i)), ..., Dm].
     *      Since HAL version 1.2, for a {@link OperandType::TENSOR_QUANT8_ASYMM} tensor,
     *      the scale and zeroPoint values can be different from
     *      input tensors. Before HAL version 1.2 they have to be the same as for the input tensors.
     *      For a {@link OperandType::TENSOR_QUANT8_ASYMM_SIGNED} tensor,
     *      the scale and zeroPoint values can be different from input tensors.
     */
    CONCATENATION = @1.2::OperationType:CONCATENATION,

    /**
     * Performs a 2-D convolution operation.
     *
     * The CONV_2D op sweeps a 2-D filter that can mix channels together over a
     * batch of images, applying the filter to each window of each image of the
     * appropriate size.
     *
     * The output dimensions are functions of the filter dimensions, stride, and
     * padding.
     *
     * The values in the output tensor are computed as:
     *
     *     output[b, i, j, channel] =
     *         sum_{di, dj, k} (
     *             input[b, strides[1] * i + di, strides[2] * j + dj, k] *
     *             filter[channel, di, dj, k]
     *         ) + bias[channel]
     *
     * Supported tensor {@link OperandType} configurations:
     * * 32 bit floating point:
     * * * {@link OperandType::TENSOR_FLOAT32} for input, filter, output, and bias.
     *
     * * Quantized:
     * * * {@link OperandType::TENSOR_QUANT8_ASYMM} for input, filter, and output.
     * * * {@link OperandType::TENSOR_INT32} for bias (with scale set to
     * * * input.scale * filter.scale).
     *
     * Available since HAL version 1.2:
     * * 16 bit floating point:
     * * * {@link OperandType::TENSOR_FLOAT16} for input, filter, output, and bias.
     *
     * * Quantized with symmetric per channel quantization for the filter:
     * * * {@link OperandType::TENSOR_QUANT8_ASYMM} for input, and output.
     * * * {@link OperandType::TENSOR_QUANT8_SYMM_PER_CHANNEL} for filter.
     * * * {@link OperandType::TENSOR_INT32} for bias (scale set to 0.0,
     * * * each value scaling is separate and equal to input.scale * filter.scales[channel]).
     *
     * Available since HAL version 1.3:
     * * Quantized signed (since HAL version 1.3):
     * * * {@link OperandType::TENSOR_QUANT8_ASYMM_SIGNED} for input, filter, and output.
     * * * {@link OperandType::TENSOR_INT32} for bias (with scale set to
     * * * input.scale * filter.scale).
     *
     * * Quantized signed with filter symmetric per channel quantization (since HAL version 1.3):
     * * * {@link OperandType::TENSOR_QUANT8_ASYMM_SIGNED} for input, and output.
     * * * {@link OperandType::TENSOR_QUANT8_SYMM_PER_CHANNEL} for filter.
     * * * {@link OperandType::TENSOR_INT32} for bias (scale set to 0.0,
     * * * each value scaling is separate and equal to input.scale * filter.scales[channel]).
     *
     * Supported tensor rank: 4, with "NHWC" or "NCHW" data layout.
     * With the default data layout NHWC, the data is stored in the order of:
     * [batch, height, width, channels]. Alternatively, the data layout could
     * be NCHW, the data storage order of: [batch, channels, height, width].
     * NCHW is supported since HAL version 1.2.
     *
     * Both explicit padding and implicit padding are supported.
     *
     * Inputs (explicit padding):
     * * 0: A 4-D tensor, of shape [batches, height, width, depth_in],
     *      specifying the input.
     *      Since HAL version 1.2, zero batches is supported for this tensor.
     * * 1: A 4-D tensor, of shape
     *      [depth_out, filter_height, filter_width, depth_in], specifying the
     *      filter.
     *      For tensor of type {@link OperandType::TENSOR_QUANT8_SYMM_PER_CHANNEL}
     *      the channel dimension (SymmPerChannelQuantParams::channelDim)
     *      must be set to 0.
     * * 2: A 1-D tensor, of shape [depth_out], specifying the bias. For input
     *      tensor of type {@link OperandType::TENSOR_FLOAT32}
     *      or {@link OperandType::TENSOR_FLOAT16} the bias must be of the same type.
     *      For filter tensor of {@link OperandType::TENSOR_QUANT8_ASYMM}
     *      and {@link OperandType::TENSOR_QUANT8_ASYMM_SIGNED},
     *      the bias should be of {@link OperandType::TENSOR_INT32}, with zeroPoint
     *      of 0 and bias_scale == input_scale * filter_scale.
     *      For filter tensor of {@link OperandType::TENSOR_QUANT8_SYMM_PER_CHANNEL},
     *      the bias should be of {@link OperandType::TENSOR_INT32}, with zeroPoint of 0
     *      and bias_scale of 0. The actual scale of each value 'i' is equal to
     *      bias_scale[i] = input_scale * filter_scale[i].
     * * 3: An {@link OperandType::INT32} scalar, specifying the padding on
     *      the left, in the ‘width’ dimension.
     * * 4: An {@link OperandType::INT32} scalar, specifying the padding on
     *      the right, in the ‘width’ dimension.
     * * 5: An {@link OperandType::INT32} scalar, specifying the padding on
     *      the top, in the ‘height’ dimension.
     * * 6: An {@link OperandType::INT32} scalar, specifying the padding on
     *      the bottom, in the ‘height’ dimension.
     * * 7: An {@link OperandType::INT32} scalar, specifying the stride when
     *      walking through input in the ‘width’ dimension.
     * * 8: An {@link OperandType::INT32} scalar, specifying the stride when
     *      walking through input in the ‘height’ dimension.
     * * 9: An {@link OperandType::INT32} scalar, and has to be one of the
     *      {@link FusedActivationFunc} values. Specifies the activation to
     *      invoke on the result.
     * * 10: An optional {@link OperandType::BOOL} scalar, default to false.
     *      Set to true to specify NCHW data layout for input0 and output0.
     *      Available since HAL version 1.2.
     * * 11: An optional {@link OperandType::INT32} scalar, specifying the dilation
     *      factor for width. Defaults to 1. If set to k > 1, there will be k-1 skipped
     *      cells between each filter element on width dimension. If this input is set,
     *      input 12 (dilation factor for height) must be specified as well.
     *      Available since HAL version 1.2.
     * * 12: An optional {@link OperandType::INT32} scalar, specifying the dilation
     *      factor for height. Defaults to 1. If set to k > 1, there will be k-1 skipped
     *      cells between each filter element on height dimension. If this input is set,
     *      input 11 (dilation factor for width) must be specified as well.
     *      Available since HAL version 1.2.
     *
     * Inputs (implicit padding):
     * * 0: A 4-D tensor, of shape [batches, height, width, depth_in],
     *      specifying the input.
     *      Since HAL version 1.2, zero batches is supported for this tensor.
     * * 1: A 4-D tensor, of shape
     *      [depth_out, filter_height, filter_width, depth_in], specifying the
     *      filter.
     *      For tensor of type {@link OperandType::TENSOR_QUANT8_SYMM_PER_CHANNEL}
     *      the channel dimension (SymmPerChannelQuantParams::channelDim)
     *      must be set to 0.
     * * 2: A 1-D tensor, of shape [depth_out], specifying the bias. For input
     *      tensor of type {@link OperandType::TENSOR_FLOAT32}
     *      or {@link OperandType::TENSOR_FLOAT16} the bias must be of the same
     *      type.
     *      For filter tensor of {@link OperandType::TENSOR_QUANT8_ASYMM}
     *      and {@link OperandType::TENSOR_QUANT8_ASYMM_SIGNED},
     *      the bias should be of {@link OperandType::TENSOR_INT32}, with zeroPoint
     *      of 0 and bias_scale == input_scale * filter_scale.
     *      For filter tensor of {@link OperandType::TENSOR_QUANT8_SYMM_PER_CHANNEL},
     *      the bias should be of {@link OperandType::TENSOR_INT32}, with zeroPoint of 0
     *      and bias_scale of 0. The actual scale of each value 'i' is equal to
     *      bias_scale[i] = input_scale * filter_scale[i].
     * * 3: An {@link OperandType::INT32} scalar, specifying the implicit
     *      padding scheme, has to be one of the
     *      following values: {0 (NONE), 1 (SAME), 2 (VALID)}.
     * * 4: An {@link OperandType::INT32} scalar, specifying the stride when
     *      walking through input in the ‘width’ dimension.
     * * 5: An {@link OperandType::INT32} scalar, specifying the stride when
     *      walking through input in the ‘height’ dimension.
     * * 6: An {@link OperandType::INT32} scalar, and has to be one of the
     *      {@link FusedActivationFunc} values. Specifies the activation to
     *      invoke on the result.
     * * 7: An optional {@link OperandType::BOOL} scalar, default to false.
     *      Set to true to specify NCHW data layout for input0 and output0.
     *      Available since HAL version 1.2.
     * * 8: An optional {@link OperandType::INT32} scalar, specifying the dilation
     *      factor for width. Defaults to 1. If set to k > 1, there will be k-1 skipped
     *      cells between each filter element on width dimension. If this input is set,
     *      input 9 (dilation factor for height) must be specified as well.
     *      Available since HAL version 1.2.
     * * 9: An optional {@link OperandType::INT32} scalar, specifying the dilation
     *      factor for height. Defaults to 1. If set to k > 1, there will be k-1 skipped
     *      cells between each filter element on height dimension. If this input is set,
     *      input 8 (dilation factor for width) must be specified as well.
     *      Available since HAL version 1.2.
     *
     * Outputs:
     * * 0: The output 4-D tensor, of shape
     *      [batches, out_height, out_width, depth_out].
     *      Before HAL version 1.2, for output tensor of {@link OperandType::TENSOR_QUANT8_ASYMM},
     *      the following condition must be satisfied: output_scale > input_scale * filter_scale
     */
    CONV_2D = @1.2::OperationType:CONV_2D,

    /**
     * Performs a depthwise 2-D convolution operation.
     *
     * Given an input tensor of shape [batches, height, width, depth_in] and a
     * filter tensor of shape [1, filter_height, filter_width, depth_out]
     * containing depth_out convolutional filters of depth 1, DEPTHWISE_CONV
     * applies a different filter to each input channel (expanding from 1
     * channel to channel_multiplier channels for each), then concatenates the
     * results together.
     *
     * The output has depth_out = depth_in * depth_multiplier channels.
     * The output dimensions are functions of the filter dimensions, stride, and
     * padding.
     *
     * The values in the output tensor are computed as:
     *
     *     output[b, i, j, k * channel_multiplier + q] =
     *         sum_{di, dj} (
     *             input[b, strides[1] * i + di, strides[2] * j + dj, k] *
     *             filter[1, di, dj, k * channel_multiplier + q]
     *         ) + bias[k * channel_multiplier + q]
     *
     * Supported tensor {@link OperandType} configurations:
     * * 32 bit floating point:
     * * * {@link OperandType::TENSOR_FLOAT32} for input, filter, output, and bias.
     *
     * * Quantized:
     * * * {@link OperandType::TENSOR_QUANT8_ASYMM} for input, filter, and output.
     * * * {@link OperandType::TENSOR_INT32} for bias (with scale set to
     * * * input.scale * filter.scale).
     *
     * Available since HAL version 1.2:
     * * 16 bit floating point:
     * * * {@link OperandType::TENSOR_FLOAT16} for input, filter, output, and bias.
     *
     * * Quantized with symmetric per channel quantization for the filter:
     * * * {@link OperandType::TENSOR_QUANT8_ASYMM} for input, and output.
     * * * {@link OperandType::TENSOR_QUANT8_SYMM_PER_CHANNEL} for filter.
     * * * {@link OperandType::TENSOR_INT32} for bias (scale set to 0.0,
     * * * each value scaling is separate and equal to input.scale * filter.scales[channel]).
     *
     * Available since HAL version 1.3:
     * * Quantized signed (since HAL version 1.3):
     * * * {@link OperandType::TENSOR_QUANT8_ASYMM_SIGNED} for input, filter, and output.
     * * * {@link OperandType::TENSOR_INT32} for bias (with scale set to
     * * * input.scale * filter.scale).
     *
     * * Quantized signed with filter symmetric per channel quantization (since HAL version 1.3):
     * * * {@link OperandType::TENSOR_QUANT8_ASYMM_SIGNED} for input, and output.
     * * * {@link OperandType::TENSOR_QUANT8_SYMM_PER_CHANNEL} for filter.
     * * * {@link OperandType::TENSOR_INT32} for bias (scale set to 0.0,
     * * * each value scaling is separate and equal to input.scale * filter.scales[channel]).
     *
     * Supported tensor rank: 4, with "NHWC" or "NCHW" data layout.
     * With the default data layout NHWC, the data is stored in the order of:
     * [batch, height, width, channels]. Alternatively, the data layout could
     * be NCHW, the data storage order of: [batch, channels, height, width].
     * NCHW is supported since HAL version 1.2.
     *
     * Both explicit padding and implicit padding are supported.
     *
     * Inputs (explicit padding):
     * * 0: A 4-D tensor, of shape [batches, height, width, depth_in],
     *      specifying the input.
     * * 1: A 4-D tensor, of shape [1, filter_height, filter_width, depth_out],
     *      specifying the filter.
     *      For tensor of type {@link OperandType::TENSOR_QUANT8_SYMM_PER_CHANNEL}
     *      the channel dimension (SymmPerChannelQuantParams::channelDim)
     *      must be set to 3.
     * * 2: A 1-D tensor, of shape [depth_out], specifying the bias. For input
     *      tensor of type {@link OperandType::TENSOR_FLOAT32}
     *      or {@link OperandType::TENSOR_FLOAT16} the bias must be of the same type.
     *      For filter tensor of {@link OperandType::TENSOR_QUANT8_ASYMM}
     *      and {@link OperandType::TENSOR_QUANT8_ASYMM_SIGNED},
     *      the bias should be of {@link OperandType::TENSOR_INT32}, with zeroPoint
     *      of 0 and bias_scale == input_scale * filter_scale.
     *      For filter tensor of {@link OperandType::TENSOR_QUANT8_SYMM_PER_CHANNEL},
     *      the bias should be of {@link OperandType::TENSOR_INT32}, with zeroPoint of 0
     *      and bias_scale of 0. The actual scale of each value 'i' is equal to
     *      bias_scale[i] = input_scale * filter_scale[i].
     * * 3: An {@link OperandType::INT32} scalar, specifying the padding on
     *      the left, in the ‘width’ dimension.
     * * 4: An {@link OperandType::INT32} scalar, specifying the padding on
     *      the right, in the ‘width’ dimension.
     * * 5: An {@link OperandType::INT32} scalar, specifying the padding on
     *      the top, in the ‘height’ dimension.
     * * 6: An {@link OperandType::INT32} scalar, specifying the padding on
     *      the bottom, in the ‘height’ dimension.
     * * 7: An {@link OperandType::INT32} scalar, specifying the stride when
     *      walking through input in the ‘width’ dimension.
     * * 8: An {@link OperandType::INT32} scalar, specifying the stride when
     *      walking through input in the ‘height’ dimension.
     * * 9: An {@link OperandType::INT32} scalar, specifying the depthwise
     *      multiplier.
     * * 10: An {@link OperandType::INT32} scalar, and has to be one of the
     *       {@link FusedActivationFunc} values. Specifies the activation to
     *       invoke on the result.
     * * 11: An optional {@link OperandType::BOOL} scalar, default to false.
     *       Set to true to specify NCHW data layout for input0 and output0.
     *       Available since HAL version 1.2.
     * * 12: An optional {@link OperandType::INT32} scalar, specifying the dilation
     *      factor for width. Defaults to 1. If set to k > 1, there will be k-1 skipped
     *      cells between each filter element on width dimension. If this input is set,
     *      input 13 (dilation factor for height) must be specified as well.
     *      Available since HAL version 1.2.
     * * 13: An optional {@link OperandType::INT32} scalar, specifying the dilation
     *      factor for height. Defaults to 1. If set to k > 1, there will be k-1 skipped
     *      cells between each filter element on height dimension. If this input is set,
     *      input 12 (dilation factor for width) must be specified as well.
     *      Available since HAL version 1.2.
     *
     * Inputs (implicit padding):
     * * 0: A 4-D tensor, of shape [batches, height, width, depth_in],
     *      specifying the input.
     * * 1: A 4-D tensor, of shape [1, filter_height, filter_width, depth_out],
     *      specifying the filter.
     * * 2: A 1-D tensor, of shape [depth_out], specifying the bias. For input
     *      tensor of type {@link OperandType::TENSOR_FLOAT32}
     *      or {@link OperandType::TENSOR_FLOAT16} the bias must be of the same type.
     *      For filter tensor of {@link OperandType::TENSOR_QUANT8_ASYMM}
     *      and {@link OperandType::TENSOR_QUANT8_ASYMM_SIGNED},
     *      the bias should be of {@link OperandType::TENSOR_INT32}, with zeroPoint
     *      of 0 and bias_scale == input_scale * filter_scale.
     *      For filter tensor of {@link OperandType::TENSOR_QUANT8_SYMM_PER_CHANNEL},
     *      the bias should be of {@link OperandType::TENSOR_INT32}, with zeroPoint of 0
     *      and bias_scale of 0. The actual scale of each value 'i' is equal to
     *      bias_scale[i] = input_scale * filter_scale[i].
     * * 3: An {@link OperandType::INT32} scalar, specifying the implicit
     *      padding scheme, has to be one of the
     *      following values: {0 (NONE), 1 (SAME), 2 (VALID)}.
     * * 4: An {@link OperandType::INT32} scalar, specifying the stride when
     *      walking through input in the ‘width’ dimension.
     * * 5: An {@link OperandType::INT32} scalar, specifying the stride when
     *      walking through input in the ‘height’ dimension.
     * * 6: An {@link OperandType::INT32} scalar, specifying the depthwise
     *      multiplier.
     * * 7: An {@link OperandType::INT32} scalar, and has to be one of the
     *      {@link FusedActivationFunc} values. Specifies the activation to
     *      invoke on the result.
     * * 8: An optional {@link OperandType::BOOL} scalar, default to false.
     *      Set to true to specify NCHW data layout for input0 and output0.
     *      Available since HAL version 1.2.
     * * 9: An optional {@link OperandType::INT32} scalar, specifying the dilation
     *      factor for width. Defaults to 1. If set to k > 1, there will be k-1 skipped
     *      cells between each filter element on width dimension. If this input is set,
     *      input 10 (dilation factor for height) must be specified as well.
     *      Available since HAL version 1.2.
     * * 10: An optional {@link OperandType::INT32} scalar, specifying the dilation
     *      factor for height. Defaults to 1. If set to k > 1, there will be k-1 skipped
     *      cells between each filter element on height dimension. If this input is set,
     *      input 9 (dilation factor for width) must be specified as well.
     *      Available since HAL version 1.2.
     *
     * Outputs:
     * * 0: The output 4-D tensor, of shape
     *      [batches, out_height, out_width, depth_out]. Before HAL version 1.2, for
     *      output tensor of {@link OperandType::TENSOR_QUANT8_ASYMM},
     *      the following condition must be satisfied:
     *      output_scale > input_scale * filter_scale
     */
    DEPTHWISE_CONV_2D = @1.2::OperationType:DEPTHWISE_CONV_2D,

    /**
     * Rearranges data from depth into blocks of spatial data.
     *
     * More specifically, this op outputs a copy of the input tensor where
     * values from the depth dimension are moved in spatial blocks to the height
     * and width dimensions. The value block_size indicates the input block size
     * and how the data is moved.
     *
     * Chunks of data of size block_size * block_size from depth are rearranged
     * into non-overlapping blocks of size block_size x block_size.
     *
     * The width of the output tensor is input_depth * block_size, whereas the
     * height is input_height * block_size. The depth of the input tensor must
     * be divisible by block_size * block_size
     *
     * Supported tensor {@link OperandType}:
     * * {@link OperandType::TENSOR_FLOAT16} (since HAL version 1.2)
     * * {@link OperandType::TENSOR_FLOAT32}
     * * {@link OperandType::TENSOR_QUANT8_ASYMM}
     * * {@link OperandType::TENSOR_QUANT8_ASYMM_SIGNED} (since HAL version 1.3)
     *
     * Supported tensor rank: 4, with "NHWC" or "NCHW" data layout.
     * With the default data layout NHWC, the data is stored in the order of:
     * [batch, height, width, channels]. Alternatively, the data layout could
     * be NCHW, the data storage order of: [batch, channels, height, width].
     * NCHW is supported since HAL version 1.2.
     *
     * Inputs:
     * * 0: A 4-D tensor, of shape [batches, height, width, depth_in],
     *      specifying the input.
     * * 1: An {@link OperandType::INT32} scalar, specifying the block_size.
     *      block_size must be >=1 and block_size * block_size must be a divisor
     *      of the input depth.
     * * 2: An optional {@link OperandType::BOOL} scalar, default to false.
     *      Set to true to specify NCHW data layout for input0 and output0.
     *      Available since HAL version 1.2.
     *
     * Outputs:
     * * 0: The output 4-D tensor, of shape [batch, height*block_size,
     *      width*block_size, depth/(block_size*block_size)].
     *      For a {@link OperandType::TENSOR_QUANT8_ASYMM} and
     *      {@link OperandType::TENSOR_QUANT8_ASYMM_SIGNED} tensor,
     *      the scale and zeroPoint must be the same as input0.
     */
    DEPTH_TO_SPACE = @1.2::OperationType:DEPTH_TO_SPACE,

    /**
     * Dequantizes the input tensor.
     *
     * The formula is:
     *
     *     output = (input - zeroPoint) * scale.
     *
     * Supported input tensor {@link OperandType}:
     * * {@link OperandType::TENSOR_QUANT8_ASYMM}
     * * {@link OperandType::TENSOR_QUANT8_SYMM} (since HAL version 1.2)
     * * {@link OperandType::TENSOR_QUANT8_SYMM_PER_CHANNEL} (since HAL version 1.2)
     * * {@link OperandType::TENSOR_QUANT8_ASYMM_SIGNED} (since HAL version 1.3)
     *
     * Supported output tensor {@link OperandType}:
     * * {@link OperandType::TENSOR_FLOAT16} (since HAL version 1.2)
     * * {@link OperandType::TENSOR_FLOAT32}.
     *
     * Supported tensor rank: up to 4
     *
     * Inputs:
     * * 0: A tensor.
     *      Since HAL version 1.2, this tensor may be zero-sized.
     *
     * Outputs:
     * * 0: A tensor with the same shape as input0.
     */
    DEQUANTIZE = @1.2::OperationType:DEQUANTIZE,

    /**
     * Looks up sub-tensors in the input tensor.
     *
     * This operator takes for input a tensor of values (Values) and
     * a one-dimensional tensor of selection indices (Lookups).
     * The output tensor is the concatenation of sub-tensors of Values as
     * selected by Lookups.
     *
     * Think of Values as being sliced along its first dimension:
     * The entries in Lookups select which slices are concatenated together
     * to create the output tensor.
     *
     * For example, if Values has shape of [40, 200, 300] and
     * Lookups has shape of [3], all three values found in Lookups are
     * expected to be between 0 and 39. The resulting tensor must
     * have shape of [3, 200, 300].
     *
     * If a value in Lookups is out of bounds, the operation must fail
     * and an error must be reported.
     *
     * Supported value tensor {@link OperandType}:
     * * {@link OperandType::TENSOR_FLOAT16} (since HAL version 1.3)
     * * {@link OperandType::TENSOR_FLOAT32}
     * * {@link OperandType::TENSOR_INT32} (since HAL version 1.2)
     * * {@link OperandType::TENSOR_QUANT8_ASYMM} (since HAL version 1.2)
     * * {@link OperandType::TENSOR_QUANT8_ASYMM_SIGNED} (since HAL version 1.3)
     *
     * Supported value tensor rank: from 2
     *
     * Inputs:
     * * 0: Lookups. A 1-D tensor of {@link OperandType::TENSOR_INT32}.
     *      The values are indices into the first dimension of Values.
     * * 1: Values. An n-D tensor, where n >= 2, from which sub-tensors are
     *      extracted.
     *
     * Output:
     * * 0: A n-D tensor with the same rank and shape as the Values
     *      tensor, except for the first dimension which has the same size
     *      as Lookups' only dimension.
     *      For a {@link OperandType::TENSOR_QUANT8_ASYMM} and
     *      {@link OperandType::TENSOR_QUANT8_ASYMM_SIGNED} tensor,
     *      the scale and zeroPoint must be the same as input1.
     */
    EMBEDDING_LOOKUP = @1.2::OperationType:EMBEDDING_LOOKUP,

    /**
     * Computes element-wise floor() on the input tensor.
     *
     * Supported tensor {@link OperandType}:
     * * {@link OperandType::TENSOR_FLOAT16} (since HAL version 1.2)
     * * {@link OperandType::TENSOR_FLOAT32}
     *
     * Supported tensor rank: up to 4
     *
     * Inputs:
     * * 0: A tensor.
     *
     * Outputs:
     * * 0: The output tensor, of the same {@link OperandType} and dimensions as
     *      the input tensor.
     */
    FLOOR = @1.2::OperationType:FLOOR,

    /**
     * Denotes a fully (densely) connected layer, which connects all elements
     * in the input tensor with each element in the output tensor.
     *
     * This layer implements the operation:
     *
     *     outputs = activation(inputs * weights’ + bias)
     *
     * Supported tensor {@link OperandType}:
     * * {@link OperandType::TENSOR_FLOAT16} (since HAL version 1.2)
     * * {@link OperandType::TENSOR_FLOAT32}
     * * {@link OperandType::TENSOR_QUANT8_ASYMM}
     * * {@link OperandType::TENSOR_QUANT8_ASYMM_SIGNED} (since HAL version 1.3)
     *
     * Supported tensor rank: up to 4.
     *
     * Inputs:
     * * 0: A tensor of at least rank 2, specifying the input. If rank is
     *      greater than 2, then it gets flattened to a 2-D Tensor. The
     *      (flattened) 2-D Tensor is reshaped (if necessary) to
     *      [batch_size, input_size], where "input_size" corresponds to the
     *      number of inputs to the layer, matching the second dimension of
     *      weights, and "batch_size" is calculated by dividing the number of
     *      elements by "input_size".
     *      Since HAL version 1.2, zero batch_size is supported for this tensor.
     * * 1: A 2-D tensor, specifying the weights, of shape
     *      [num_units, input_size], where "num_units" corresponds to the number
     *      of output nodes.
     * * 2: A 1-D tensor, of shape [num_units], specifying the bias. For input
     *      tensor of {@link OperandType::TENSOR_FLOAT32}, the bias should
     *      also be of {@link OperandType::TENSOR_FLOAT32}.
     *      For input tensor of {@link OperandType::TENSOR_QUANT8_ASYMM}
     *      and {@link OperandType::TENSOR_QUANT8_ASYMM_SIGNED},
     *      the bias should be of {@link OperandType::TENSOR_INT32},
     *      with zeroPoint of 0 and bias_scale == input_scale * filter_scale.
     * * 3: An {@link OperandType::INT32} scalar, and has to be one of the
     *      {@link FusedActivationFunc} values. Specifies the activation to
     *      invoke on the result.
     *
     * Outputs:
     * * 0: The output tensor, of shape [batch_size, num_units]. Before HAL version 1.2, for
     *      output tensor of {@link OperandType::TENSOR_QUANT8_ASYMM}, the following
     *      condition must be satisfied: output_scale > input_scale * filter_scale.
     */
    FULLY_CONNECTED = @1.2::OperationType:FULLY_CONNECTED,

    /**
     * Looks up sub-tensors in the input tensor using a key-value map.
     *
     * This operator takes for input a tensor of values (Values),
     * a one-dimensional tensor of selection values (Lookups) and
     * a one-dimensional tensor that maps these values to Values
     * indexes. The output tensor is the concatenation of sub-tensors of
     * Values as selected by Lookups via Keys.
     *
     * Think of Values as being sliced along its outer-most dimension.
     * The output is a concatenation of selected slices, with one slice
     * for each entry of Lookups. The slice selected is the one at the
     * same index as the Maps entry that matches the value in Lookups.
     *
     * For a hit, the corresponding sub-tensor of Values is included
     * in the Output tensor. For a miss, the corresponding sub-tensor in
     * Output must have zero values.
     *
     * For example, if Values has shape of [40, 200, 300],
     * Keys should have a shape of [40]. If Lookups tensor has shape
     * of [3], three slices are being concatenated, so the resulting tensor
     * must have the shape of [3, 200, 300]. If the first entry in Lookups
     * has the value 123456, that value must be located in Keys tensor.
     * If the sixth entry of Keys contains 123456, the sixth slice of Values
     * must be selected. If no entry in Keys has 123456, a slice of zeroes
     * must be concatenated.
     *
     * Supported value tensor {@link OperandType}:
     * * {@link OperandType::TENSOR_FLOAT32}
     * * {@link OperandType::TENSOR_INT32}
     * * {@link OperandType::TENSOR_QUANT8_ASYMM}
     *
     * Supported value tensor rank: from 2
     *
     * Inputs:
     * * 0: Lookups. A 1-D {@link OperandType::TENSOR_INT32} tensor with
     *      shape [ k ].
     * * 1: Keys. A 1-D {@link OperandType::TENSOR_INT32} tensor with shape
     *      [ n ]; Keys and Values pair represent a map, i.e., the ith element
     *      in Keys (Keys[i]) is the key to select the ith sub-tensor in Values
     *      (Values[i]), where 0 <= i <= n-1. Keys tensor *MUST* be sorted in
     *      ascending order.
     * * 2: Values. A tensor with shape of [ n, … ]; i.e., the first dimension
     *      must be n.
     *
     * Outputs:
     * * 0: Output. A tensor with shape [ k …].
     *      For a {@link OperandType::TENSOR_QUANT8_ASYMM} tensor,
     *      the scale and zeroPoint must be the same as input2.
     * * 1: Hits. A boolean tensor with shape [ k ] indicates whether the lookup
     *      hits (True) or not (False).
     *      Stored as {@link OperandType::TENSOR_QUANT8_ASYMM} with offset 0
     *      and scale 1.0f.
     *      A non-zero byte represents True, a hit. A zero indicates otherwise.
     */
    HASHTABLE_LOOKUP = @1.2::OperationType:HASHTABLE_LOOKUP,

    /**
     * Applies L2 normalization along the depth dimension.
     *
     * The values in the output tensor are computed as:
     *
     *     output[batch, row, col, channel] =
     *         input[batch, row, col, channel] /
     *         sqrt(sum_{c} pow(input[batch, row, col, c], 2))
     *
     * For input tensor with rank less than 4, independently normalizes each
     * 1-D slice along dimension dim.
     *
     * Supported tensor {@link OperandType}:
     * * {@link OperandType::TENSOR_FLOAT16} (since HAL version 1.2)
     * * {@link OperandType::TENSOR_FLOAT32}
     * * {@link OperandType::TENSOR_QUANT8_ASYMM} (since HAL version 1.2)
     * * {@link OperandType::TENSOR_QUANT8_ASYMM_SIGNED} (since HAL version 1.3)
     *
     * Supported tensor rank: up to 4
     * Tensors with rank less than 4 are only supported since HAL version 1.2.
     *
     * Inputs:
     * * 0: An n-D tensor, specifying the tensor to be normalized.
     * * 1: An optional {@link OperandType::INT32} scalar, default to -1,
     *      specifying the dimension normalization would be performed on.
     *      Negative index is used to specify axis from the end (e.g. -1 for
     *      the last axis). Must be in the range [-n, n).
     *      Available since HAL version 1.2.
     *
     * Outputs:
     * * 0: A tensor of the same {@link OperandType} and same shape as input0.
     *      For {@link OperandType::TENSOR_QUANT8_ASYMM},
     *      the scale must be 1.f / 128 and the zeroPoint must be 128.
     *      For {@link OperandType::TENSOR_QUANT8_ASYMM_SIGNED},
     *      the scale must be 1.f / 128 and the zeroPoint must be 0.
     */
    L2_NORMALIZATION = @1.2::OperationType:L2_NORMALIZATION,

    /**
     * Performs an 2-D L2 pooling operation.
     *
     * The output dimensions are functions of the filter dimensions, stride, and
     * padding.
     *
     * The values in the output tensor are computed as:
     *
     *     output[b, i, j, c] =
     *         sqrt(sum_{di, dj} pow(input[b, strides[1] * i + di, strides[2] * j + dj, c], 2) /
     *              sum(1))
     *
     * Supported tensor {@link OperandType}:
     * * {@link OperandType::TENSOR_FLOAT16} (since HAL version 1.2)
     * * {@link OperandType::TENSOR_FLOAT32}
     *
     * Supported tensor rank: 4, with "NHWC" or "NCHW" data layout.
     * With the default data layout NHWC, the data is stored in the order of:
     * [batch, height, width, channels]. Alternatively, the data layout could
     * be NCHW, the data storage order of: [batch, channels, height, width].
     * NCHW is supported since HAL version 1.2.
     *
     * Both explicit padding and implicit padding are supported.
     *
     * Inputs (explicit padding):
     * * 0: A 4-D tensor, of shape [batches, height, width, depth], specifying
     *      the input.
     *      Since HAL version 1.2, zero batches is supported for this tensor.
     * * 1: An {@link OperandType::INT32} scalar, specifying the padding on
     *      the left, in the ‘width’ dimension.
     * * 2: An {@link OperandType::INT32} scalar, specifying the padding on
     *      the right, in the ‘width’ dimension.
     * * 3: An {@link OperandType::INT32} scalar, specifying the padding on
     *      the top, in the ‘height’ dimension.
     * * 4: An {@link OperandType::INT32} scalar, specifying the padding on
     *      the bottom, in the ‘height’ dimension.
     * * 5: An {@link OperandType::INT32} scalar, specifying the stride when
     *      walking through input in the ‘width’ dimension.
     * * 6: An {@link OperandType::INT32} scalar, specifying the stride when
     *      walking through input in the ‘height’ dimension.
     * * 7: An {@link OperandType::INT32} scalar, specifying the filter
     *      width.
     * * 8: An {@link OperandType::INT32} scalar, specifying the filter
     *      height.
     * * 9: An {@link OperandType::INT32} scalar, and has to be one of the
     *      {@link FusedActivationFunc} values. Specifies the activation to
     *      invoke on the result.
     * * 10: An optional {@link OperandType::BOOL} scalar, default to false.
     *       Set to true to specify NCHW data layout for input0 and output0.
     *       Available since HAL version 1.2.
     *
     * Inputs (implicit padding):
     * * 0: A 4-D tensor, of shape [batches, height, width, depth], specifying
     *      the input.
     *      Since HAL version 1.2, zero batches is supported for this tensor.
     * * 1: An {@link OperandType::INT32} scalar, specifying the implicit
     *      padding scheme, has to be one of the
     *      following values: {0 (NONE), 1 (SAME), 2 (VALID)}.
     * * 2: An {@link OperandType::INT32} scalar, specifying the stride when
     *      walking through input in the ‘width’ dimension.
     * * 3: An {@link OperandType::INT32} scalar, specifying the stride when
     *      walking through input in the ‘height’ dimension.
     * * 4: An {@link OperandType::INT32} scalar, specifying the filter
     *      width.
     * * 5: An {@link OperandType::INT32} scalar, specifying the filter
     *      height.
     * * 6: An {@link OperandType::INT32} scalar, and has to be one of the
     *      {@link FusedActivationFunc} values. Specifies the activation to
     *      invoke on the result.
     * * 7: An optional {@link OperandType::BOOL} scalar, default to false.
     *      Set to true to specify NCHW data layout for input0 and output0.
     *      Available since HAL version 1.2.
     *
     * Outputs:
     * * 0: The output 4-D tensor, of shape
     *      [batches, out_height, out_width, depth].
     */
    L2_POOL_2D = @1.2::OperationType:L2_POOL_2D,

    /**
     * Applies Local Response Normalization along the depth dimension.
     *
     * The 4-D input tensor is treated as a 3-D array of 1-D vectors (along the
     * last dimension), and each vector is normalized independently. Within a
     * given vector, each component is divided by the weighted, squared sum of
     * inputs within depth_radius.
     *
     * The output is calculated using this formula:
     *
     *     sqr_sum[a, b, c, d] = sum(
     *         pow(input[a, b, c, d - depth_radius : d + depth_radius + 1], 2))
     *     output = input / pow((bias + alpha * sqr_sum), beta)
     *
     * For input tensor with rank less than 4, independently normalizes each
     * 1-D slice along specified dimension.
     *
     * Supported tensor {@link OperandType}:
     * * {@link OperandType::TENSOR_FLOAT16} (since HAL version 1.2)
     * * {@link OperandType::TENSOR_FLOAT32}
     *
     * Supported tensor rank: up to 4
     * Tensors with rank less than 4 are only supported since HAL version 1.2.
     *
     * Inputs:
     * * 0: A 4-D tensor, of shape [batches, height, width, depth], specifying
     *      the input.
     * * 1: An {@link OperandType::INT32} scalar, specifying the radius of
     *      the normalization window.
     * * 2: A scalar, specifying the bias, must not be zero.
     *      For input tensor of {@link OperandType::TENSOR_FLOAT16}, the bias
     *      value must be of {@link OperandType::FLOAT16}.
     *      For input tensor of {@link OperandType::TENSOR_FLOAT32}, the bias
     *      value must be of {@link OperandType::FLOAT32}.
     * * 3: A scalar, specifying the scale factor, alpha.
     *      For input tensor of {@link OperandType::TENSOR_FLOAT16}, the
     *      alpha value must be of {@link OperandType::FLOAT16}.
     *      For input tensor of {@link OperandType::TENSOR_FLOAT32}, the
     *      alpha value must be of {@link OperandType::FLOAT32}.
     * * 4: A scalar, specifying the exponent, beta.
     *      For input tensor of {@link OperandType::TENSOR_FLOAT16}, the beta
     *      value must be of {@link OperandType::FLOAT16}.
     *      For input tensor of {@link OperandType::TENSOR_FLOAT32}, the beta
     *      value must be of {@link OperandType::FLOAT32}.
     * * 5: An optional {@link OperandType::INT32} scalar, default to -1,
     *      specifying the dimension normalization would be performed on.
     *      Negative index is used to specify axis from the end (e.g. -1 for
     *      the last axis). Must be in the range [-n, n).
     *      Available since HAL version 1.2.
     *
     * Outputs:
     * * 0: The output tensor of same shape as input0.
     */
    LOCAL_RESPONSE_NORMALIZATION = @1.2::OperationType:LOCAL_RESPONSE_NORMALIZATION,

    /**
     * Computes sigmoid activation on the input tensor element-wise.
     *
     * The output is calculated using this formula:
     *
     *     output = 1 / (1 + exp(-input))
     *
     * Supported tensor {@link OperandType}:
     * * {@link OperandType::TENSOR_FLOAT16} (since HAL version 1.2)
     * * {@link OperandType::TENSOR_FLOAT32}
     * * {@link OperandType::TENSOR_QUANT8_ASYMM}
     * * {@link OperandType::TENSOR_QUANT8_ASYMM_SIGNED} (since HAL version 1.3)
     *
     * Supported tensor rank: up to 4.
     *
     * Inputs:
     * * 0: A tensor, specifying the input.
     *      Since HAL version 1.2, this tensor may be zero-sized.
     *
     * Outputs:
     * * 0: The output tensor of same shape as input0.
     *      For {@link OperandType::TENSOR_QUANT8_ASYMM},
     *      the scale must be 1.f / 256 and the zeroPoint must be 0.
     *      For {@link OperandType::TENSOR_QUANT8_ASYMM_SIGNED},
     *      the scale must be 1.f / 256 and the zeroPoint must be -128.
     */
    LOGISTIC = @1.2::OperationType:LOGISTIC,

    /**
     * Projects an input to a bit vector via locality senstive hashing.
     *
     * Supported input tensor {@link OperandType}:
     * * {@link OperandType::TENSOR_FLOAT16} (since HAL version 1.2)
     * * {@link OperandType::TENSOR_FLOAT32}
     * * {@link OperandType::TENSOR_INT32}
     * * {@link OperandType::TENSOR_QUANT8_ASYMM}
     *
     * Supported input tensor rank: from 1
     *
     * Inputs:
     * * 0: Hash functions. Dim.size == 2, DataType: Float.
     *      Tensor[0].Dim[0]: Number of hash functions.
     *      Tensor[0].Dim[1]: Number of projected output bits generated by each
     *      hash function.
     *      If the projection type is Sparse:
     *      Tensor[0].Dim[1] + ceil(log2(Tensor[0].Dim[0])) <= 32
     *
     * * 1: Input. Dim.size >= 1, no restriction on DataType.
     * * 2: Weight. Optional. Dim.size == 1, DataType: Float.
     *      If not set, each input element is considered to have the same weight
     *      of 1.0.
     *      Tensor[1].Dim[0] == Tensor[2].Dim[0]
     * * 3: Type:
     *        Sparse:
     *          Value LSHProjectionType_SPARSE(=3) (since HAL version 1.2).
     *          Computed bit vector is considered to be sparse.
     *          Each output element is an int32 made up of multiple bits
     *          computed from hash functions.
     *
     *          NOTE: To avoid collisions across hash functions, an offset value
     *          of k * (1 << Tensor[0].Dim[1]) will be added to each signature,
     *          where k is the index of the hash function.
     *
     *          Value LSHProjectionType_SPARSE_DEPRECATED(=1).
     *          Legacy behavior that does not include the offset value.
     *
     *        Dense:
     *          Value LSHProjectionType_DENSE(=2).
     *          Computed bit vector is considered to be dense. Each output
     *          element represents a bit and can take the value of either
     *          0 or 1.
     *
     * Outputs:
     * * 0: If the projection type is Sparse:
     *      Output.Dim == { Tensor[0].Dim[0] }
     *      A tensor of int32 that represents hash signatures.
     *
     *      If the projection type is Dense:
     *      Output.Dim == { Tensor[0].Dim[0] * Tensor[0].Dim[1] }
     *      A flattened tensor that represents projected bit vectors.
     * The offset value for sparse projections was added in HAL version 1.2.
     */
    LSH_PROJECTION = @1.2::OperationType:LSH_PROJECTION,

    /**
     * Performs a single time step in a Long Short-Term Memory (LSTM) layer
     *
     * The LSTM operation is described by the following equations.
     *
     * \f{eqnarray*}{
     * i_t =& \sigma(W_{xi}x_t+W_{hi}h_{t-1}+W_{ci}C_{t-1}+b_i) & \\
     * f_t =& \sigma(W_{xf}x_t+W_{hf}h_{t-1}+W_{cf}C_{t-1}+b_f) & \\
     * C_t =& clip(f_t \odot C_{t-1} + i_t \odot
     *        g(W_{xc}x_t+W_{hc}h_{t-1}+b_c),\ t_{cell}) & \\
     * o_t =& \sigma(W_{xo}x_t+W_{ho}h_{t-1}+W_{co}C_t+b_o) & \\
     *      & & \\
     *      & clip(W_{proj}(o_t \odot g(C_t))+b_{proj},\ t_{proj})
     *      & if\ there\ is\ a\ projection; \\
     * h_t =& & \\
     *      & o_t \odot g(C_t) & otherwise. \\
     * \f}
     * Where:
     * * \f$x_t\f$ is the input,
     * * \f$i_t\f$ is the input gate,
     * * \f$f_t\f$ is the forget gate,
     * * \f$C_t\f$ is the cell state,
     * * \f$o_t\f$ is the output,
     * * \f$h_t\f$ is the output state,
     * * \f$\sigma\f$ is the logistic sigmoid function,
     * * \f$g\f$ is the cell input and cell output activation function, usually
     *   \f$tahn\f$,
     * * \f$W_{xi}\f$ is the input-to-input weight matrix,
     * * \f$W_{hi}\f$ is the recurrent to input weight matrix,
     * * \f$W_{ci}\f$ is the cell-to-input weight matrix,
     * * \f$b_i\f$ is the input gate bias,
     * * \f$W_{xf}\f$ is the input-to-forget weight matrix,
     * * \f$W_{hf}\f$ is the recurrent-to-forget weight matrix,
     * * \f$W_{cf}\f$ is the cell-to-forget weight matrix,
     * * \f$b_f\f$ is the forget gate bias,
     * * \f$W_{xc}\f$ is the input-to-cell weight matrix,
     * * \f$W_{hc}\f$ is the recurrent-to-cell weight matrix,
     * * \f$b_c\f$ is the cell bias,
     * * \f$W_{xo}\f$ is the input-to-output weight matrix,
     * * \f$W_{ho}\f$ is the recurrent-to-output weight matrix,
     * * \f$W_{co}\f$ is the cell-to-output weight matrix,
     * * \f$b_o\f$ is the output gate bias,
     * * \f$W_{proj}\f$ is the projection weight matrix,
     * * \f$b_{proj}\f$ is the projection bias,
     * * \f$t_{cell}\f$ is the threshold for clipping the cell state, and
     * * \f$t_{proj}\f$ is the threshold for clipping the projected output.
     * * \f$\odot\f$ is the
     *   <a href="https://en.wikipedia.org/wiki/Hadamard_product_(matrices)">
     *   Hadamard product</a> that takes two matrices and produces another
     *   matrix, each element of which is the product of the corresponding
     *   elements of the input matrices.
     *
     * Since HAL version 1.2 LSTM supports layer normalization.
     * In case layer normalization is used, the inputs to internal activation
     * functions (sigmoid and \f$g\f$) are normalized, rescaled and recentered
     * following an approach from section 3.1 from
     * https://arxiv.org/pdf/1607.06450.pdf
     *
     * The operation has the following independently optional inputs:
     * * The cell-to-input weights (\f$W_{ci}\f$), cell-to-forget weights
     *   (\f$W_{cf}\f$) and cell-to-output weights (\f$W_{co}\f$) either all
     *   have values or neither of them have values (i.e., all set to null). If
     *   they have values, the peephole optimization is used.
     * * The input-to-input weights (\f$W_{xi}\f$), recurrent-to-input weights
     *   (\f$W_{hi}\f$) and input gate bias (\f$b_i\f$) either all have values,
     *   or none of them have values. If they have no values, coupling of input
     *   and forget gates (CIFG) is used, in which case the input gate
     *   (\f$i_t\f$) is calculated using the following equation instead.
     *   \f{eqnarray*}{
     *   i_t = 1 - f_t
     *   \f}
     *   In case peephole optimization is used and CIFG is not used
     *   cell-to-input (\f$W_{ci}\f$) weights must be present. Otherwise, the
     *   cell-to-input weights must have no value.
     * * The projection weights (\f$W_{proj}\f$) is required only for the
     *   recurrent projection layer, and should otherwise have no value.
     * * The projection bias (\f$b_{proj}\f$) may (but not required to) have a
     *   value if the recurrent projection layer exists, and should otherwise
     *   have no value.
     * * (HAL version 1.2 or later) The four layer normalization weights either all have
     *   values or none of them have values. Additionally, if CIFG is used,
     *   input layer normalization weights tensor is omitted and the other layer
     *   normalization weights either all have values or none of them have
     *   values. Layer normalization is used when the values of all the layer
     *   normalization weights are present.
     *
     * References:
     *
     * The default non-peephole non-CIFG implementation is based on:
     * http://www.bioinf.jku.at/publications/older/2604.pdf
     * S. Hochreiter and J. Schmidhuber. "Long Short-Term Memory". Neural
     * Computation, 9(8):1735-1780, 1997.
     *
     * The peephole implementation and projection layer is based on:
     * https://research.google.com/pubs/archive/43905.pdf
     * Hasim Sak, Andrew Senior, and Francoise Beaufays. "Long short-term memory
     * recurrent neural network architectures for large scale acoustic
     * modeling." INTERSPEECH, 2014.
     * (However, the concept of peephole optimization was introduced in work
     * prior to this paper.)
     *
     * The coupling of input and forget gate (CIFG) is based on:
     * http://arxiv.org/pdf/1503.04069.pdf
     * Greff et al. "LSTM: A Search Space Odyssey"
     *
     * The layer normalization is based on:
     * https://arxiv.org/pdf/1607.06450.pdf
     * Jimmy Ba et al. "Layer Normalization"
     *
     * Supported tensor {@link OperandType}:
     * * {@link OperandType::TENSOR_FLOAT16} (since HAL version 1.2)
     * * {@link OperandType::TENSOR_FLOAT32}
     *
     * All input and output tensors must be of the same type.
     *
     * Inputs:
     * * 0: The input (\f$x_t\f$).
     *      A 2-D tensor of shape [batch_size, input_size], where “batch_size”
     *      corresponds to the batching dimension, and “input_size” is the size
     *      of the input.
     * * 1: The input-to-input weights (\f$W_{xi}\f$). Optional.
     *      A 2-D tensor of shape [num_units, input_size], where “num_units”
     *      corresponds to the number of cell units.
     * * 2: The input-to-forget weights (\f$W_{xf}\f$).
     *      A 2-D tensor of shape [num_units, input_size].
     * * 3: The input-to-cell weights (\f$W_{xc}\f$).
     *      A 2-D tensor of shape [num_units, input_size].
     * * 4: The input-to-output weights (\f$W_{xo}\f$).
     *      A 2-D tensor of shape [num_units, input_size].
     * * 5: The recurrent-to-input weights (\f$W_{hi}\f$). Optional.
     *      A 2-D tensor of shape [num_units, output_size], where “output_size”
     *      corresponds to either the number of cell units (i.e., “num_units”),
     *      or the second dimension of the “projection_weights”, if defined.
     * * 6: The recurrent-to-forget weights (\f$W_{hf}\f$).
     *      A 2-D tensor of shape [num_units, output_size].
     * * 7: The recurrent-to-cell weights (\f$W_{hc}\f$).
     *      A 2-D tensor of shape [num_units, output_size].
     * * 8: The recurrent-to-output weights (\f$W_{ho}\f$).
     *      A 2-D tensor of shape [num_units, output_size].
     * * 9: The cell-to-input weights (\f$W_{ci}\f$). Optional.
     *      A 1-D tensor of shape [num_units].
     * * 10:The cell-to-forget weights (\f$W_{cf}\f$). Optional.
     *      A 1-D tensor of shape [num_units].
     * * 11:The cell-to-output weights (\f$W_{co}\f$). Optional.
     *      A 1-D tensor of shape [num_units].
     * * 12:The input gate bias (\f$b_i\f$). Optional.
     *      A 1-D tensor of shape [num_units].
     * * 13:The forget gate bias (\f$b_f\f$).
     *      A 1-D tensor of shape [num_units].
     * * 14:The cell bias (\f$b_c\f$).
     *      A 1-D tensor of shape [num_units].
     * * 15:The output gate bias (\f$b_o\f$).
     *      A 1-D tensor of shape [num_units].
     * * 16:The projection weights (\f$W_{proj}\f$). Optional.
     *      A 2-D tensor of shape [output_size, num_units].
     * * 17:The projection bias (\f$b_{proj}\f$). Optional.
     *      A 1-D tensor of shape [output_size].
     * * 18:The output state (in) (\f$h_{t-1}\f$).
     *      A 2-D tensor of shape [batch_size, output_size].
     * * 19:The cell state (in) (\f$C_{t-1}\f$).
     *      A 2-D tensor of shape [batch_size, num_units].
     * * 20:The activation function (\f$g\f$).
     *      A value indicating the activation function:
     *      <ul>
     *      <li>0: None;
     *      <li>1: Relu;
     *      <li>3: Relu6;
     *      <li>4: Tanh;
     *      <li>6: Sigmoid.
     *      </ul>
     * * 21:The clipping threshold (\f$t_{cell}\f$) for the cell state, such
     *      that values are bound within [-cell_clip, cell_clip]. If set to 0.0
     *      then clipping is disabled.
     *      Until HAL version 1.2 this scalar must be of type {@link
     *      OperandType::FLOAT32}. Since HAL version 1.2, if all the input
     *      tensors have type {@link OperandType::TENSOR_FLOAT32}, this
     *      scalar must be of the type {@link OperandType::FLOAT32},
     *      otherwise if all the input tensors have the type {@link
     *      OperandType::TENSOR_FLOAT16}, this scalar must be of type {@link
     *      OperandType::FLOAT16}.
     * * 22:The clipping threshold (\f$t_{proj}\f$) for the output from the
     *      projection layer, such that values are bound within
     *      [-proj_clip, proj_clip]. If set to 0.0 then clipping is disabled.
     *      Until HAL version 1.2 this scalar must be of type {@link
     *      OperandType::FLOAT32}. Since HAL version 1.2, if all the input
     *      tensors have type {@link OperandType::TENSOR_FLOAT32}, this
     *      scalar must be of the type {@link OperandType::FLOAT32},
     *      otherwise if all the input tensors have the type {@link
     *      OperandType::TENSOR_FLOAT16}, this scalar must be of type {@link
     *      OperandType::FLOAT16}.
     * Since HAL version 1.2 there are additional inputs to this op:
     * * 23:The input layer normalization weights.
     *      A 1-D tensor of shape [num_units]. Used to rescale normalized inputs
     *      to activation at input gate.
     * * 24:The forget layer normalization weights.
     *      A 1-D tensor of shape [num_units]. Used to rescale normalized inputs
     *      to activation at forget gate.
     * * 25:The cell layer normalization weights.
     *      A 1-D tensor of shape [num_units]. Used to rescale normalized inputs
     *      to activation at cell gate.
     * * 26:The output layer normalization weights.
     *      A 1-D tensor of shape [num_units]. Used to rescale normalized inputs
     *      to activation at output gate.
     *
     * Outputs:
     * * 0: The scratch buffer.
     *      A 2-D tensor of shape [batch_size, num_units * 3] with CIFG, or
     *      [batch_size, num_units * 4] without CIFG.
     * * 1: The output state (out) (\f$h_t\f$).
     *      A 2-D tensor of shape [batch_size, output_size].
     * * 2: The cell state (out) (\f$C_t\f$).
     *      A 2-D tensor of shape [batch_size, num_units].
     * * 3: The output (\f$o_t\f$).
     *      A 2-D tensor of shape [batch_size, output_size]. This is effectively
     *      the same as the current “output state (out)” value.
     */
    LSTM = @1.2::OperationType:LSTM,

    /**
     * Performs an 2-D max pooling operation.
     *
     * The output dimensions are functions of the filter dimensions, stride, and
     * padding.
     *
     * The values in the output tensor are computed as:
     *
     *     output[b, i, j, channel] =
     *         max_{di, dj} (
     *             input[b, strides[1] * i + di, strides[2] * j + dj, channel]
     *         )
     *
     * Supported tensor {@link OperandType}:
     * * {@link OperandType::TENSOR_FLOAT16} (since HAL version 1.2)
     * * {@link OperandType::TENSOR_FLOAT32}
     * * {@link OperandType::TENSOR_QUANT8_ASYMM}
     * * {@link OperandType::TENSOR_QUANT8_ASYMM_SIGNED} (since HAL version 1.3)
     *
     * Supported tensor rank: 4, with "NHWC" or "NCHW" data layout.
     * With the default data layout NHWC, the data is stored in the order of:
     * [batch, height, width, channels]. Alternatively, the data layout could
     * be NCHW, the data storage order of: [batch, channels, height, width].
     * NCHW is supported since HAL version 1.2.
     *
     * Both explicit padding and implicit padding are supported.
     *
     * Inputs (explicit padding):
     * * 0: A 4-D tensor, of shape [batches, height, width, depth], specifying
     *      the input.
     *      Since HAL version 1.2, zero batches is supported for this tensor.
     * * 1: An {@link OperandType::INT32} scalar, specifying the padding on
     *      the left, in the ‘width’ dimension.
     * * 2: An {@link OperandType::INT32} scalar, specifying the padding on
     *      the right, in the ‘width’ dimension.
     * * 3: An {@link OperandType::INT32} scalar, specifying the padding on
     *      the top, in the ‘height’ dimension.
     * * 4: An {@link OperandType::INT32} scalar, specifying the padding on
     *      the bottom, in the ‘height’ dimension.
     * * 5: An {@link OperandType::INT32} scalar, specifying the stride when
     *      walking through input in the ‘width’ dimension.
     * * 6: An {@link OperandType::INT32} scalar, specifying the stride when
     *      walking through input in the ‘height’ dimension.
     * * 7: An {@link OperandType::INT32} scalar, specifying the filter
     *      width.
     * * 8: An {@link OperandType::INT32} scalar, specifying the filter
     *      height.
     * * 9: An {@link OperandType::INT32} scalar, and has to be one of the
     *      {@link FusedActivationFunc} values. Specifies the activation to
     *      invoke on the result.
     * * 10: An optional {@link OperandType::BOOL} scalar, default to false.
     *       Set to true to specify NCHW data layout for input0 and output0.
     *       Available since HAL version 1.2.
     *
     * Inputs (implicit padding):
     * * 0: A 4-D tensor, of shape [batches, height, width, depth], specifying
     *      the input.
     *      Since HAL version 1.2, zero batches is supported for this tensor.
     * * 1: An {@link OperandType::INT32} scalar, specifying the implicit
     *      padding scheme, has to be one of the
     *      following values: {0 (NONE), 1 (SAME), 2 (VALID)}.
     * * 2: An {@link OperandType::INT32} scalar, specifying the stride when
     *      walking through input in the ‘width’ dimension.
     * * 3: An {@link OperandType::INT32} scalar, specifying the stride when
     *      walking through input in the ‘height’ dimension.
     * * 4: An {@link OperandType::INT32} scalar, specifying the filter
     *      width.
     * * 5: An {@link OperandType::INT32} scalar, specifying the filter
     *      height.
     * * 6: An {@link OperandType::INT32} scalar, and has to be one of the
     *      {@link FusedActivationFunc} values. Specifies the activation to
     *      invoke on the result.
     * * 7: An optional {@link OperandType::BOOL} scalar, default to false.
     *      Set to true to specify NCHW data layout for input0 and output0.
     *      Available since HAL version 1.2.
     *
     * Outputs:
     * * 0: The output 4-D tensor, of shape
     *      [batches, out_height, out_width, depth].
     *      For a {@link OperandType::TENSOR_QUANT8_ASYMM} and
     *      {@link OperandType::TENSOR_QUANT8_ASYMM_SIGNED} tensor,
     *      the scale and zeroPoint must be the same as input0.
     */
    MAX_POOL_2D = @1.2::OperationType:MAX_POOL_2D,

    /**
     * Multiplies two tensors, element-wise.
     *
     * Takes two input tensors of identical {@link OperandType} and compatible
     * dimensions. The output is the product of both input tensors, optionally
     * modified by an activation function.
     *
     * Two dimensions are compatible when:
     *     1. they are equal, or
     *     2. one of them is 1
     *
     * The size of the resulting output is the maximum size along each dimension
     * of the input operands. It starts with the trailing dimensions, and works
     * its way forward.
     *
     * Since HAL version 1.2, generic zero-sized input tensor is supported. Zero
     * dimension is only compatible with 0 or 1. The size of the output
     * dimension is zero if either of corresponding input dimension is zero.
     *
     * Supported tensor {@link OperandType}:
     * * {@link OperandType::TENSOR_FLOAT16} (since HAL version 1.2)
     * * {@link OperandType::TENSOR_FLOAT32}
     * * {@link OperandType::TENSOR_QUANT8_ASYMM}
     * * {@link OperandType::TENSOR_QUANT8_ASYMM_SIGNED} (since HAL version 1.3)
     *
     * Supported tensor rank: up to 4
     *
     * Inputs:
     * * 0: A tensor.
     * * 1: A tensor of the same {@link OperandType}, and compatible dimensions
     *      as input0.
     * * 2: An {@link OperandType::INT32} scalar, and has to be one of the
     *      {@link FusedActivationFunc} values. Specifies the activation to
     *      invoke on the result.
     *
     * Outputs:
     * * 0: The product, a tensor of the same {@link OperandType} as input0.
     *      For output tensor of {@link OperandType::TENSOR_QUANT8_ASYMM}
     *      and {@link OperandType::TENSOR_QUANT8_ASYMM_SIGNED},
     *      the following condition must be satisfied:
     *      output_scale > input1_scale * input2_scale.
     */
    MUL = @1.2::OperationType:MUL,

    /**
     * Computes rectified linear activation on the input tensor element-wise.
     *
     * The output is calculated using this formula:
     *
     *     output = max(0, input)
     *
     * Supported tensor {@link OperandType}:
     * * {@link OperandType::TENSOR_FLOAT16} (since HAL version 1.2)
     * * {@link OperandType::TENSOR_FLOAT32}
     * * {@link OperandType::TENSOR_QUANT8_ASYMM}
     * * {@link OperandType::TENSOR_QUANT8_ASYMM_SIGNED} (since HAL version 1.3)
     *
     * Supported tensor rank: up to 4.
     *
     * Inputs:
     * * 0: A tensor, specifying the input.
     *      Since HAL version 1.2, this tensor may be zero-sized.
     *
     * Outputs:
     * * 0: The output tensor of same shape as input0.
     *      For a {@link OperandType::TENSOR_QUANT8_ASYMM} and
     *      {@link OperandType::TENSOR_QUANT8_ASYMM_SIGNED} tensor,
     *      the scale and zeroPoint must be the same as input0.
     */
    RELU = @1.2::OperationType:RELU,

    /**
     * Computes rectified linear 1 activation on the input tensor element-wise.
     *
     * The output is calculated using this formula:
     *
     *     output = min(1.f, max(-1.f, input))
     *
     * Supported tensor {@link OperandType}:
     * * {@link OperandType::TENSOR_FLOAT16} (since HAL version 1.2)
     * * {@link OperandType::TENSOR_FLOAT32}
     * * {@link OperandType::TENSOR_QUANT8_ASYMM}
     * * {@link OperandType::TENSOR_QUANT8_ASYMM_SIGNED} (since HAL version 1.3)
     *
     * Supported tensor rank: up to 4.
     *
     * Inputs:
     * * 0: A tensor, specifying the input.
     *      Since HAL version 1.2, this tensor may be zero-sized.
     *
     * Outputs:
     * * 0: The output tensor of the same shape as input0.
     *      For a {@link OperandType::TENSOR_QUANT8_ASYMM} and
     *      {@link OperandType::TENSOR_QUANT8_ASYMM_SIGNED} tensor,
     *      the scale and zeroPoint must be the same as input0.
     */
    RELU1 = @1.2::OperationType:RELU1,

    /**
     * Computes rectified linear 6 activation on the input tensor element-wise.
     *
     * The output is calculated using this formula:
     *
     *     output = min(6, max(0, input))
     *
     * Supported tensor {@link OperandType}:
     * * {@link OperandType::TENSOR_FLOAT16} (since HAL version 1.2)
     * * {@link OperandType::TENSOR_FLOAT32}
     * * {@link OperandType::TENSOR_QUANT8_ASYMM}
     * * {@link OperandType::TENSOR_QUANT8_ASYMM_SIGNED} (since HAL version 1.3)
     *
     * Supported tensor rank: up to 4.
     *
     * Inputs:
     * * 0: A tensor, specifying the input.
     *      Since HAL version 1.2, this tensor may be zero-sized.
     *
     * Outputs:
     * * 0: The output tensor of same shape as input0.
     *      For a {@link OperandType::TENSOR_QUANT8_ASYMM} and
     *      {@link OperandType::TENSOR_QUANT8_ASYMM_SIGNED} tensor,
     *      the scale and zeroPoint must be the same as input0.
     */
    RELU6 = @1.2::OperationType:RELU6,

    /**
     * Reshapes a tensor.
     *
     * Given tensor, this operation returns a tensor that has the same values as
     * tensor, but with a newly specified shape.
     *
     * Supported tensor {@link OperandType}:
     * * {@link OperandType::TENSOR_FLOAT16} (since HAL version 1.2)
     * * {@link OperandType::TENSOR_FLOAT32}
     * * {@link OperandType::TENSOR_QUANT8_ASYMM}
     * * {@link OperandType::TENSOR_QUANT8_ASYMM_SIGNED} (since HAL version 1.3)
     *
     * Supported tensor rank: up to 4.
     *
     * Inputs:
     * * 0: A tensor, specifying the tensor to be reshaped.
     * * 1: A 1-D tensor of {@link OperandType::TENSOR_INT32}, defining the
     *      shape of the output tensor. The number of elements implied by shape
     *      must be the same as the number of elements in the input tensor.
     *
     *      If one component of shape is the special value -1, the size of that
     *      dimension is computed so that the total size remains constant. In
     *      particular, a shape of [-1] flattens into 1-D. At most one component
     *      of shape can be -1.
     *
     * Outputs:
     * * 0: The output tensor, of shape specified by the input shape.
     *      For a {@link OperandType::TENSOR_QUANT8_ASYMM} and
     *      {@link OperandType::TENSOR_QUANT8_ASYMM_SIGNED} tensor,
     *      the scale and zeroPoint must be the same as input0.
     */
    RESHAPE = @1.2::OperationType:RESHAPE,

    /**
     * Resizes images to given size using the bilinear interpretation.
     *
     * Resized images must be distorted if their output aspect ratio is not the
     * same as input aspect ratio. The corner pixels of output may not be the
     * same as corner pixels of input.
     *
     * Supported tensor {@link OperandType}:
     * * {@link OperandType::TENSOR_FLOAT16} (since HAL version 1.2)
     * * {@link OperandType::TENSOR_FLOAT32}
     * * {@link OperandType::TENSOR_QUANT8_ASYMM} (since HAL version 1.2)
     * * {@link OperandType::TENSOR_QUANT8_ASYMM_SIGNED} (since HAL version 1.3)
     *
     * Supported tensor rank: 4, with "NHWC" or "NCHW" data layout.
     * With the default data layout NHWC, the data is stored in the order of:
     * [batch, height, width, channels]. Alternatively, the data layout could
     * be NCHW, the data storage order of: [batch, channels, height, width].
     * NCHW is supported since HAL version 1.2.
     *
     * Both resizing by shape and resizing by scale are supported.
     *
     * Inputs (resizing by shape):
     * * 0: A 4-D tensor, of shape [batches, height, width, depth], specifying
     *      the input.
     *      Since HAL version 1.2, zero batches is supported for this tensor.
     * * 1: An {@link OperandType::INT32} scalar, specifying the output
     *      width of the output tensor.
     * * 2: An {@link OperandType::INT32} scalar, specifying the output
     *      height of the output tensor.
     * * 3: An optional {@link OperandType::BOOL} scalar, default to false.
     *      Set to true to specify NCHW data layout for input0 and output0.
     *      Available since HAL version 1.2.
     *
     * Inputs (resizing by scale, since HAL version 1.2):
     * * 0: A 4-D tensor, of shape [batches, height, width, depth], specifying
     *      the input. Zero batches is supported for this tensor.
     * * 1: A scalar, specifying width_scale, the scaling factor of the width
     *      dimension from the input tensor to the output tensor. The output
     *      width is calculated as new_width = floor(width * width_scale).
     *      The scalar must be of {@link OperandType::FLOAT16} if input0 is
     *      of {@link OperandType::TENSOR_FLOAT16} and of
     *      {@link OperandType::FLOAT32} otherwise.
     * * 2: A scalar, specifying height_scale, the scaling factor of the height
     *      dimension from the input tensor to the output tensor. The output
     *      height is calculated as new_height = floor(height * height_scale).
     *      The scalar must be of {@link OperandType::FLOAT16} if input0 is
     *      of {@link OperandType::TENSOR_FLOAT16} and of
     *      {@link OperandType::FLOAT32} otherwise.
     * * 3: An optional {@link OperandType::BOOL} scalar, default to false.
     *      Set to true to specify NCHW data layout for input0 and output0.
     *
     * Outputs:
     * * 0: The output 4-D tensor, of shape
     *      [batches, new_height, new_width, depth].
     *      For a {@link OperandType::TENSOR_QUANT8_ASYMM} and
     *      {@link OperandType::TENSOR_QUANT8_ASYMM_SIGNED} tensor,
     *      the scale and zeroPoint must be the same as input0.
     */
    RESIZE_BILINEAR = @1.2::OperationType:RESIZE_BILINEAR,

    /**
     * A basic recurrent neural network layer.
     *
     * This layer implements the operation:
     * outputs = state = activation(inputs * input_weights +
     *                              state * recurrent_weights + bias)
     *
     * Where:
     * * “input_weights” is a weight matrix that multiplies the inputs;
     * * “recurrent_weights” is a weight matrix that multiplies the current
     *    “state” which itself is the output from the previous time step
     *    computation;
     * * “bias” is a bias vector (added to each output vector in the batch);
     * * “activation” is the function passed as the “fused_activation_function”
     *   argument (if not “NONE”).
     *
     * Supported tensor {@link OperandType}:
     * * {@link OperandType::TENSOR_FLOAT16} (since HAL version 1.2)
     * * {@link OperandType::TENSOR_FLOAT32}
     *
     * The input tensors must all be the same type.
     *
     * Inputs:
     * * 0: input.
     *      A 2-D tensor of shape [batch_size, input_size], where “batch_size”
     *      corresponds to the batching dimension, and “input_size” is the size
     *      of the input.
     * * 1: weights.
     *      A 2-D tensor of shape [num_units, input_size], where “num_units”
     *      corresponds to the number of units.
     * * 2: recurrent_weights.
     *      A 2-D tensor of shape [num_units, num_units], with columns
     *      corresponding to the weights from each unit.
     * * 3: bias.
     *      A 1-D tensor of shape [num_units].
     * * 4: hidden state (in).
     *      A 2-D tensor of shape [batch_size, num_units].
     * * 5: fused_activation_function.
     *      An optional {@link FusedActivationFunc} value indicating the
     *      activation function. If “NONE” is specified then it results in a
     *      linear activation.
     *
     * Outputs:
     * * 0: hidden state (out).
     *      A 2-D tensor of shape [batch_size, num_units].
     *
     * * 1: output.
     *      A 2-D tensor of shape [batch_size, num_units]. This is effectively
     *      the same as the current state value.
     */
    RNN = @1.2::OperationType:RNN,

    /**
     * Computes the softmax activation on the input tensor element-wise, per
     * batch, by normalizing the input vector so the maximum coefficient is
     * zero.
     *
     * The output is calculated using this formula:
     *
     *     output[batch, i] =
     *         exp((input[batch, i] - max(input[batch, :])) * beta) /
     *         sum_{k}{exp((input[batch, k] - max(input[batch, :])) * beta)}
     *
     * For input tensor with rank other than 2, the activation will be applied
     * independently on each 1-D slice along specified dimension.
     *
     * Supported tensor {@link OperandType}:
     * * {@link OperandType::TENSOR_FLOAT16} (since HAL version 1.2)
     * * {@link OperandType::TENSOR_FLOAT32}
     * * {@link OperandType::TENSOR_QUANT8_ASYMM}
     * * {@link OperandType::TENSOR_QUANT8_ASYMM_SIGNED} (since HAL version 1.3)
     *
     * Supported tensor rank: up to 4.
     * Tensors with rank other than 2 or 4 are only supported since HAL version 1.2.
     *
     * Inputs:
     * * 0: A 2-D or 4-D tensor, specifying the tensor to be reshaped.
     *      Since HAL version 1.2, this tensor may be zero-sized.
     * * 1: A scalar, specifying the positive scaling factor for the exponent,
     *      beta. If input0 is of {@link OperandType::TENSOR_FLOAT32},
     *      {@link OperandType::TENSOR_QUANT8_ASYMM} or
     *      {@link OperandType::TENSOR_QUANT8_ASYMM_SIGNED}, the scalar
     *      must be of {@link OperandType::FLOAT32}.
     *      If input0 is of {@link OperandType::TENSOR_FLOAT16}, then the
     *      scalar must be of {@link OperandType::FLOAT16}.
     * * 2: An optional {@link OperandType::INT32} scalar, default to -1,
     *      specifying the dimension the activation would be performed on.
     *      Negative index is used to specify axis from the end (e.g. -1 for
     *      the last axis). Must be in the range [-n, n).
     *      Available since HAL version 1.2.
     *
     * Outputs:
     * * 0: The output tensor of same shape as input0.
     *      For {@link OperandType::TENSOR_QUANT8_ASYMM},
     *      the scale must be 1.f / 256 and the zeroPoint must be 0.
     *      For {@link OperandType::TENSOR_QUANT8_ASYMM_SIGNED},
     *      the scale must be 1.f / 256 and the zeroPoint must be -128.
     */
    SOFTMAX = @1.2::OperationType:SOFTMAX,

    /**
     * Rearranges blocks of spatial data, into depth.
     *
     * More specifically, this op outputs a copy of the input tensor where
     * values from the height and width dimensions are moved to the depth
     * dimension. The value block_size indicates the input block size and how
     * the data is moved.
     *
     * Chunks of data of size block_size * block_size from depth are rearranged
     * into non-overlapping blocks of size block_size x block_size.
     *
     * The depth of the output tensor is input_depth * block_size * block_size.
     * The input tensor's height and width must be divisible by block_size.
     *
     * Supported tensor {@link OperandType}:
     * * {@link OperandType::TENSOR_FLOAT16} (since HAL version 1.2)
     * * {@link OperandType::TENSOR_FLOAT32}
     * * {@link OperandType::TENSOR_QUANT8_ASYMM}
     * * {@link OperandType::TENSOR_QUANT8_ASYMM_SIGNED} (since HAL version 1.3)
     *
     * Supported tensor rank: 4, with "NHWC" or "NCHW" data layout.
     * With the default data layout NHWC, the data is stored in the order of:
     * [batch, height, width, channels]. Alternatively, the data layout could
     * be NCHW, the data storage order of: [batch, channels, height, width].
     * NCHW is supported since HAL version 1.2.
     *
     * Inputs:
     * * 0: A 4-D tensor, of shape [batches, height, width, depth_in],
     *      specifying the input.
     * * 1: An {@link OperandType::INT32} scalar, specifying the block_size.
     *      block_size must be >=1 and block_size must be a divisor of both the
     *      input height and width.
     * * 2: An optional {@link OperandType::BOOL} scalar, default to false.
     *      Set to true to specify NCHW data layout for input0 and output0.
     *      Available since HAL version 1.2.
     *
     * Outputs:
     * * 0: The output 4-D tensor, of shape [batches, height/block_size,
     *      width/block_size, depth_in*block_size*block_size].
     *      For a {@link OperandType::TENSOR_QUANT8_ASYMM} and
     *      {@link OperandType::TENSOR_QUANT8_ASYMM_SIGNED} tensor,
     *      the scale and zeroPoint must be the same as input0.
     */
    SPACE_TO_DEPTH = @1.2::OperationType:SPACE_TO_DEPTH,

    /**
     * SVDF op is a kind of stateful layer derived from the notion that a
     * densely connected layer that's processing a sequence of input frames can
     * be approximated by using a singular value decomposition of each of its
     * nodes. The implementation is based on:
     *
     * https://research.google.com/pubs/archive/43813.pdf
     *
     * P. Nakkiran, R. Alvarez, R. Prabhavalkar, C. Parada.
     * “Compressing Deep Neural Networks using a Rank-Constrained Topology”.
     * INTERSPEECH, 2015.
     *
     * It processes the incoming input using a 2-stage filtering mechanism:
     * * stage 1 performs filtering on the "features" dimension, whose outputs
     *   get pushed into a memory of fixed-size memory_size.
     * * stage 2 performs filtering on the "time" dimension of the memory_size
     *   memoized outputs of stage 1.
     *
     * Specifically, for rank 1, this layer implements the operation:
     *
     *     memory = push(conv1d(inputs, weights_feature, feature_dim,
     *                          "PADDING_VALID"));
     *     outputs = activation(memory * weights_time + bias);
     *
     * Where:
     * * “weights_feature” is a weights matrix that processes the inputs (by
     *   convolving the input with every “feature filter”), and whose outputs
     *   get pushed, stacked in order, into the fixed-size “memory” (the oldest
     *   entry gets dropped);
     * * “weights_time” is a weights matrix that processes the “memory” (by a
     *   batched matrix multiplication on the num_units);
     * * “bias” is an optional bias vector (added to each output vector in the
     *   batch); and
     * * “activation” is the function passed as the “fused_activation_function”
     *   argument (if not “NONE”).
     *
     * Each rank adds a dimension to the weights matrices by means of stacking
     * the filters.
     *
     * Supported tensor {@link OperandType}:
     * * {@link OperandType::TENSOR_FLOAT16} (since HAL version 1.2)
     * * {@link OperandType::TENSOR_FLOAT32}
     *
     * All input tensors must be the same type.
     *
     * Inputs:
     * * 0: input.
     *      A 2-D tensor of shape [batch_size, input_size], where “batch_size”
     *      corresponds to the batching dimension, and “input_size” is the size
     *      of the input.
     * * 1: weights_feature.
     *      A 2-D tensor of shape [num_units, input_size], where “num_units”
     *      corresponds to the number of units.
     * * 2: weights_time.
     *      A 2-D tensor of shape [num_units, memory_size], where “memory_size”
     *      corresponds to the fixed-size of the memory.
     * * 3: bias.
     *      An optional 1-D tensor of shape [num_units].
     * * 4: state (in).
     *      A 2-D tensor of shape [batch_size, (memory_size - 1) * num_units * rank].
     * * 5: rank.
     *      The rank of the SVD approximation.
     * * 6: fused_activation_function.
     *      An optional {@link FusedActivationFunc} value indicating the
     *      activation function. If “NONE” is specified then it results in a
     *      linear activation.
     *
     * Outputs:
     * * 0: state (out).
     *      A 2-D tensor of the same {@link OperandType} as the inputs, with shape
     *      [batch_size, (memory_size - 1) * num_units * rank].
     * * 1: output.
     *      A 2-D tensor of the same {@link OperandType} as the inputs, with shape
     *      [batch_size, num_units].
     */
    SVDF = @1.2::OperationType:SVDF,

    /**
     * Computes hyperbolic tangent of input tensor element-wise.
     *
     * The output is calculated using this formula:
     *
     *     output = tanh(input)
     *
     * Supported tensor {@link OperandType}:
     * * {@link OperandType::TENSOR_FLOAT16} (since HAL version 1.2)
     * * {@link OperandType::TENSOR_FLOAT32}
     * * {@link OperandType::TENSOR_QUANT8_ASYMM} (since HAL version 1.2)
     * * {@link OperandType::TENSOR_QUANT8_ASYMM_SIGNED} (since HAL version 1.3)
     *
     * Supported tensor rank: up to 4.
     *
     * Inputs:
     * * 0: A tensor, specifying the input.
     *      Since HAL version 1.2, this tensor may be zero-sized.
     *
     * Outputs:
     * * 0: The output tensor of same shape as input0.
     *      For {@link OperandType::TENSOR_QUANT8_ASYMM},
     *      the scale must be 1.f / 128 and the zeroPoint must be 128.
     *      For {@link OperandType::TENSOR_QUANT8_ASYMM_SIGNED},
     *      the scale must be 1.f / 128 and the zeroPoint must be 0.
     */
    TANH = @1.2::OperationType:TANH,

    /**
     * BatchToSpace for N-dimensional tensors.
     *
     * This operation reshapes the batch dimension (dimension 0) into M + 1
     * dimensions of shape block_shape + [batch], interleaves these blocks back
     * into the grid defined by the spatial dimensions [1, ..., M], to obtain a
     * result with the same rank as the input.
     *
     * This is the reverse of SpaceToBatch.
     *
     * Supported tensor {@link OperandType}:
     * * {@link OperandType::TENSOR_FLOAT16} (since HAL version 1.2)
     * * {@link OperandType::TENSOR_FLOAT32}
     * * {@link OperandType::TENSOR_QUANT8_ASYMM}
     * * {@link OperandType::TENSOR_QUANT8_ASYMM_SIGNED} (since HAL version 1.3)
     *
     * Supported tensor rank: 4, with "NHWC" or "NCHW" data layout.
     * With the default data layout NHWC, the data is stored in the order of:
     * [batch, height, width, channels]. Alternatively, the data layout could
     * be NCHW, the data storage order of: [batch, channels, height, width].
     * NCHW is supported since HAL version 1.2.
     *
     * Inputs:
     * * 0: An n-D tensor, specifying the tensor to be reshaped
     * * 1: A 1-D Tensor of {@link OperandType::TENSOR_INT32}, the block
     *      sizes for each spatial dimension of the input tensor. All values
     *      must be >= 1.
     * * 2: An optional {@link OperandType::BOOL} scalar, default to false.
     *      Set to true to specify NCHW data layout for input0 and output0.
     *      Available since API level 29.
     *
     * Outputs:
     * * 0: A tensor of the same {@link OperandType} as input0.
     *      For a {@link OperandType::TENSOR_QUANT8_ASYMM} and
     *      {@link OperandType::TENSOR_QUANT8_ASYMM_SIGNED} tensor,
     *      the scale and zeroPoint must be the same as input0.
     */
    BATCH_TO_SPACE_ND = @1.2::OperationType:BATCH_TO_SPACE_ND,

    /**
     * Element-wise division of two tensors.
     *
     * Takes two input tensors of identical {@link OperandType} and compatible
     * dimensions. The output is the result of dividing the first input tensor
     * by the second, optionally modified by an activation function.
     *
     * Two dimensions are compatible when:
     *     1. they are equal, or
     *     2. one of them is 1
     *
     * The size of the output is the maximum size along each dimension of the
     * input operands. It starts with the trailing dimensions, and works its way
     * forward.
     *
     * Example:
     *     input1.dimension =    {4, 1, 2}
     *     input2.dimension = {5, 4, 3, 1}
     *     output.dimension = {5, 4, 3, 2}
     *
     * Since HAL version 1.2, generic zero-sized input tensor is supported. Zero
     * dimension is only compatible with 0 or 1. The size of the output
     * dimension is zero if either of corresponding input dimension is zero.
     *
     * Supported tensor {@link OperandType}:
     * * {@link OperandType::TENSOR_FLOAT16} (since HAL version 1.2)
     * * {@link OperandType::TENSOR_FLOAT32}
     *
     * Supported tensor rank: up to 4
     *
     * Inputs:
     * * 0: An n-D tensor, specifying the first input.
     * * 1: A tensor of the same {@link OperandType}, and compatible dimensions
     *      as input0.
     * * 2: An {@link OperandType::INT32} scalar, and has to be one of the
     *      {@link FusedActivationFunc} values. Specifies the activation to
     *      invoke on the result.
     *
     * Outputs:
     * * 0: A tensor of the same {@link OperandType} as input0.
     */
    DIV = @1.2::OperationType:DIV,

    /**
     * Computes the mean of elements across dimensions of a tensor.
     *
     * Reduces the input tensor along the given dimensions to reduce. Unless
     * keep_dims is true, the rank of the tensor is reduced by 1 for each entry
     * in axis. If keep_dims is true, the reduced dimensions are retained with
     * length 1.
     *
     * Supported tensor {@link OperandType}:
     * * {@link OperandType::TENSOR_FLOAT16} (since HAL version 1.2)
     * * {@link OperandType::TENSOR_FLOAT32}
     * * {@link OperandType::TENSOR_QUANT8_ASYMM}
     * * {@link OperandType::TENSOR_QUANT8_ASYMM_SIGNED} (since HAL version 1.3)
     *
     * Supported tensor rank: up to 4
     *
     * Inputs:
     * * 0: A tensor, specifying the input.
     * * 1: A 1-D Tensor of {@link OperandType::TENSOR_INT32}. The dimensions
     *      to reduce. Must be in the range
     *      [-rank(input_tensor), rank(input_tensor)).
     *
     *      NOTE: When the operation was introduced, the documentation
     *      incorrectly stated that if dimensions were empty, the operation
     *      would reduce across all dimensions. This behavior was never
     *      implemented.
     *
     * * 2: An {@link OperandType::INT32} scalar, keep_dims. If positive,
     *      retains reduced dimensions with length 1.
     *
     * Outputs:
     * * 0: A tensor of the same {@link OperandType} as input0.
     *      For a {@link OperandType::TENSOR_QUANT8_ASYMM} and
     *      {@link OperandType::TENSOR_QUANT8_ASYMM_SIGNED} tensor,
     *      the scale and zeroPoint must be the same as input0.
     */
    MEAN = @1.2::OperationType:MEAN,

    /**
     * Pads a tensor.
     *
     * This operation pads a tensor according to the specified paddings.
     *
     * Supported tensor {@link OperandType}:
     * * {@link OperandType::TENSOR_FLOAT16} (since HAL version 1.2)
     * * {@link OperandType::TENSOR_FLOAT32}
     * * {@link OperandType::TENSOR_QUANT8_ASYMM}
     * * {@link OperandType::TENSOR_QUANT8_ASYMM_SIGNED} (since HAL version 1.3)
     *   (full support since HAL version 1.2, see the output section)
     *
     * Supported tensor rank: up to 4
     *
     * Inputs:
     * * 0: An n-D tensor, specifying the tensor to be padded.
     * * 1: A 2-D Tensor of {@link OperandType::TENSOR_INT32}, the paddings
     *      for each spatial dimension of the input tensor. The shape of the
     *      tensor must be {rank(input0), 2}.
     *      padding[i, 0] specifies the number of elements to be padded in the
     *      front of dimension i.
     *      padding[i, 1] specifies the number of elements to be padded after the
     *      end of dimension i.
     *
     * Outputs:
     * * 0: A tensor of the same {@link OperandType} as input0. The
     *      output tensor has the same rank as input0, and each
     *      dimension of the output tensor has the same size as the
     *      corresponding dimension of the input tensor plus the size
     *      of the padding:
     *          output0.dimension[i] =
     *              padding[i, 0] + input0.dimension[i] + padding[i, 1]
     *      For a {@link OperandType::TENSOR_QUANT8_ASYMM} and
     *      {@link OperandType::TENSOR_QUANT8_ASYMM_SIGNED} tensor,
     *      the scale and zeroPoint must be the same as input0.
     *
     *      NOTE: Before HAL version 1.2, the pad value for
     *      {@link OperandType::TENSOR_QUANT8_ASYMM} is undefined.
     *      Since HAL version 1.2, the pad value is always the logical zero.
     */
    PAD = @1.2::OperationType:PAD,

    /**
     * SpaceToBatch for N-Dimensional tensors.
     *
     * This operation divides "spatial" dimensions [1, ..., M] of the input into
     * a grid of blocks of shape block_shape, and interleaves these blocks with
     * the "batch" dimension (0) such that in the output, the spatial dimensions
     * [1, ..., M] correspond to the position within the grid, and the batch
     * dimension combines both the position within a spatial block and the
     * original batch position. Prior to division into blocks, the spatial
     * dimensions of the input are optionally zero padded according to paddings.
     *
     * Supported tensor {@link OperandType}:
     * * {@link OperandType::TENSOR_FLOAT16} (since HAL version 1.2)
     * * {@link OperandType::TENSOR_FLOAT32}
     * * {@link OperandType::TENSOR_QUANT8_ASYMM}
     * * {@link OperandType::TENSOR_QUANT8_ASYMM_SIGNED} (since HAL version 1.3)
     *   (full support since HAL version 1.2, see the output section)
     *
     * Supported tensor rank: 4, with "NHWC" or "NCHW" data layout.
     * With the default data layout NHWC, the data is stored in the order of:
     * [batch, height, width, channels]. Alternatively, the data layout could
     * be NCHW, the data storage order of: [batch, channels, height, width].
     * NCHW is supported since HAL version 1.2.
     *
     * Inputs:
     * * 0: An n-D tensor, specifying the input.
     * * 1: A 1-D Tensor of {@link OperandType::TENSOR_INT32}, the block
     *      sizes for each spatial dimension of the input tensor. All values
     *      must be >= 1.
     * * 2: A 2-D Tensor of {@link OperandType::TENSOR_INT32}, the paddings
     *      for each spatial dimension of the input tensor. All values must be
     *      >= 0. The shape of the tensor must be {M, 2}, where M is the number
     *      of spatial dimensions.
     *      padding[i, 0] specifies the number of element to be padded in the
     *      front of dimension i.
     *      padding[i, 1] specifies the number of element to be padded after the
     *      end of dimension i.
     * * 3: An optional {@link OperandType::BOOL} scalar, default to false.
     *      Set to true to specify NCHW data layout for input0 and output0.
     *      Available since HAL version 1.2.
     *
     * Outputs:
     * * 0: A tensor of the same {@link OperandType} as input0.
     *      For a {@link OperandType::TENSOR_QUANT8_ASYMM} and
     *      {@link OperandType::TENSOR_QUANT8_ASYMM_SIGNED} tensor,
     *      the scale and zeroPoint must be the same as input0.
     *
     *      NOTE: Before HAL version 1.2, the pad value for
     *      {@link OperandType::TENSOR_QUANT8_ASYMM} is undefined.
     *      Since HAL version 1.2, the pad value is always the logical zero.
     */
    SPACE_TO_BATCH_ND = @1.2::OperationType:SPACE_TO_BATCH_ND,

    /**
     * Removes dimensions of size 1 from the shape of a tensor.
     *
     * Given a tensor input, this operation returns a tensor of the same
     * {@link OperandType} with all dimensions of size 1 removed. If you don't
     * want to remove all size 1 dimensions, you can remove specific size 1
     * dimensions by specifying the axes (input1).
     *
     * Supported tensor {@link OperandType}:
     * * {@link OperandType::TENSOR_FLOAT16} (since HAL version 1.2)
     * * {@link OperandType::TENSOR_FLOAT32}
     * * {@link OperandType::TENSOR_QUANT8_ASYMM}
     * * {@link OperandType::TENSOR_QUANT8_ASYMM_SIGNED} (since HAL version 1.3)
     *
     * Supported tensor rank: up to 4
     *
     * Inputs:
     * * 0: An n-D tensor, the tensor to be squeezed.
     * * 1: An optional 1-D tensor of {@link OperandType::TENSOR_INT32}. The
     *      dimensions to squeeze. If specified only squeezes the dimensions
     *      listed. Otherwise, squeezes all dimensions. The dimension index
     *      starts at 0. An error must be reported if squeezing a dimension that
     *      is not 1.
     *
     * Outputs:
     * * 0: A tensor of the same {@link OperandType} as input0. Contains the
     *      same data as input, but has one or more dimensions of size 1
     *      removed.
     *      For a {@link OperandType::TENSOR_QUANT8_ASYMM} and
     *      {@link OperandType::TENSOR_QUANT8_ASYMM_SIGNED} tensor,
     *      the scale and zeroPoint must be the same as input0.
     */
    SQUEEZE = @1.2::OperationType:SQUEEZE,

    /**
     * Extracts a strided slice of a tensor.
     *
     * Roughly speaking, this op extracts a slice of size (end - begin) / stride
     * from the given input tensor. Starting at the location specified by begin
     * the slice continues by adding stride to the index until all dimensions
     * are not less than end. Note that a stride can be negative, which causes a
     * reverse slice.
     *
     * Supported tensor {@link OperandType}:
     * * {@link OperandType::TENSOR_FLOAT16} (since HAL version 1.2)
     * * {@link OperandType::TENSOR_FLOAT32}
     * * {@link OperandType::TENSOR_QUANT8_ASYMM}
     * * {@link OperandType::TENSOR_QUANT8_ASYMM_SIGNED} (since HAL version 1.3)
     *
     * Supported tensor rank: up to 4
     *
     * Inputs:
     * * 0: An n-D tensor, specifying the tensor to be sliced.
     * * 1: begin, a 1-D tensor of {@link OperandType::TENSOR_INT32}. The
     *      starts of the dimensions of the input tensor to be sliced. The
     *      length must be of rank(input0).
     * * 2: end, a 1-D tensor of {@link OperandType::TENSOR_INT32}. The
     *      ends of the dimensions of the input tensor to be sliced. The length
     *      must be of rank(input0).
     * * 3: strides, a 1-D tensor of {@link OperandType::TENSOR_INT32}. The
     *      strides of the dimensions of the input tensor to be sliced. The
     *      length must be of rank(input0). The entries must be non-zero.
     * * 4: begin_mask, an {@link OperandType::INT32} scalar. If the ith bit
     *      of begin_mask is set, begin[i] is ignored and the fullest possible
     *      range in that dimension is used instead.
     * * 5: end_mask, an {@link OperandType::INT32} scalar. If the ith bit of
     *      end_mask is set, end[i] is ignored and the fullest possible range in
     *      that dimension is used instead.
     * * 6: shrink_axis_mask, an {@link OperandType::INT32} scalar. If the
     *      ith bit of shrink_axis_mask is set, the ith dimension specification
     *      shrinks the dimensionality by 1, taking on the value at index
     *      begin[i]. In this case, the ith specification must define a
     *      slice of size 1, e.g. begin[i] = x, end[i] = x + 1.
     *
     * Outputs:
     * * 0: A tensor of the same {@link OperandType} as input0 and rank (n - k),
     *      where k is the number of bits set in shrink_axis_mask.
     *      For a {@link OperandType::TENSOR_QUANT8_ASYMM} and
     *      {@link OperandType::TENSOR_QUANT8_ASYMM_SIGNED} tensor,
     *      the scale and zeroPoint must be the same as input0.
     */
    STRIDED_SLICE = @1.2::OperationType:STRIDED_SLICE,

    /**
     * Element-wise subtraction of two tensors.
     *
     * Takes two input tensors of identical {@link OperandType} and compatible
     * dimensions. The output is the result of subtracting the second input
     * tensor from the first one, optionally modified by an activation function.
     *
     * Two dimensions are compatible when:
     *     1. they are equal, or
     *     2. one of them is 1
     *
     * The size of the output is the maximum size along each dimension of the
     * input operands. It starts with the trailing dimensions, and works its way
     * forward.
     *
     * Example:
     *     input1.dimension =    {4, 1, 2}
     *     input2.dimension = {5, 4, 3, 1}
     *     output.dimension = {5, 4, 3, 2}
     *
     * Since HAL version 1.2, generic zero-sized input tensor is supported. Zero
     * dimension is only compatible with 0 or 1. The size of the output
     * dimension is zero if either of corresponding input dimension is zero.
     *
     * Supported tensor {@link OperandType}:
     * * {@link OperandType::TENSOR_FLOAT16} (since HAL version 1.2)
     * * {@link OperandType::TENSOR_FLOAT32}
     * * {@link OperandType::TENSOR_QUANT8_ASYMM} (since HAL version 1.2)
     * * {@link OperandType::TENSOR_QUANT8_ASYMM_SIGNED} (since HAL version 1.3)
     *
     * Supported tensor rank: up to 4
     *
     * Inputs:
     * * 0: An n-D tensor, specifying the first input.
     * * 1: A tensor of the same {@link OperandType}, and compatible dimensions
     *      as input0.
     * * 2: An {@link OperandType::INT32} scalar, and has to be one of the
     *      {@link FusedActivationFunc} values. Specifies the activation to
     *      invoke on the result.
     *
     * Outputs:
     * * 0: A tensor of the same {@link OperandType} as input0.
     *      For a {@link OperandType::TENSOR_QUANT8_ASYMM} and
     *      {@link OperandType::TENSOR_QUANT8_ASYMM_SIGNED} tensor,
     *      the scale and zeroPoint can be different from inputs' scale and zeroPoint.
     */
    SUB = @1.2::OperationType:SUB,

    /**
     * Transposes the input tensor, permuting the dimensions according to the
     * perm tensor.
     *
     * The returned tensor's dimension i corresponds to the input dimension
     * perm[i]. If perm is not given, it is set to (n-1...0), where n is the
     * rank of the input tensor. Hence by default, this operation performs a
     * regular matrix transpose on 2-D input Tensors.
     *
     * Supported tensor {@link OperandType}:
     * * {@link OperandType::TENSOR_FLOAT16} (since HAL version 1.2)
     * * {@link OperandType::TENSOR_FLOAT32}
     * * {@link OperandType::TENSOR_QUANT8_ASYMM}
     * * {@link OperandType::TENSOR_QUANT8_ASYMM_SIGNED} (since HAL version 1.3)
     *
     * Supported tensor rank: up to 4
     *
     * Inputs:
     * * 0: An n-D tensor, specifying the tensor to be transposed.
     *      Since HAL version 1.2, this tensor may be zero-sized.
     * * 1: An optional 1-D Tensor of {@link OperandType::TENSOR_INT32},
     *      the permutation of the dimensions of the input tensor.
     *
     * Outputs:
     * * 0: A tensor of the same {@link OperandType} as input0.
     *      For a {@link OperandType::TENSOR_QUANT8_ASYMM} and
     *      {@link OperandType::TENSOR_QUANT8_ASYMM_SIGNED} tensor,
     *      the scale and zeroPoint must be the same as input0.
     */
    TRANSPOSE = @1.2::OperationType:TRANSPOSE,

    /**
     * Computes the absolute value of a tensor, element-wise.
     *
     * Supported tensor {@link OperandType}:
     * * {@link OperandType::TENSOR_FLOAT16}
     * * {@link OperandType::TENSOR_FLOAT32}
     *
     * Supported tensor rank: from 1.
     *
     * Inputs:
     * * 0: A tensor.
     *
     * Outputs:
     * * 0: The output tensor of same shape as input0.
     */
    ABS = @1.2::OperationType:ABS,

    /**
     * Returns the index of the largest element along an axis.
     *
     * Supported tensor {@link OperandType}:
     * * {@link OperandType::TENSOR_FLOAT16}
     * * {@link OperandType::TENSOR_FLOAT32}
     * * {@link OperandType::TENSOR_INT32}
     * * {@link OperandType::TENSOR_QUANT8_ASYMM}
     * * {@link OperandType::TENSOR_QUANT8_ASYMM_SIGNED} (since HAL version 1.3)
     *
     * Supported tensor rank: from 1
     *
     * Inputs:
     * * 0: An n-D tensor specifying the input. Must be non-empty.
     * * 1: An {@link OperandType::INT32} scalar specifying the axis to
     *      reduce across. Negative index is used to specify axis from the
     *      end (e.g. -1 for the last axis). Must be in the range [-n, n).
     *
     * Outputs:
     * * 0: An (n - 1)-D {@link OperandType::TENSOR_INT32} tensor.
     */
    // There is no underscore in ARG_MAX to avoid name conflict with
    // the macro defined in libc/kernel/uapi/linux/limits.h.
    ARGMAX = @1.2::OperationType:ARGMAX,

    /**
     * Returns the index of the smallest element along an axis.
     *
     * Supported tensor {@link OperandType}:
     * * {@link OperandType::TENSOR_FLOAT16}
     * * {@link OperandType::TENSOR_FLOAT32}
     * * {@link OperandType::TENSOR_INT32}
     * * {@link OperandType::TENSOR_QUANT8_ASYMM}
     * * {@link OperandType::TENSOR_QUANT8_ASYMM_SIGNED} (since HAL version 1.3)
     *
     * Supported tensor rank: from 1
     *
     * Inputs:
     * * 0: An n-D tensor specifying the input. Must be non-empty.
     * * 1: An {@link OperandType::INT32} scalar specifying the axis to
     *      reduce across. Negative index is used to specify axis from the
     *      end (e.g. -1 for the last axis). Must be in the range [-n, n).
     *
     * Outputs:
     * * 0: An (n - 1)-D {@link OperandType::TENSOR_INT32} tensor.
     */
    ARGMIN = @1.2::OperationType:ARGMIN,  // See ARGMAX for naming discussion.

    /**
     * Transform axis-aligned bounding box proposals using bounding box deltas.
     *
     * Given the positions of bounding box proposals and the corresponding
     * bounding box deltas for each class, return the refined bounding box
     * regions. The resulting bounding boxes are cliped against the edges of
     * the image.
     *
     * Supported tensor {@link OperandType}:
     * * {@link OperandType::TENSOR_FLOAT16}
     * * {@link OperandType::TENSOR_FLOAT32}
     * * {@link OperandType::TENSOR_QUANT16_ASYMM}
     *
     * Inputs:
     * * 0: A 2-D Tensor of shape [num_rois, 4], specifying the locations of the
     *      bounding box proposals, each line with format [x1, y1, x2, y2].
     *      For tensor of type {@link OperandType::TENSOR_QUANT16_ASYMM},
     *      the zeroPoint must be 0 and the scale must be 0.125. Zero num_rois
     *      is supported for this tensor.
     * * 1: A 2-D Tensor of shape [num_rois, num_classes * 4], specifying the
     *      bounding box delta for each region of interest and each class. The
     *      bounding box deltas are organized in the following order
     *      [dx, dy, dw, dh], where dx and dy is the relative correction factor
     *      for the center position of the bounding box with respect to the width
     *      and height, dw and dh is the log-scale relative correction factor
     *      for the width and height. For input0 of type
     *      {@link OperandType::TENSOR_QUANT16_ASYMM}, this tensor should be
     *      of {@link OperandType::TENSOR_QUANT8_ASYMM} or
     *      {@link OperandType::TENSOR_QUANT8_ASYMM_SIGNED}. Zero num_rois is
     *      supported for this tensor.
     * * 2: An 1-D {@link OperandType::TENSOR_INT32} tensor, of shape
     *      [num_rois], specifying the batch index of each box. Boxes with
     *      the same batch index are grouped together. Zero num_rois is
     *      supported for this tensor.
     * * 3: A 2-D Tensor of shape [batches, 2], specifying the information of
     *      each image in the batch, each line with format
     *      [image_height, image_width].
     *
     * Outputs:
     * * 0: A tensor of the same {@link OperandType} as input0, with shape
     *      [num_rois, num_classes * 4], specifying the coordinates of each
     *      output bounding box for each class, with format [x1, y1, x2, y2].
     *      For type of {@link OperandType::TENSOR_QUANT16_ASYMM}, the
     *      scale must be 0.125 and the zero point must be 0.
     */
    AXIS_ALIGNED_BBOX_TRANSFORM = @1.2::OperationType:AXIS_ALIGNED_BBOX_TRANSFORM,

    /**
     * Performs a forward LSTM on the input followed by a backward LSTM.
     *
     * Supported tensor {@link OperandType}:
     * * {@link OperandType::TENSOR_FLOAT16}
     * * {@link OperandType::TENSOR_FLOAT32}
     *
     * Supported tensor rank: 3, either time-major or batch-major.
     *
     * All input and output tensors must be of the same type.
     *
     *
     * Inputs:
     * * 0: The input.
     *      A 3-D tensor of shape:
     *        If time-major: [max_time, batch_size, input_size]
     *        If batch-major: [batch_size, max_time, input_size]
     *      where "max_time" is the number of timesteps (sequence length),
     *      "batch_size" corresponds to the batching dimension, and
     *      "input_size" is the size of the input.
     * * 1: The forward input-to-input weights. Optional.
     *      A 2-D tensor of shape [fw_num_units, input_size], where “fw_num_units”
     *      corresponds to the number of forward cell units.
     * * 2: The forward input-to-forget weights.
     *      A 2-D tensor of shape [fw_num_units, input_size].
     * * 3: The forward input-to-cell weights.
     *      A 2-D tensor of shape [fw_num_units, input_size].
     * * 4: The forward input-to-output weights.
     *      A 2-D tensor of shape [fw_num_units, input_size].
     * * 5: The forward recurrent-to-input weights. Optional.
     *      A 2-D tensor of shape [fw_num_units, fw_output_size], where “fw_output_size”
     *      corresponds to either the number of cell units (i.e., fw_num_units),
     *      or the second dimension of the “fw_projection_weights”, if defined.
     * * 6: The forward recurrent-to-forget weights.
     *      A 2-D tensor of shape [fw_num_units, fw_output_size].
     * * 7: The forward recurrent-to-cell weights.
     *      A 2-D tensor of shape [fw_num_units, fw_output_size].
     * * 8: The forward recurrent-to-output weights.
     *      A 2-D tensor of shape [fw_num_units, fw_output_size].
     * * 9: The forward cell-to-input weights. Optional.
     *      A 1-D tensor of shape [fw_num_units].
     * * 10: The forward cell-to-forget weights. Optional.
     *       A 1-D tensor of shape [fw_num_units].
     * * 11: The forward cell-to-output weights. Optional.
     *       A 1-D tensor of shape [fw_num_units].
     * * 12: The forward input gate bias. Optional.
     *       A 1-D tensor of shape [fw_num_units].
     * * 13: The forward forget gate bias.
     *       A 1-D tensor of shape [fw_num_units].
     * * 14: The forward cell gate bias.
     *       A 1-D tensor of shape [fw_num_units].
     * * 15: The forward output gate bias.
     *       A 1-D tensor of shape [fw_num_units].
     * * 16: The forward projection weights. Optional.
     *       A 2-D tensor of shape [fw_output_size, fw_num_units].
     * * 17: The forward projection bias. Optional.
     *       A 1-D tensor of shape [fw_output_size].
     * * 18: The backward input-to-input weights. Optional.
     *       A 2-D tensor of shape [bw_num_units, input_size], where “bw_num_units”
     *       corresponds to the number of backward cell units.
     * * 19: The backward input-to-forget weights.
     *       A 2-D tensor of shape [bw_num_units, input_size].
     * * 20: The backward input-to-cell weights.
     *       A 2-D tensor of shape [bw_num_units, input_size].
     * * 21: The backward input-to-output weights.
     *       A 2-D tensor of shape [bw_num_units, input_size].
     * * 22: The backward recurrent-to-input weights. Optional.
     *       A 2-D tensor of shape [bw_num_units, bw_output_size], where “bw_output_size”
     *       corresponds to either the number of cell units (i.e., “bw_num_units”),
     *       or the second dimension of the “bw_projection_weights”, if defined.
     * * 23: The backward recurrent-to-forget weights.
     *       A 2-D tensor of shape [bw_num_units, bw_output_size].
     * * 24: The backward recurrent-to-cell weights.
     *       A 2-D tensor of shape [bw_num_units, bw_output_size].
     * * 25: The backward recurrent-to-output weights.
     *       A 2-D tensor of shape [bw_num_units, bw_output_size].
     * * 26: The backward cell-to-input weights. Optional.
     *       A 1-D tensor of shape [bw_num_units].
     * * 27: The backward cell-to-forget weights. Optional.
     *       A 1-D tensor of shape [bw_num_units].
     * * 28: The backward cell-to-output weights. Optional.
     *       A 1-D tensor of shape [bw_num_units].
     * * 29: The backward input gate bias. Optional.
     *       A 1-D tensor of shape [bw_num_units].
     * * 30: The backward forget gate bias.
     *       A 1-D tensor of shape [bw_num_units].
     * * 31: The backward cell gate bias.
     *       A 1-D tensor of shape [bw_num_units].
     * * 32: The backward output gate bias.
     *       A 1-D tensor of shape [bw_num_units].
     * * 33: The backward projection weights. Optional.
     *       A 2-D tensor of shape [bw_output_size, bw_num_units].
     * * 34: The backward projection bias. Optional.
     *       A 1-D tensor of shape [bw_output_size].
     * * 35: The forward input activation state.
     *       A 2-D tensor of shape [batch_size, bw_output_size].
     * * 36: The forward input cell state.
     *       A 2-D tensor of shape [batch_size, bw_num_units].
     * * 37: The backward input activation state.
     *       A 2-D tensor of shape [batch_size, bw_output_size].
     * * 38: The backward input cell state.
     *       A 2-D tensor of shape [batch_size, bw_num_units].
     * * 39: The auxiliary input. Optional.
     *       A 3-D tensor of shape [max_time, batch_size, input_size], where “batch_size”
     *       corresponds to the batching dimension, and “input_size” is the size
     *       of the input.
     * * 40: The forward auxiliary input-to-input weights. Optional.
     *       A 2-D tensor of shape [fw_num_units, input_size].
     * * 41: The forward auxiliary input-to-forget weights. Optional.
     *       A 2-D tensor of shape [fw_num_units, input_size].
     * * 42: The forward auxiliary input-to-cell weights. Optional.
     *       A 2-D tensor of shape [fw_num_units, input_size].
     * * 43: The forward auxiliary input-to-output weights. Optional.
     *       A 2-D tensor of shape [fw_num_units, input_size].
     * * 44: The backward auxiliary input-to-input weights. Optional.
     *       A 2-D tensor of shape [bw_num_units, input_size].
     * * 45: The backward auxiliary input-to-forget weights. Optional.
     *       A 2-D tensor of shape [bw_num_units, input_size].
     * * 46: The backward auxiliary input-to-cell weights. Optional.
     *       A 2-D tensor of shape [bw_num_units, input_size].
     * * 47: The backward auxiliary input-to-output weights. Optional.
     *       A 2-D tensor of shape [bw_num_units, input_size].
     * * 48: The activation function.
     *       A value indicating the activation function:
     *       <ul>
     *       <li>0: None;
     *       <li>1: Relu;
     *       <li>3: Relu6;
     *       <li>4: Tanh;
     *       <li>6: Sigmoid.
     *       </ul>
     * * 49: The clipping threshold for the cell state, such
     *       that values are bound within [-cell_clip, cell_clip]. If set to 0.0
     *       then clipping is disabled.
     *       If all the input tensors have type {@link OperandType::TENSOR_FLOAT32},
     *       this scalar must be of the type {@link OperandType::FLOAT32},
     *       otherwise if all the input tensors have the type
     *       {@link OperandType::TENSOR_FLOAT16}, this scalar must be
     *       of type {@link OperandType::FLOAT16}.
     * * 50: The clipping threshold for the output from the
     *       projection layer, such that values are bound within
     *       [-proj_clip, proj_clip]. If set to 0.0 then clipping is disabled.
     *       If all the input tensors have type {@link OperandType::TENSOR_FLOAT32},
     *       this scalar must be of the type {@link OperandType::FLOAT32},
     *       otherwise if all the input tensors have the type
     *       {@link OperandType::TENSOR_FLOAT16}, this scalar must be
     *       of type {@link OperandType::FLOAT16}.
     * * 51: merge_outputs
     *       An {@link OperandType::BOOL} scalar specifying if the outputs
     *       from forward and backward cells should be merged.
     * * 52: time_major
     *       An {@link OperandType::BOOL} scalar specifying the shape format
     *       of input and output tensors.
     * * 53: The forward input layer normalization weights. Optional.
     *       A 1-D tensor of shape [fw_num_units]. Used to rescale normalized inputs
     *       to activation at input gate.
     * * 54: The forward forget layer normalization weights. Optional.
     *       A 1-D tensor of shape [fw_num_units]. Used to rescale normalized inputs
     *       to activation at forget gate.
     * * 55: The forward cell layer normalization weights. Optional.
     *       A 1-D tensor of shape [fw_num_units]. Used to rescale normalized inputs
     *       to activation at cell gate.
     * * 56: The forward output layer normalization weights. Optional.
     *       A 1-D tensor of shape [fw_num_units]. Used to rescale normalized inputs
     *       to activation at output gate.
     * * 57: The backward input layer normalization weights. Optional.
     *       A 1-D tensor of shape [bw_num_units]. Used to rescale normalized inputs
     *       to activation at input gate.
     * * 58: The backward forget layer normalization weights. Optional.
     *       A 1-D tensor of shape [bw_num_units]. Used to rescale normalized inputs
     *       to activation at forget gate.
     * * 59: The backward cell layer normalization weights. Optional.
     *       A 1-D tensor of shape [bw_num_units]. Used to rescale normalized inputs
     *       to activation at cell gate.
     * * 60: The backward output layer normalization weights. Optional.
     *       A 1-D tensor of shape [bw_num_units]. Used to rescale normalized inputs
     *       to activation at output gate.
     *
     * Outputs:
     * * 0: The forward output.
     *      A 3-D tensor of shape:
     *        If time-major and not merge_outputs:
     *          [max_time, batch_size, fw_output_size]
     *        If time-major and merge_outputs:
     *          [max_time, batch_size, fw_output_size + bw_output_size]
     *        If batch-major and not merge_outputs:
     *          [batch_size, max_time, fw_output_size]
     *        If batch-major and merge_outputs:
     *          [batch_size, max_time, fw_output_size + bw_output_size]
     * * 1: The backward output.  Unused if merge_outputs is true.
     *      A 3-D tensor of shape:
     *        If time-major: [max_time, batch_size, bw_output_size]
     *        If batch-major: [batch_size, max_time, bw_output_size]
     */
    BIDIRECTIONAL_SEQUENCE_LSTM = @1.2::OperationType:BIDIRECTIONAL_SEQUENCE_LSTM,

    /**
     * A recurrent neural network layer that applies a basic RNN cell to a
     * sequence of inputs in forward and backward directions.
     *
     * This Op unrolls the input along the sequence dimension, and implements
     * the following operation for each element in the sequence s =
     * 1...sequence_length:
     *   fw_outputs[s] = fw_state = activation(inputs[s] * fw_input_weights’ +
     *          fw_state * fw_recurrent_weights’ + fw_bias)
     *
     * And for each element in sequence t = sequence_length : 1
     *   bw_outputs[t] = bw_state = activation(inputs[t] * bw_input_weights’ +
     *          bw_state * bw_recurrent_weights’ + bw_bias)
     *
     * Where:
     * * “{fw,bw}_input_weights” is a weight matrix that multiplies the inputs;
     * * “{fw,bw}_recurrent_weights” is a weight matrix that multiplies the
     *    current “state” which itself is the output from the previous time step
     *    computation;
     * * “{fw,bw}_bias” is a bias vector (added to each output vector in the
     *    batch);
     * * “activation” is the function passed as the “fused_activation_function”
     *   argument (if not “NONE”).
     *
     * The op also supports an auxiliary input. Regular cell feeds one input
     * into the two RNN cells in the following way:
     *
     *       INPUT  (INPUT_REVERSED)
     *         |         |
     *    ---------------------
     *    | FW_RNN     BW_RNN |
     *    ---------------------
     *         |         |
     *      FW_OUT     BW_OUT
     *
     * An op with an auxiliary input takes two inputs and feeds them into the
     * RNN cells in the following way:
     *
     *       AUX_INPUT   (AUX_INPUT_REVERSED)
     *           |             |
     *     INPUT | (INPUT_R'D.)|
     *       |   |       |     |
     *    -----------------------
     *    |  \  /        \    / |
     *    | FW_RNN       BW_RNN |
     *    -----------------------
     *         |           |
     *      FW_OUT      BW_OUT
     *
     * While stacking this op on top of itself, this allows to connect both
     * forward and backward outputs from previous cell to the next cell's
     * inputs.
     *
     * Supported tensor {@link OperandType}:
     * * {@link OperandType::TENSOR_FLOAT16}
     * * {@link OperandType::TENSOR_FLOAT32}
     *
     * The input tensors must all be the same type.
     *
     * Inputs:
     * * 0: input.
     *      A 3-D tensor. The shape is defined by the input 6 (timeMajor). If
     *      it is set to true, then the input has a shape [maxTime, batchSize,
     *      inputSize], otherwise the input has a shape [batchSize, maxTime,
     *      inputSize].
     * * 1: fwWeights.
     *      A 2-D tensor of shape [fwNumUnits, inputSize].
     * * 2: fwRecurrentWeights.
     *      A 2-D tensor of shape [fwNumUnits, fwNumUnits].
     * * 3: fwBias.
     *      A 1-D tensor of shape [fwNumUnits].
     * * 4: fwHiddenState.
     *      A 2-D tensor of shape [batchSize, fwNumUnits]. Specifies a hidden
     *      state input for the first time step of the computation.
     * * 5: bwWeights.
     *      A 2-D tensor of shape [bwNumUnits, inputSize].
     * * 6: bwRecurrentWeights.
     *      A 2-D tensor of shape [bwNumUnits, bwNumUnits].
     * * 7: bwBias.
     *      A 1-D tensor of shape [bwNumUnits].
     * * 8: bwHiddenState
     *      A 2-D tensor of shape [batchSize, bwNumUnits]. Specifies a hidden
     *      state input for the first time step of the computation.
     * * 9: auxInput.
     *      A 3-D tensor. The shape is the same as of the input 0.
     * * 10:fwAuxWeights.
     *      A 2-D tensor of shape [fwNumUnits, inputSize].
     * * 11:bwAuxWeights.
     *      A 2-D tensor of shape [bwNumUnits, inputSize].
     * * 12:fusedActivationFunction.
     *      A {@link FusedActivationFunc} value indicating the activation function. If
     *      “NONE” is specified then it results in a linear activation.
     * * 13:timeMajor
     *      An {@link OperandType::BOOL} scalar specifying the shape format
     *      of input and output tensors.
     * * 14:mergeOutputs
     *      An {@link OperandType::BOOL} scalar specifying if the outputs
     *      from forward and backward cells are separate (if set to false) or
     *      concatenated (if set to true).
     * Outputs:
     * * 0: fwOutput.
     *      A 3-D tensor. The first two dimensions of the shape are defined by
     *      the input 6 (timeMajor) and the third dimension is defined by the
     *      input 14 (mergeOutputs). If timeMajor is set to true, then the first
     *      two dimensions are [maxTime, batchSize], otherwise they are set to
     *      [batchSize, maxTime]. If mergeOutputs is set to true, then the third
     *      dimension is equal to (fwNumUnits + bwNumUnits), otherwise it is set
     *      to fwNumUnits.
     * * 1: bwOutput.
     *      A 3-D tensor. If the input 14 (mergeOutputs) is set to true, then
     *      this tensor is not produced. The shape is defined by the input 6
     *      (timeMajor). If it is set to true, then the shape is set to
     *      [maxTime, batchSize, bwNumUnits], otherwise the shape is set to
     *      [batchSize, maxTime, bwNumUnits].
     */
    BIDIRECTIONAL_SEQUENCE_RNN = @1.2::OperationType:BIDIRECTIONAL_SEQUENCE_RNN,

    /**
     * Greedily selects a subset of bounding boxes in descending order of score.
     *
     * This op applies NMS algorithm to each class. In each loop of execution,
     * the box with maximum score gets selected and removed from the pending set.
     * The scores of the rest of boxes are lowered according to the
     * intersection-over-union (IOU) overlapping with the previously selected
     * boxes and a specified NMS kernel method. Any boxes with score less
     * than a threshold are removed from the pending set.
     *
     * Three NMS kernels are supported:
     * * Hard:     score_new = score_old * (1 if IoU < threshold else 0)
     * * Linear:   score_new = score_old * (1 if IoU < threshold else 1 - IoU)
     * * Gaussian: score_new = score_old * exp(- IoU^2 / sigma)
     *
     * Axis-aligned bounding boxes are represented by its upper-left corner
     * coordinate (x1,y1) and lower-right corner coordinate (x2,y2). A valid
     * bounding box should satisfy x1 <= x2 and y1 <= y2.
     *
     * Supported tensor {@link OperandType}:
     * * {@link OperandType::TENSOR_FLOAT16}
     * * {@link OperandType::TENSOR_FLOAT32}
     * * {@link OperandType::TENSOR_QUANT8_ASYMM}
     * * {@link OperandType::TENSOR_QUANT8_ASYMM_SIGNED} (since HAL version 1.3)
     *
     * Inputs:
     * * 0: A 2-D Tensor of shape [num_rois, num_classes], specifying the score
     *      of each bounding box proposal. The boxes are grouped by batches in the
     *      first dimension. Zero num_rois is supported for this tensor.
     * * 1: A 2-D Tensor specifying the bounding boxes of shape
     *      [num_rois, num_classes * 4], organized in the order [x1, y1, x2, y2].
     *      The boxes are grouped by batches in the first dimension. The sequential
     *      order of the boxes corresponds with input0. For input0 of type
     *      {@link OperandType::TENSOR_QUANT8_ASYMM}, this tensor should be of
     *      {@link OperandType::TENSOR_QUANT16_ASYMM}, with zeroPoint of 0 and
     *      scale of 0.125.
     *      For input0 of type {@link OperandType::TENSOR_QUANT8_ASYMM_SIGNED},
     *      this tensor should be of {@link OperandType::TENSOR_QUANT16_ASYMM},
     *      with zeroPoint of -128 and scale of 0.125.
     *      Zero num_rois is supported for this tensor.
     * * 2: A 1-D {@link OperandType::TENSOR_INT32} tensor, of shape
     *      [num_rois], specifying the batch index of each box. Boxes with
     *      the same batch index are grouped together.
     * * 3: An {@link OperandType::FLOAT32} scalar, score_threshold. Boxes
     *      with scores lower than the threshold are filtered before sending
     *      to the NMS algorithm.
     * * 4: An {@link OperandType::INT32} scalar, specifying the maximum
     *      number of selected bounding boxes for each image. Set to a negative
     *      value for unlimited number of output bounding boxes.
     * * 5: An {@link OperandType::INT32} scalar, specifying the NMS
     *      kernel method, options are 0:hard, 1:linear, 2:gaussian.
     * * 6: An {@link OperandType::FLOAT32} scalar, specifying the IoU
     *      threshold in hard and linear NMS kernel. This field is ignored if
     *      gaussian kernel is selected.
     * * 7: An {@link OperandType::FLOAT32} scalar, specifying the sigma in
     *      gaussian NMS kernel. This field is ignored if gaussian kernel is
     *      not selected.
     * * 8: An {@link OperandType::FLOAT32} scalar, nms_score_threshold.
     *      Boxes with scores lower than the threshold are dropped during the
     *      score updating phase in soft NMS.
     *
     * Outputs:
     * * 0: A 1-D Tensor of the same {@link OperandType} as input0, with shape
     *      [num_output_rois], specifying the score of each output box. The boxes
     *      are grouped by batches, but the sequential order in each batch is not
     *      guaranteed. For type of {@link OperandType::TENSOR_QUANT8_ASYMM},
     *      guaranteed. For type of {@link OperandType::TENSOR_QUANT8_ASYMM}
     *      or {@link OperandType::TENSOR_QUANT8_ASYMM_SIGNED},
     *      the scale and zero point must be the same as input0.
     * * 1: A 2-D Tensor of the same {@link OperandType} as input1, with shape
     *      [num_output_rois, 4], specifying the coordinates of each
     *      output bounding box with the same format as input1. The sequential
     *      order of the boxes corresponds with output0. For type of
     *      {@link OperandType::TENSOR_QUANT16_ASYMM}, the scale must be
     *      0.125 and the zero point must be 0.
     * * 2: A 1-D {@link OperandType::TENSOR_INT32} tensor, of shape
     *      [num_output_rois], specifying the class of each output box. The
     *      sequential order of the boxes corresponds with output0.
     * * 3: A 1-D {@link OperandType::TENSOR_INT32} tensor, of shape
     *      [num_output_rois], specifying the batch index of each box. Boxes
     *      with the same batch index are grouped together.
     */
    BOX_WITH_NMS_LIMIT = @1.2::OperationType:BOX_WITH_NMS_LIMIT,

    /**
     * Casts a tensor to a type.
     *
     * This operation ignores the scale and zeroPoint of quanized tensors,
     * e.g. it treats a {@link OperandType::TENSOR_QUANT8_ASYMM} input
     * as a tensor of uint8 values.
     *
     * Supported tensor {@link OperandType}:
     * * {@link OperandType::TENSOR_FLOAT16}
     * * {@link OperandType::TENSOR_FLOAT32}
     * * {@link OperandType::TENSOR_INT32}
     * * {@link OperandType::TENSOR_QUANT8_ASYMM}
     * Since HAL version 1.3, casting tensors of the following
     * {@link OperandType} to the same {@link OperandType} is supported:
     * * {@link OperandType::TENSOR_BOOL8}
     * * {@link OperandType::TENSOR_INT32}
     * * {@link OperandType::TENSOR_QUANT16_ASYMM}
     * * {@link OperandType::TENSOR_QUANT16_SYMM}
     * * {@link OperandType::TENSOR_QUANT8_ASYMM_SIGNED}
     * * {@link OperandType::TENSOR_QUANT8_SYMM}
     *
     * Supported tensor rank: from 1
     *
     * Inputs:
     * * 0: A tensor.
     *
     * Outputs:
     * * 0: A tensor with the same shape as input0.
     */
    CAST = @1.2::OperationType:CAST,

    /**
     * Shuffle the channels of the input tensor.
     *
     * Given an input tensor and a integer value of num_groups, CHANNEL_SHUFFLE
     * divide the channel dimension into num_groups groups, and reorganize the
     * channels by grouping channels with the same index in each group.
     *
     * Along the channel dimension, the output is calculated using this formula:
     *
     *     output_channel[k * num_groups + g] = input_channel[g * group_size + k]
     *
     * where group_size = num_channels / num_groups
     *
     * The number of channels must be divisible by num_groups.
     *
     * Supported tensor {@link OperandType}:
     * * {@link OperandType::TENSOR_FLOAT16}
     * * {@link OperandType::TENSOR_FLOAT32}
     * * {@link OperandType::TENSOR_QUANT8_ASYMM}
     * * {@link OperandType::TENSOR_QUANT8_ASYMM_SIGNED} (since HAL version 1.3)
     *
     * Supported tensor rank: up to 4
     *
     * Inputs:
     * * 0: An n-D tensor, specifying the tensor to be shuffled.
     * * 1: An {@link OperandType::INT32} scalar, specifying the number of
     *      groups.
     * * 2: An {@link OperandType::INT32} scalar, specifying the dimension
     *      channel shuffle would be performed on. Negative index is used to
     *      specify axis from the end (e.g. -1 for the last axis). Must be in
     *      the range [-n, n).
     *
     * Outputs:
     * * 0: A tensor of the same {@link OperandType} and same shape as input0.
     *      For a {@link OperandType::TENSOR_QUANT8_ASYMM} and
     *      {@link OperandType::TENSOR_QUANT8_ASYMM_SIGNED} tensor,
     *      the scale and zeroPoint must be the same as input0.
     */
    CHANNEL_SHUFFLE = @1.2::OperationType:CHANNEL_SHUFFLE,

    /**
     * Apply postprocessing steps to bounding box detections.
     *
     * Bounding box detections are generated by applying transformation on a set
     * of predefined anchors with the bounding box deltas from bounding box
     * regression. A final step of hard NMS is applied to limit the number of
     * returned boxes.
     *
     * Supported tensor {@link OperandType}:
     * * {@link OperandType::TENSOR_FLOAT16}
     * * {@link OperandType::TENSOR_FLOAT32}
     *
     * Inputs:
     * * 0: A 3-D Tensor of shape [batches, num_anchors, num_classes], specifying
     *      the score of each anchor with each class. Class 0 for each
     *      [batches, num_anchors, 0] is background and will be ignored.
     * * 1: A 3-D Tensor of shape [batches, num_anchors, length_box_encoding], with
     *      the first four values in length_box_encoding specifying the bounding
     *      box deltas. The box deltas are encoded in the order of [dy, dx, dh, dw],
     *      where dy and dx is the linear-scale relative correction factor for the
     *      center position of the bounding box with respect to the width and height,
     *      dh and dw is the log-scale relative correction factor for the width and
     *      height. All the entries in length_box_encoding beyond the first four
     *      values are ignored in this operation.
     * * 2: A 2-D Tensor of shape [num_anchors, 4], specifying the shape of each
     *      predefined anchor, with format [ctr_y, ctr_x, h, w], where ctr_y and
     *      ctr_x are the center position of the box, and h and w are the height
     *      and the width.
     * * 3: An {@link OperandType::FLOAT32} scalar, specifying the scaling
     *      factor for dy in bounding box deltas.
     * * 4: An {@link OperandType::FLOAT32} scalar, specifying the scaling
     *      factor for dx in bounding box deltas.
     * * 5: An {@link OperandType::FLOAT32} scalar, specifying the scaling
     *      factor for dh in bounding box deltas.
     * * 6: An {@link OperandType::FLOAT32} scalar, specifying the scaling
     *      factor for dw in bounding box deltas.
     * * 7: An {@link OperandType::BOOL} scalar, set to true to use regular
     *      multi-class NMS algorithm that do NMS separately for each class,
     *      set to false for a faster algorithm that only do one single NMS
     *      using the highest class score..
     * * 8: An {@link OperandType::INT32} scalar, max_num_detections, specifying
     *      the maximum number of boxes for the output. Boxes with the lowest
     *      scores are discarded to meet the limit.
     * * 9: An {@link OperandType::INT32} scalar, only used when input7 is
     *      set to false, specifying the maximum number of classes per detection.
     * * 10: An {@link OperandType::INT32} scalar, only used when input7 is
     *       set to true, specifying the maximum number of detections when
     *       applying NMS algorithm for each single class.
     * * 11: A scalar, score_threshold. Boxes with scores lower than the
     *       threshold are filtered before sending to the NMS algorithm. The
     *       scalar must be of {@link OperandType::FLOAT16} if input0 is of
     *       {@link OperandType::TENSOR_FLOAT16} and of
     *       {@link OperandType::FLOAT32} if input0 is of
     *       {@link OperandType::TENSOR_FLOAT32}.
     * * 12: A scalar, specifying the IoU threshold for hard NMS. The scalar
     *       must be of {@link OperandType::FLOAT16} if input0 is of
     *       {@link OperandType::TENSOR_FLOAT16} and of
     *       {@link OperandType::FLOAT32} if input0 is of
     *       {@link OperandType::TENSOR_FLOAT32}.
     * * 13: An {@link OperandType::BOOL} scalar, set to true to include
     *       background class in the list of label map for the output, set
     *       to false to not include the background. When the background
     *       class is included, it has label 0 and the output classes start
     *       at 1 in the label map, otherwise, the output classes start at 0.
     *
     * Outputs:
     * * 0: A 2-D tensor of the same {@link OperandType} as input0, with shape
     *      [batches, max_num_detections], specifying the score of each output
     *      detections.
     * * 1: A 3-D tensor of shape [batches, max_num_detections, 4], specifying the
     *      coordinates of each output bounding box, with format
     *      [y1, x1, y2, x2].
     * * 2: A 2-D {@link OperandType::TENSOR_INT32} tensor, of shape
     *      [batches, max_num_detections], specifying the class label for each
     *      output detection.
     * * 3: An 1-D {@link OperandType::TENSOR_INT32} tensor, of shape [batches],
     *      specifying the number of valid output detections for each batch.
     */
    DETECTION_POSTPROCESSING = @1.2::OperationType:DETECTION_POSTPROCESSING,

    /**
     * For input tensors x and y, computes x == y elementwise.
     *
     * Supported tensor {@link OperandType}:
     * * {@link OperandType::TENSOR_BOOL8}
     * * {@link OperandType::TENSOR_FLOAT16}
     * * {@link OperandType::TENSOR_FLOAT32}
     * * {@link OperandType::TENSOR_INT32}
     * * {@link OperandType::TENSOR_QUANT8_ASYMM}
     * * {@link OperandType::TENSOR_QUANT8_ASYMM_SIGNED} (since HAL version 1.3)
     *
     * Supported tensor rank: from 1
     *
     * This operation supports broadcasting.
     *
     * Inputs:
     * * 0: A tensor.
     * * 1: A tensor of the same {@link OperandType} and dimensions compatible
     *      with input0.
     *
     * Outputs:
     * * 0: A tensor of {@link OperandType::TENSOR_BOOL8}.
     */
    EQUAL = @1.2::OperationType:EQUAL,

    /**
     * Computes exponential of x element-wise.
     *
     * Supported tensor {@link OperandType}:
     * * {@link OperandType::TENSOR_FLOAT16}
     * * {@link OperandType::TENSOR_FLOAT32}
     *
     * Supported tensor rank: from 1.
     *
     * Inputs:
     * * 0: A tensor.
     *
     * Outputs:
     * * 0: The output tensor of same shape as input0.
     */
    EXP = @1.2::OperationType:EXP,

    /**
     * Inserts a dimension of 1 into a tensor's shape.
     *
     * Given a tensor input, this operation inserts a dimension of 1 at the
     * given dimension index of input's shape. The dimension index starts at
     * zero; if you specify a negative dimension index, it is counted backward
     * from the end.
     *
     * Supported tensor {@link OperandType}:
     * * {@link OperandType::TENSOR_FLOAT16}
     * * {@link OperandType::TENSOR_FLOAT32}
     * * {@link OperandType::TENSOR_INT32}
     * * {@link OperandType::TENSOR_QUANT8_ASYMM}
     * * {@link OperandType::TENSOR_QUANT8_ASYMM_SIGNED} (since HAL version 1.3)
     *
     * Supported tensor rank: from 1
     *
     * Inputs:
     * * 0: An n-D tensor.
     * * 1: An {@link OperandType::INT32} scalar specifying the dimension
     *      index to expand. Must be in the range [-(n + 1), (n + 1)).
     *
     * Outputs:
     * * 0: An (n + 1)-D tensor with the same {@link OperandType} and data as
     *      input0.
     *      For a {@link OperandType::TENSOR_QUANT8_ASYMM} and
     *      {@link OperandType::TENSOR_QUANT8_ASYMM_SIGNED} tensor,
     *      the scale and zeroPoint must be the same as input0.
     */
    EXPAND_DIMS = @1.2::OperationType:EXPAND_DIMS,

    /**
     * Gathers values along an axis.
     *
     * Produces an output tensor with shape
     *     input0.dimension[:axis] + indices.dimension + input0.dimension[axis + 1:]
     * where:
     *     # Vector indices (output is rank(input0)).
     *     output[a_0, ..., a_n, i, b_0, ..., b_n] =
     *       input0[a_0, ..., a_n, indices[i], b_0, ..., b_n]
     *
     *     # Higher rank indices (output is rank(input0) + rank(indices) - 1).
     *     output[a_0, ..., a_n, i, ..., j, b_0, ... b_n] =
     *       input0[a_0, ..., a_n, indices[i, ..., j], b_0, ..., b_n]
     *
     * Supported tensor {@link OperandType}:
     * * {@link OperandType::TENSOR_FLOAT16}
     * * {@link OperandType::TENSOR_FLOAT32}
     * * {@link OperandType::TENSOR_INT32}
     * * {@link OperandType::TENSOR_QUANT8_ASYMM}
     * * {@link OperandType::TENSOR_QUANT8_ASYMM_SIGNED} (since HAL version 1.3)
     *
     * Supported tensor rank: from 1
     *
     * Inputs:
     * * 0: An n-D tensor from which to gather values.
     * * 1: An {@link OperandType::INT32} scalar specifying the axis.
     *      Negative index is used to specify axis from the end
     *      (e.g. -1 for the last axis). Must be in the range [-n, n).
     * * 2: A k-D tensor {@link OperandType::TENSOR_INT32} of indices.
     *      The values must be in the bounds of the corresponding dimensions
     *      of input0.
     *
     * Outputs:
     * * 0: An (n + k - 1)-D tensor with the same {@link OperandType} as input0.
     *      For a {@link OperandType::TENSOR_QUANT8_ASYMM} and
     *      {@link OperandType::TENSOR_QUANT8_ASYMM_SIGNED} tensor,
     *      the scale and zeroPoint must be the same as input0.
     */
    GATHER = @1.2::OperationType:GATHER,

    /**
     * Generate aixs-aligned bounding box proposals.
     *
     * Bounding box proposals are generated by applying transformation on a set
     * of predefined anchors with the bounding box deltas from bounding box
     * regression. A final step of hard NMS is applied to limit the number of
     * returned boxes.
     *
     * Axis-aligned bounding boxes are represented by its upper-left corner
     * coordinate (x1,y1) and lower-right corner coordinate (x2,y2). A valid
     * bounding box should satisfy x1 <= x2 and y1 <= y2.
     *
     * Supported tensor {@link OperandType}:
     * * {@link OperandType::TENSOR_FLOAT16}
     * * {@link OperandType::TENSOR_FLOAT32}
     * * {@link OperandType::TENSOR_QUANT8_ASYMM}
     * * {@link OperandType::TENSOR_QUANT8_ASYMM_SIGNED} (since HAL version 1.3)
     *
     * Inputs:
     * * 0: A 4-D Tensor specifying the score of each anchor at each
     *      location. With "NHWC" data layout, the tensor shape is
     *      [batches, height, width, num_anchors]. With "NCHW" data layout,
     *      the tensor shape is [batches, num_anchors, height, width].
     * * 1: A 4-D Tensor specifying the bounding box deltas. With "NHWC" data
     *      layout, the tensor shape is [batches, height, width, num_anchors * 4].
     *      With "NCHW" data layout, the tensor shape is
     *      [batches, num_anchors * 4, height, width]. The box deltas are encoded
     *      in the order of [dx, dy, dw, dh], where dx and dy is the linear-scale
     *      relative correction factor for the center position of the bounding box
     *      with respect to the width and height, dw and dh is the log-scale
     *      relative correction factor for the width and height. The last
     *      dimensions is the channel dimension.
     * * 2: A 2-D Tensor of shape [num_anchors, 4], specifying the shape of each
     *      predefined anchor, with format [x1, y1, x2, y2]. For input0 of type
     *      {@link OperandType::TENSOR_QUANT8_ASYMM} or
     *      {@link OperandType::TENSOR_QUANT8_ASYMM_SIGNED}, this tensor should be of
     *      {@link OperandType::TENSOR_QUANT16_SYMM}, with scale of 0.125.
     * * 3: A 2-D Tensor of shape [batches, 2], specifying the size of
     *      each image in the batch, with format [image_height, image_width].
     *      For input0 of type {@link OperandType::TENSOR_QUANT8_ASYMM} or
     *      {@link OperandType::TENSOR_QUANT8_ASYMM_SIGNED}, this
     *      tensor should be of {@link OperandType::TENSOR_QUANT16_SYMM}, with
     *      scale of 0.125.
     * * 4: An {@link OperandType::FLOAT32} scalar, specifying the ratio
     *      from the height of original image to the height of feature map.
     * * 5: An {@link OperandType::FLOAT32} scalar, specifying the ratio
     *      from the width of original image to the width of feature map.
     * * 6: An {@link OperandType::INT32} scalar, specifying the maximum
     *      number of boxes before going into the hard NMS algorithm. Boxes
     *      with the lowest scores are discarded to meet the limit. Set to
     *      a non-positive value for unlimited number.
     * * 7: An {@link OperandType::INT32} scalar, specifying the maximum
     *      number of boxes returning from the hard NMS algorithm. Boxes
     *      with the lowest scores are discarded to meet the limit. Set to
     *      a non-positive value for unlimited number.
     * * 8: An {@link OperandType::FLOAT32} scalar, specifying the IoU
     *      threshold for hard NMS.
     * * 9: An {@link OperandType::FLOAT32} scalar, min_size. Boxes with
     *      height or width lower than the absolute threshold are filtered out.
     * * 10: An {@link OperandType::BOOL} scalar, set to true to specify
     *       NCHW data layout for input0 and input1. Set to false for NHWC.
     *
     * Outputs:
     * * 0: A tensor of the same {@link OperandType} as input0, of shape
     *      [num_output_rois], specifying the score of each output box.
     *      The boxes are grouped by batches, but the sequential order in
     *      each batch is not guaranteed. For type of
     *      {@link OperandType::TENSOR_QUANT8_ASYMM} or
     *      {@link OperandType::TENSOR_QUANT8_ASYMM_SIGNED}, the scale and zero
     *      point must be the same as input0.
     * * 1: A tensor of the same {@link OperandType} as input3, of shape
     *      [num_output_rois, 4], specifying the coordinates of each output
     *      bounding box for each class, with format [x1, y1, x2, y2].
     *      The sequential order of the boxes corresponds with output0.
     *      For type of {@link OperandType::TENSOR_QUANT16_ASYMM}, the
     *      scale must be 0.125 and the zero point must be 0.
     * * 2: A 1-D {@link OperandType::TENSOR_INT32} tensor, of shape
     *      [num_output_rois], specifying the batch index of each box. Boxes
     *      with the same batch index are grouped together.
     */
    GENERATE_PROPOSALS = @1.2::OperationType:GENERATE_PROPOSALS,

    /**
     * For input tensors x and y, computes x > y elementwise.
     *
     * Supported tensor {@link OperandType}:
     * * {@link OperandType::TENSOR_BOOL8}
     * * {@link OperandType::TENSOR_FLOAT16}
     * * {@link OperandType::TENSOR_FLOAT32}
     * * {@link OperandType::TENSOR_INT32}
     * * {@link OperandType::TENSOR_QUANT8_ASYMM}
     * * {@link OperandType::TENSOR_QUANT8_ASYMM_SIGNED} (since HAL version 1.3)
     *
     * Supported tensor rank: from 1
     *
     * This operation supports broadcasting.
     *
     * Inputs:
     * * 0: A tensor.
     * * 1: A tensor of the same {@link OperandType} and dimensions compatible
     *      with input0.
     *
     * Outputs:
     * * 0: A tensor of {@link OperandType::TENSOR_BOOL8}.
     */
    GREATER = @1.2::OperationType:GREATER,
    /**
     * For input tensors x and y, computes x >= y elementwise.
     *
     * Supported tensor {@link OperandType}:
     * * {@link OperandType::TENSOR_BOOL8}
     * * {@link OperandType::TENSOR_FLOAT16}
     * * {@link OperandType::TENSOR_FLOAT32}
     * * {@link OperandType::TENSOR_INT32}
     * * {@link OperandType::TENSOR_QUANT8_ASYMM}
     * * {@link OperandType::TENSOR_QUANT8_ASYMM_SIGNED} (since HAL version 1.3)
     *
     * Supported tensor rank: from 1
     *
     * This operation supports broadcasting.
     *
     * Inputs:
     * * 0: A tensor.
     * * 1: A tensor of the same {@link OperandType} and dimensions compatible
     *      with input0.
     *
     * Outputs:
     * * 0: A tensor of {@link OperandType::TENSOR_BOOL8}.
     */
    GREATER_EQUAL = @1.2::OperationType:GREATER_EQUAL,

    /**
     * Performs a grouped 2-D convolution operation.
     *
     * Given an input tensor of shape [batches, height, width, depth_in] and a
     * filter tensor of shape [depth_out, filter_height, filter_width, depth_group]
     * containing depth_out convolutional filters of depth depth_group, GROUPED_CONV
     * applies a group of different filters to each input channel group, then
     * concatenates the results together.
     *
     * Specifically, the input channels are divided into num_groups groups, each with
     * depth depth_group, i.e. depth_in = num_groups * depth_group. The convolutional
     * filters are also divided into num_groups groups, i.e. depth_out is divisible
     * by num_groups. GROUPED_CONV applies each group of filters to the corresponding
     * input channel group, and the result are concatenated together.
     *
     * The output dimensions are functions of the filter dimensions, stride, and
     * padding.
     *
     * The values in the output tensor are computed as:
     *
     *     output[b, i, j, g * channel_multiplier + q] =
     *         sum_{di, dj, dk} (
     *             input[b, strides[1] * i + di, strides[2] * j + dj,
     *                   g * depth_group + dk] *
     *             filter[g * channel_multiplier + q, di, dj, dk]
     *         ) + bias[channel]
     *
     * where channel_multiplier = depth_out / num_groups
     *
     * Supported tensor {@link OperandType} configurations:
     * * 16 bit floating point:
     * * * {@link OperandType::TENSOR_FLOAT16} for input, filter, output, and bias.
     *
     * * 32 bit floating point:
     * * * {@link OperandType::TENSOR_FLOAT32} for input, filter, output, and bias.
     *
     * * Quantized:
     * * * {@link OperandType::TENSOR_QUANT8_ASYMM} for input, filter, and output.
     * * * {@link OperandType::TENSOR_INT32} for bias (with scale set to
     * * * input.scale * filter.scale).
     *
     * * Quantized signed (since HAL version 1.3):
     * * * {@link OperandType::TENSOR_QUANT8_ASYMM_SIGNED} for input, filter, and output.
     * * * {@link OperandType::TENSOR_INT32} for bias (with scale set to
     * * * input.scale * filter.scale).
     *
     * * Quantized with symmetric per channel quantization for the filter:
     * * * {@link OperandType::TENSOR_QUANT8_ASYMM} for input, and output.
     * * * {@link OperandType::TENSOR_QUANT8_SYMM_PER_CHANNEL} for filter.
     * * * {@link OperandType::TENSOR_INT32} for bias (scale set to 0.0,
     * * * each value scaling is separate and equal to input.scale * filter.scales[channel]).
     *
     * * Quantized signed with filter symmetric per channel quantization (since HAL version 1.3):
     * * * {@link OperandType::TENSOR_QUANT8_ASYMM_SIGNED} for input, and output.
     * * * {@link OperandType::TENSOR_QUANT8_SYMM_PER_CHANNEL} for filter.
     * * * {@link OperandType::TENSOR_INT32} for bias (scale set to 0.0,
     * * * each value scaling is separate and equal to input.scale * filter.scales[channel]).
     *
     * Supported tensor rank: 4, with "NHWC" or "NCHW" data layout.
     * With the default data layout NHWC, the data is stored in the order of:
     * [batch, height, width, channels]. Alternatively, the data layout could
     * be NCHW, the data storage order of: [batch, channels, height, width].
     *
     * Both explicit padding and implicit padding are supported.
     *
     * Inputs (explicit padding):
     * * 0: A 4-D tensor, of shape [batches, height, width, depth_in],
     *      specifying the input, where depth_in = num_groups * depth_group.
     * * 1: A 4-D tensor, of shape
     *      [depth_out, filter_height, filter_width, depth_group], specifying
     *      the filter, where depth_out must be divisible by num_groups.  For
     *      tensor of type {@link OperandType::TENSOR_QUANT8_SYMM_PER_CHANNEL}
     *      the channel dimension (channelDim at
     *      {@link SymmPerChannelQuantParams}) must be set to 0.
     * * 2: A 1-D tensor, of shape [depth_out], specifying the bias. For input
     *      tensor of type {@link OperandType::TENSOR_FLOAT32} or
     *      {@link OperandType::TENSOR_FLOAT16}, the bias must be of the same type.
     *      For filter tensor of {@link OperandType::TENSOR_QUANT8_ASYMM} and
     *      {@link OperandType::TENSOR_QUANT8_ASYMM_SIGNED}
     *      the bias should be of {@link OperandType::TENSOR_INT32}, with zeroPoint
     *      of 0 and bias_scale == input_scale * filter_scale. For filter tensor
     *      of {@link OperandType::TENSOR_QUANT8_SYMM_PER_CHANNEL}, the bias
     *      should be of {@link OperandType::TENSOR_INT32}, with zeroPoint of
     *      0 and bias_scale of 0. The actual scale of each value 'i' is equal to
     *      bias_scale[i] = input_scale * filter_scale[i].
     * * 3: An {@link OperandType::INT32} scalar, specifying the padding on
     *      the left, in the ‘width’ dimension.
     * * 4: An {@link OperandType::INT32} scalar, specifying the padding on
     *      the right, in the ‘width’ dimension.
     * * 5: An {@link OperandType::INT32} scalar, specifying the padding on
     *      the top, in the ‘height’ dimension.
     * * 6: An {@link OperandType::INT32} scalar, specifying the padding on
     *      the bottom, in the ‘height’ dimension.
     * * 7: An {@link OperandType::INT32} scalar, specifying the stride when
     *      walking through input in the ‘width’ dimension.
     * * 8: An {@link OperandType::INT32} scalar, specifying the stride when
     *      walking through input in the ‘height’ dimension.
     * * 9: An {@link OperandType::INT32} scalar, specifying the number of
            groups.
     * * 10: An {@link OperandType::INT32} scalar, and has to be one of the
     *       {@link FusedActivationFunc} values. Specifies the activation to
     *       invoke on the result.
     * * 11: An {@link OperandType::BOOL} scalar, set to true to specify
     *       NCHW data layout for input0 and output0. Set to false for NHWC.
     *
     * Inputs (implicit padding):
     * * 0: A 4-D tensor, of shape [batches, height, width, depth_in],
     *      specifying the input, where depth_in = num_groups * depth_group.
     * * 1: A 4-D tensor, of shape
     *      [depth_out, filter_height, filter_width, depth_group], specifying
     *      the filter, where depth_out must be divisible by num_groups.  For
     *      tensor of type {@link OperandType::TENSOR_QUANT8_SYMM_PER_CHANNEL}
     *      the channel dimension (SymmPerChannelQuantParams::channelDim)
     *      must be set to 0.
     * * 2: A 1-D tensor, of shape [depth_out], specifying the bias. For input
     *      tensor of type {@link OperandType::TENSOR_FLOAT32} or
     *      {@link OperandType::TENSOR_FLOAT16}, the bias must be of the same
     *      {@link OperandType::TENSOR_FLOAT16}, the bias must be of the same type.
     *      For filter tensor of {@link OperandType::TENSOR_QUANT8_ASYMM} and
     *      {@link OperandType::TENSOR_QUANT8_ASYMM_SIGNED}
     *      the bias should be of {@link OperandType::TENSOR_INT32}, with zeroPoint
     *      of 0 and bias_scale == input_scale * filter_scale. For filter tensor
     *      of {@link OperandType::TENSOR_QUANT8_SYMM_PER_CHANNEL}, the bias
     *      should be of {@link OperandType::TENSOR_INT32}, with zeroPoint of
     *      0 and bias_scale of 0. The actual scale of each value 'i' is equal to
     *      bias_scale[i] = input_scale * filter_scale[i].
     * * 3: An {@link OperandType::INT32} scalar, specifying the implicit
     *      padding scheme, has to be one of the
     *      following values: {0 (NONE), 1 (SAME), 2 (VALID)}.
     * * 4: An {@link OperandType::INT32} scalar, specifying the stride when
     *      walking through input in the ‘width’ dimension.
     * * 5: An {@link OperandType::INT32} scalar, specifying the stride when
     *      walking through input in the ‘height’ dimension.
     * * 6: An {@link OperandType::INT32} scalar, specifying the number of
     *      groups.
     * * 7: An {@link OperandType::INT32} scalar, and has to be one of the
     *      {@link FusedActivationFunc} values. Specifies the activation to
     *      invoke on the result.
     * * 8: An {@link OperandType::BOOL} scalar, set to true to specify
     *      NCHW data layout for input0 and output0. Set to false for NHWC.
     *
     * Outputs:
     * * 0: The output 4-D tensor, of shape
     *      [batches, out_height, out_width, depth_out].
     *      For a {@link OperandType::TENSOR_QUANT8_ASYMM} and
     *      {@link OperandType::TENSOR_QUANT8_ASYMM_SIGNED} tensor,
     *      the scale and zeroPoint can be different from inputs' scale and zeroPoint.
     */
    GROUPED_CONV_2D = @1.2::OperationType:GROUPED_CONV_2D,

    /**
     * Localize the maximum keypoints from heatmaps.
     *
     * This operation approximates the accurate maximum keypoint scores and
     * indices after bicubic upscaling by using Taylor expansion up to the
     * quadratic term.
     *
     * The bounding box is represented by its upper-left corner coordinate
     * (x1,y1) and lower-right corner coordinate (x2,y2) in the original image.
     * A valid bounding box should satisfy x1 <= x2 and y1 <= y2.
     *
     * Supported tensor {@link OperandType}:
     * * {@link OperandType::TENSOR_FLOAT16}
     * * {@link OperandType::TENSOR_FLOAT32}
     * * {@link OperandType::TENSOR_QUANT8_ASYMM}
     * * {@link OperandType::TENSOR_QUANT8_ASYMM_SIGNED} (since HAL version 1.3)
     *
     * Supported tensor rank: 4, with "NHWC" or "NCHW" data layout.
     * With the default data layout NHWC, the data is stored in the order of:
     * [batch, height, width, channels]. Alternatively, the data layout could
     * be NCHW, the data storage order of: [batch, channels, height, width].
     *
     * Inputs:
     * * 0: A 4-D Tensor of shape
     *      [num_boxes, heatmap_size, heatmap_size, num_keypoints],
     *      specifying the heatmaps, the height and width of heatmaps should
     *      be the same, and must be greater than or equal to 2.
     * * 1: A 2-D Tensor of shape [num_boxes, 4], specifying the bounding boxes,
     *      each with format [x1, y1, x2, y2]. For input0 of type
     *      {@link OperandType::TENSOR_QUANT8_ASYMM}, this tensor should
     *      be of {@link OperandType::TENSOR_QUANT16_ASYMM}, with zeroPoint
     *      of 0 and scale of 0.125.
     *      For input0 of type
     *      {@link OperandType::TENSOR_QUANT8_ASYMM_SIGNED}, this tensor
     *      should be of {@link OperandType::TENSOR_QUANT16_ASYMM}, with
     *      zeroPoint of -128 and scale of 0.125.
     * * 2: An {@link OperandType::BOOL} scalar, set to true to specify
     *      NCHW data layout for input0. Set to false for NHWC.
     *
     * Outputs:
     * * 0: A tensor of the same {@link OperandType} as input0, with shape
     *      [num_boxes, num_keypoints], specifying score of the keypoints.
     *      For a {@link OperandType::TENSOR_QUANT8_ASYMM} or
     *      {@link OperandType::TENSOR_QUANT8_ASYMM_SIGNED} tensor,
     *      the scale and zeroPoint can be different from input0 scale and zeroPoint.
     * * 1: A tensor of the same {@link OperandType} as input1, with shape
     *      [num_boxes, num_keypoints, 2], specifying the location of
     *      the keypoints, the second dimension is organized as
     *      [keypoint_x, keypoint_y].
     *      For type of {@link OperandType::TENSOR_QUANT16_ASYMM}, the
     *      scale must be 0.125 and the zero point must be 0.
     */
    HEATMAP_MAX_KEYPOINT = @1.2::OperationType:HEATMAP_MAX_KEYPOINT,

    /**
     * Applies instance normalization to the input tensor.
     *
     * The values in the output tensor are computed as:
     *
     *     output[b, h, w, c] =
     *         (input[b, h, w, c] - mean[b, c]) * gamma /
     *         sqrt(var[b, c] + epsilon) + beta
     *
     * Where the mean and variance are computed across the spatial dimensions:
     *
     *     mean[b, c] =
     *         sum_{h, w}(input[b, h, w, c]) / sum(1)
     *
     *     var[b, c] =
     *         sum_{h, w}(pow(input[b, h, w, c] - mean[b, c], 2)) / sum(1)
     *
     * Supported tensor {@link OperandType}:
     * * {@link OperandType::TENSOR_FLOAT16}
     * * {@link OperandType::TENSOR_FLOAT32}
     *
     * Supported tensor rank: 4, with "NHWC" or "NCHW" data layout.
     * With the default data layout NHWC, the data is stored in the order of:
     * [batch, height, width, channels]. Alternatively, the data layout could
     * be NCHW, the data storage order of: [batch, channels, height, width].
     *
     * Inputs:
     * * 0: An n-D tensor, specifying the tensor to be normalized.
     * * 1: A scalar, specifying gamma, the scale applied to the normalized
     *      tensor. The scalar must be of {@link OperandType::FLOAT16} if
     *      input0 is of {@link OperandType::TENSOR_FLOAT16} and of
     *      {@link OperandType::FLOAT32} if input0 is of
     *      {@link OperandType::TENSOR_FLOAT32}.
     * * 2: A scalar, specifying beta, the offset applied to the normalized
     *      tensor. The scalar must be of {@link OperandType::FLOAT16} if
     *      input0 is of {@link OperandType::TENSOR_FLOAT16} and of
     *      {@link OperandType::FLOAT32} if input0 is of
     *      {@link OperandType::TENSOR_FLOAT32}.
     * * 3: A scalar, specifying epsilon, the small value added to variance to
     *      avoid dividing by zero. The scalar must be of {@link OperandType::FLOAT16} if
     *      input0 is of {@link OperandType::TENSOR_FLOAT16} and of
     *      {@link OperandType::FLOAT32} if input0 is of
     *      {@link OperandType::TENSOR_FLOAT32}.
     * * 4: An {@link OperandType::BOOL} scalar, set to true to specify
     *      NCHW data layout for input0 and output0. Set to false for NHWC.
     *
     * Outputs:
     * * 0: A tensor of the same {@link OperandType} and same shape as input0.
     */
    INSTANCE_NORMALIZATION = @1.2::OperationType:INSTANCE_NORMALIZATION,

    /**
     * For input tensors x and y, computes x < y elementwise.
     *
     * Supported tensor {@link OperandType}:
     * * {@link OperandType::TENSOR_BOOL8}
     * * {@link OperandType::TENSOR_FLOAT16}
     * * {@link OperandType::TENSOR_FLOAT32}
     * * {@link OperandType::TENSOR_INT32}
     * * {@link OperandType::TENSOR_QUANT8_ASYMM}
     * * {@link OperandType::TENSOR_QUANT8_ASYMM_SIGNED} (since HAL version 1.3)
     *
     * Supported tensor rank: from 1
     *
     * This operation supports broadcasting.
     *
     * Inputs:
     * * 0: A tensor.
     * * 1: A tensor of the same {@link OperandType} and dimensions compatible
     *      with input0.
     *
     * Outputs:
     * * 0: A tensor of {@link OperandType::TENSOR_BOOL8}.
     */
    LESS = @1.2::OperationType:LESS,

    /**
     * For input tensors x and y, computes x <= y elementwise.
     *
     * Supported tensor {@link OperandType}:
     * * {@link OperandType::TENSOR_BOOL8}
     * * {@link OperandType::TENSOR_FLOAT16}
     * * {@link OperandType::TENSOR_FLOAT32}
     * * {@link OperandType::TENSOR_INT32}
     * * {@link OperandType::TENSOR_QUANT8_ASYMM}
     * * {@link OperandType::TENSOR_QUANT8_ASYMM_SIGNED} (since HAL version 1.3)
     *
     * Supported tensor rank: from 1
     *
     * This operation supports broadcasting.
     *
     * Inputs:
     * * 0: A tensor.
     * * 1: A tensor of the same {@link OperandType} and dimensions compatible
     *      with input0.
     *
     * Outputs:
     * * 0: A tensor of {@link OperandType::TENSOR_BOOL8}.
     */
    LESS_EQUAL = @1.2::OperationType:LESS_EQUAL,

    /**
     * Computes natural logarithm of x element-wise.
     *
     * Supported tensor {@link OperandType}:
     * * {@link OperandType::TENSOR_FLOAT16}
     * * {@link OperandType::TENSOR_FLOAT32}
     *
     * Supported tensor rank: from 1.
     *
     * Inputs:
     * * 0: A tensor.
     *
     * Outputs:
     * * 0: The output tensor of same shape as input0.
     */
    LOG = @1.2::OperationType:LOG,

    /**
     * Returns the truth value of x AND y element-wise.
     *
     * Supported tensor {@link OperandType}:
     * * {@link OperandType::TENSOR_BOOL8}
     *
     * Supported tensor rank: from 1
     *
     * This operation supports broadcasting.
     *
     * Inputs:
     * * 0: A tensor of {@link OperandType::TENSOR_BOOL8}.
     * * 1: A tensor of {@link OperandType::TENSOR_BOOL8} and dimensions
     *      compatible with input0.
     *
     * Outputs:
     * * 0: A tensor of {@link OperandType::TENSOR_BOOL8}.
     */
    LOGICAL_AND = @1.2::OperationType:LOGICAL_AND,

    /**
     * Computes the truth value of NOT x element-wise.
     *
     * Supported tensor {@link OperandType}:
     * * {@link OperandType::TENSOR_BOOL8}
     *
     * Supported tensor rank: from 1.
     *
     * Inputs:
     * * 0: A tensor.
     *
     * Outputs:
     * * 0: The output tensor of same shape as input0.
     */
    LOGICAL_NOT = @1.2::OperationType:LOGICAL_NOT,

    /**
     * Returns the truth value of x OR y element-wise.
     *
     * Supported tensor {@link OperandType}:
     * * {@link OperandType::TENSOR_BOOL8}
     *
     * Supported tensor rank: from 1
     *
     * This operation supports broadcasting.
     *
     * Inputs:
     * * 0: A tensor of {@link OperandType::TENSOR_BOOL8}.
     * * 1: A tensor of {@link OperandType::TENSOR_BOOL8} and dimensions
     *      compatible with input0.
     *
     * Outputs:
     * * 0: A tensor of {@link OperandType::TENSOR_BOOL8}.
     */
    LOGICAL_OR = @1.2::OperationType:LOGICAL_OR,

    /**
     * Computes the log softmax activations given logits.
     *
     * The output is calculated using this formula:
     *
     *     output = logits * beta - log(reduce_sum(exp(logits * beta), axis))
     *
     * Supported tensor {@link OperandType}:
     * * {@link OperandType::TENSOR_FLOAT16}
     * * {@link OperandType::TENSOR_FLOAT32}
     *
     * Supported tensor rank: from 1.
     *
     * Inputs:
     * * 0: A tensor specifying the input logits.
     * * 1: A scalar, specifying the positive scaling factor for the exponent,
     *      beta.
     *      For input tensor of {@link OperandType::TENSOR_FLOAT16}, the beta
     *      value must be of {@link OperandType::FLOAT16}.
     *      For input tensor of {@link OperandType::TENSOR_FLOAT32}, the beta
     *      value must be of {@link OperandType::FLOAT32}.
     * * 2: An {@link OperandType::INT32} scalar specifying the axis to
     *      reduce across. Negative index is used to specify axis from the
     *      end (e.g. -1 for the last axis). Must be in the range [-n, n).
     *
     * Outputs:
     * * 0: The output tensor of the same {@link OperandType} and shape as
     *      input0.
     */
    LOG_SOFTMAX = @1.2::OperationType:LOG_SOFTMAX,

    /**
     * Returns the element-wise maximum of two tensors.
     *
     * Supported tensor {@link OperandType}:
     * * {@link OperandType::TENSOR_FLOAT16}
     * * {@link OperandType::TENSOR_FLOAT32}
     * * {@link OperandType::TENSOR_INT32}
     * * {@link OperandType::TENSOR_QUANT8_ASYMM}
     * * {@link OperandType::TENSOR_QUANT8_ASYMM_SIGNED} (since HAL version 1.3)
     *
     * Supported tensor rank: from 1.
     *
     * Inputs:
     * * 0: A tensor.
     * * 1: A tensor of the same {@link OperandType} and compatible dimensions
     *      with input0.
     *      For a {@link OperandType::TENSOR_QUANT8_ASYMM} tensor,
     *      the scales and zeroPoint can be different from input0 scale and zeroPoint.
     *
     * Outputs:
     * * 0: A tensor of the same {@link OperandType} as input0.
     *      For a {@link OperandType::TENSOR_QUANT8_ASYMM} and
     *      {@link OperandType::TENSOR_QUANT8_ASYMM} tensor,
     *      the scale and zeroPoint can be different from inputs' scale and zeroPoint.
     */
    MAXIMUM = @1.2::OperationType:MAXIMUM,

    /**
     * Returns the element-wise minimum of two tensors.
     *
     * Supported tensor {@link OperandType}:
     * * {@link OperandType::TENSOR_FLOAT16}
     * * {@link OperandType::TENSOR_FLOAT32}
     * * {@link OperandType::TENSOR_INT32}
     * * {@link OperandType::TENSOR_QUANT8_ASYMM}
     * * {@link OperandType::TENSOR_QUANT8_ASYMM_SIGNED} (since HAL version 1.3)
     *
     * Supported tensor rank: from 1.
     *
     * Inputs:
     * * 0: A tensor.
     * * 1: A tensor of the same {@link OperandType} and compatible dimensions
     *      with input0.
     *      For a {@link OperandType::TENSOR_QUANT8_ASYMM} tensor,
     *      the scales and zeroPoint can be different from input0 scale and zeroPoint.
     *
     * Outputs:
     * * 0: A tensor of the same {@link OperandType} as input0.
     *      For a {@link OperandType::TENSOR_QUANT8_ASYMM} and
     *      {@link OperandType::TENSOR_QUANT8_ASYMM} tensor,
     *      the scale and zeroPoint can be different from inputs' scale and zeroPoint.
     */
    MINIMUM = @1.2::OperationType:MINIMUM,

    /**
     * Computes numerical negative value element-wise.
     *
     * Supported tensor {@link OperandType}:
     * * {@link OperandType::TENSOR_FLOAT16}
     * * {@link OperandType::TENSOR_FLOAT32}
     * * {@link OperandType::TENSOR_INT32}
     *
     * Supported tensor rank: from 1.
     *
     * Inputs:
     * * 0: A tensor.
     *
     * Outputs:
     * * 0: The output tensor of same shape as input0.
     */
    NEG = @1.2::OperationType:NEG,

    /**
     * For input tensors x and y, computes x != y elementwise.
     *
     * Supported tensor {@link OperandType}:
     * * {@link OperandType::TENSOR_BOOL8}
     * * {@link OperandType::TENSOR_FLOAT16}
     * * {@link OperandType::TENSOR_FLOAT32}
     * * {@link OperandType::TENSOR_INT32}
     * * {@link OperandType::TENSOR_QUANT8_ASYMM}
     * * {@link OperandType::TENSOR_QUANT8_ASYMM_SIGNED} (since HAL version 1.3)
     *
     * Supported tensor rank: from 1
     *
     * This operation supports broadcasting.
     *
     * Inputs:
     * * 0: A tensor.
     * * 1: A tensor of the same {@link OperandType} and dimensions compatible
     *      with input0.
     *
     * Outputs:
     * * 0: A tensor of {@link OperandType::TENSOR_BOOL8}.
     */
    NOT_EQUAL = @1.2::OperationType:NOT_EQUAL,

    /**
     * Pads a tensor with the given constant value according to the specified
     * paddings.
     *
     * Supported tensor {@link OperandType}:
     * * {@link OperandType::TENSOR_FLOAT16}
     * * {@link OperandType::TENSOR_FLOAT32}
     * * {@link OperandType::TENSOR_QUANT8_ASYMM}
     * * {@link OperandType::TENSOR_QUANT8_ASYMM_SIGNED} (since HAL version 1.3)
     *
     * Supported tensor rank: up to 4
     *
     * Inputs:
     * * 0: An n-D tensor, specifying the tensor to be padded.
     * * 1: A 2-D Tensor of {@link OperandType::TENSOR_INT32}, the paddings
     *      for each spatial dimension of the input tensor. The shape of the
     *      tensor must be {rank(input0), 2}.
     *      padding[i, 0] specifies the number of elements to be padded in the
     *      front of dimension i.
     *      padding[i, 1] specifies the number of elements to be padded after
     *      the end of dimension i.
     * * 2: An scalar specifying the value to use for padding input0.
     *      For input tensor of {@link OperandType::TENSOR_FLOAT16}, the
     *      pad value must be of {@link OperandType::FLOAT16}.
     *      For input tensor of {@link OperandType::TENSOR_FLOAT32}, the
     *      pad value must be of {@link OperandType::FLOAT32}.
     *      For input tensor of {@link OperandType::TENSOR_QUANT8_ASYMM} and
     *      {@link OperandType::TENSOR_QUANT8_ASYMM_SIGNED},
     *      the pad value must be of {@link OperandType::INT32}. The
     *      scale and zeroPoint are assumed to be the same as in input0.
     *
     * Outputs:
     * * 0: A tensor of the same {@link OperandType} as input0. The
     *      output tensor has the same rank as input0, and each
     *      dimension of the output tensor has the same size as the
     *      corresponding dimension of the input tensor plus the size
     *      of the padding:
     *          output0.dimension[i] =
     *              padding[i, 0] + input0.dimension[i] + padding[i, 1]
     *      For a {@link OperandType::TENSOR_QUANT8_ASYMM} and
     *      {@link OperandType::TENSOR_QUANT8_ASYMM_SIGNED} tensor,
     *      the scale and zeroPoint must be the same as input0.
     */
    PAD_V2 = @1.2::OperationType:PAD_V2,

    /**
     * Computes the power of one value to another.
     *
     * Given a tensor base and a tensor exponent, this operation computes
     * base^exponent elementwise.
     *
     * This operations supports broadcasting. The size of the output is the
     * maximum size along each dimension of the input operands. It starts with
     * the trailing dimensions, and works its way forward.
     *
     * For example:
     *     base.dimension     =    {4, 1, 2}
     *     exponent.dimension = {5, 4, 3, 1}
     *     output.dimension   = {5, 4, 3, 2}
     *
     * Supported tensor {@link OperandType}:
     * * {@link OperandType::TENSOR_FLOAT16}
     * * {@link OperandType::TENSOR_FLOAT32}
     *
     * Supported tensor rank: from 1
     *
     * Inputs:
     * * 0: A tensor specifying the base.
     * * 1: A tensor specifying the exponent.
     *
     * Outputs:
     * * 0: An output tensor.
     */
    POW = @1.2::OperationType:POW,

    /**
     * Parametric Rectified Linear Unit.
     *
     * It follows: f(x) = alpha * x for x < 0, f(x) = x for x >= 0, where alpha
     * is a learned array with the same {@link OperandType} and compatible
     * dimensions as input x.
     *
     * Two dimensions are compatible when:
     *     1. they are equal, or
     *     2. one of them is 1
     *
     * The size of the output is the maximum size along each dimension of the
     * input operands. It starts with the trailing dimensions, and works its way
     * forward.
     *
     * Example:
     *     input.dimension  =    {4, 1, 2}
     *     alpha.dimension  = {5, 4, 3, 1}
     *     output.dimension = {5, 4, 3, 2}
     *
     * Supported tensor {@link OperandType}:
     * * {@link OperandType::TENSOR_FLOAT16}
     * * {@link OperandType::TENSOR_FLOAT32}
     * * {@link OperandType::TENSOR_QUANT8_ASYMM}
     * * {@link OperandType::TENSOR_QUANT8_ASYMM_SIGNED} (since HAL version 1.3)
     *
     * Supported tensor rank: from 1
     *
     * Inputs:
     * * 0: A tensor, specifying the input.
     * * 1: A tensor of the same {@link OperandType}, and compatible dimensions
     *      as input0, specifying the alpha.
     *
     * Outputs:
     * * 0: A tensor of the same {@link OperandType} as input0.
     *      For a {@link OperandType::TENSOR_QUANT8_ASYMM} and
     *      {@link OperandType::TENSOR_QUANT8_ASYMM_SIGNED} tensor,
     *      the scales and zeroPoint can be different from input0 scale and zeroPoint.
     */
    PRELU = @1.2::OperationType:PRELU,

    /**
     * Quantizes the input tensor.
     *
     * The formula for {@link OperandType::TENSOR_QUANT8_ASYMM} output tensor is:
     *
     *     output = max(0, min(255, round(input / scale) + zeroPoint)
     *
     * The formula for {@link OperandType::TENSOR_QUANT8_ASYMM_SIGNED} output
     * tensor is:
     *
     *     output = max(-128, min(127, round(input / scale) + zeroPoint)
     *
     * Supported input tensor {@link OperandType}:
     * * {@link OperandType::TENSOR_FLOAT16}
     * * {@link OperandType::TENSOR_FLOAT32}
     *
     * Supported output tensor {@link OperandType}:
     * * {@link OperandType::TENSOR_QUANT8_ASYMM}
     * * {@link OperandType::TENSOR_QUANT8_ASYMM_SIGNED} (since HAL version 1.3)
     *
     * Supported tensor rank: from 1
     *
     * Inputs:
     * * 0: A tensor, may be zero-sized.
     *
     * Outputs:
     * * 0: The output tensor of same shape as input0, but with
     *      {@link OperandType::TENSOR_QUANT8_ASYMM} or.
     *      {@link OperandType::TENSOR_QUANT8_ASYMM_SIGNED}.
     */
    QUANTIZE = @1.2::OperationType:QUANTIZE,

    /**
     * A version of quantized LSTM, using 16 bit quantization for internal
     * state.
     *
     * There is no projection layer, so cell state size is equal to the output
     * size.
     *
     * Inputs:
     * * 0: A 2-D tensor of type {@link OperandType::TENSOR_QUANT8_ASYMM}
     *      and shape [numBatches, inputSize] specifying the input to the LSTM
     *      cell. Tensor is quantized with a fixed quantization range of
     *      [-1, 127/128] (scale = 1/128, zeroPoint = 128).
     * * 1: The input-to-input weights.
     *      A 2-D tensor of type {@link OperandType::TENSOR_QUANT8_ASYMM}
     *      and shape [outputSize, inputSize] specifying input-to-input part of
     *      weights for fully-connected layer inside the LSTM cell.
     *      Quantization zero point and scale must be the same across all the
     *      weights.
     * * 2: The input-to-forget weights.
     *      A 2-D tensor of type {@link OperandType::TENSOR_QUANT8_ASYMM}
     *      and shape [outputSize, inputSize] specifying input-to-forget part of
     *      weights for fully-connected layer inside the LSTM cell.
     *      Quantization zero point and scale must be the same across all the
     *      weights.
     * * 3: The input-to-cell weights.
     *      A 2-D tensor of type {@link OperandType::TENSOR_QUANT8_ASYMM}
     *      and shape [outputSize, inputSize] specifying input-to-cell part of
     *      weights for fully-connected layer inside the LSTM cell.
     *      Quantization zero point and scale must be the same across all the
     *      weights.
     * * 4: The input-to-output weights.
     *      A 2-D tensor of type {@link OperandType::TENSOR_QUANT8_ASYMM}
     *      and shape [outputSize, inputSize] specifying input-to-output part of
     *      weights for fully-connected layer inside the LSTM cell.
     *      Quantization zero point and scale must be the same across all the
     *      weights.
     * * 5: The recurrent-to-input weights.
     *      A 2-D tensor of type {@link OperandType::TENSOR_QUANT8_ASYMM}
     *      and shape [outputSize, outputSize] specifying recurrent-to-input part
     *      of weights for fully-connected layer inside the LSTM cell.
     *      Quantization zero point and scale must be the same across all the
     *      weights.
     * * 6: The recurrent-to-forget weights.
     *      A 2-D tensor of type {@link OperandType::TENSOR_QUANT8_ASYMM}
     *      and shape [outputSize, outputSize] specifying recurrent-to-forget
     *      part of weights for fully-connected layer inside the LSTM cell.
     *      Quantization zero point and scale must be the same across all the
     *      weights.
     * * 7: The recurrent-to-cell weights.
     *      A 2-D tensor of type {@link OperandType::TENSOR_QUANT8_ASYMM}
     *      and shape [outputSize, outputSize] specifying recurrent-to-cell part
     *      of weights for fully-connected layer inside the LSTM cell.
     *      Quantization zero point and scale must be the same across all the
     *      weights.
     * * 8: The recurrent-to-output weights.
     *      A 2-D tensor of type {@link OperandType::TENSOR_QUANT8_ASYMM}
     *      and shape [outputSize, outputSize] specifying recurrent-to-output
     *      part of weights for fully-connected layer inside the LSTM cell.
     *      Quantization zero point and scale must be the same across all the
     *      weights.
     * * 9: The input gate bias.
     *      A 1-D tensor of type {@link OperandType::TENSOR_INT32} and shape
     *      [outputSize] specifying the bias for the fully-connected layer
     *      inside the LSTM cell. Bias is quantized with scale being a product
     *      of input and weights scales and zeroPoint equal to 0.
     * * 10:The forget gate bias.
     *      A 1-D tensor of type {@link OperandType::TENSOR_INT32} and shape
     *      [outputSize] specifying the bias for the fully-connected layer
     *      inside the LSTM cell. Bias is quantized with scale being a product
     *      of input and weights scales and zeroPoint equal to 0.
     * * 11:The cell bias.
     *      A 1-D tensor of type {@link OperandType::TENSOR_INT32} and shape
     *      [outputSize] specifying the bias for the fully-connected layer
     *      inside the LSTM cell. Bias is quantized with scale being a product
     *      of input and weights scales and zeroPoint equal to 0.
     * * 12:The output gate bias.
     *      A 1-D tensor of type {@link OperandType::TENSOR_INT32} and shape
     *      [outputSize] specifying the bias for the fully-connected layer
     *      inside the LSTM cell. Bias is quantized with scale being a product
     *      of input and weights scales and zeroPoint equal to 0.
     * * 13: A 2-D tensor of type {@link OperandType::TENSOR_QUANT16_SYMM}
     *       and shape [numBatches, outputSize] specifying the cell state from the
     *       previous time step of the LSTM cell. It is quantized using a
     *       quantization range of [-2^4, 2^4 * 32767/32768] (scale = 2^4 /
     *       32768, zeroPoint = 0).
     * * 14: A 2-D tensor of type {@link OperandType::TENSOR_QUANT8_ASYMM}
     *       and shape [numBathes, outputSize] specifying the output of the LSTM
     *       cell from previous time-step. Tensor is quantized with a fixed
     *       quantization range of [-1, 127/128] (scale = 1/128, zeroPoint =
     *       128).
     *
     *
     * Outputs:
     * * 0: A 2-D tensor of type {@link OperandType::TENSOR_QUANT16_SYMM}
     *      and shape [numBatches, outputSize] which contains a cell state from
     *      the current time step. Tensor is quantized using a quantization
     *      range of [-2^4, 2^4 * 32767/32768] (scale = 2^4 / 32768, zeroPoint =
     *      0).
     * * 1: A 2-D tensor of type {@link OperandType::TENSOR_QUANT8_ASYMM}
     *      and shape [numBathes, outputSize] which contains the output value.
     *      Tensor is quantized with a fixed quantization range of [-1, 127/128]
     *      (scale = 1/128, zeroPoint = 128).
     */
    QUANTIZED_16BIT_LSTM = @1.2::OperationType:QUANTIZED_16BIT_LSTM,

    /**
     * Draws samples from a multinomial distribution.
     *
     * Supported tensor {@link OperandType}:
     * * {@link OperandType::TENSOR_FLOAT16}
     * * {@link OperandType::TENSOR_FLOAT32}
     *
     * Inputs:
     * * 0: A 2-D tensor with shape [batches, classes], specifying the
     *      unnormalized log-probabilities for all classes.
     * * 1: A scalar {@link OperandType::INT32}, specifying the number of
     *      independent samples to draw for each row slice.
     * * 2: A 1-D {@link OperandType::TENSOR_INT32} tensor with shape [2],
     *      specifying seeds used to initialize the random distribution.
     * Outputs:
     * * 0: A 2-D {@link OperandType::TENSOR_INT32} tensor with shape
     *      [batches, samples], containing the drawn samples.
     */
    RANDOM_MULTINOMIAL = @1.2::OperationType:RANDOM_MULTINOMIAL,

    /**
     * Reduces a tensor by computing the "logical and" of elements along given
     * dimensions.
     *
     * If keep_dims is true, the reduced dimensions are
     * retained with length 1. Otherwise, the rank of the tensor is reduced by
     * 1 for each entry in dimensions.
     *
     * Supported tensor {@link OperandType}:
     * * {@link OperandType::TENSOR_BOOL8}
     *
     * Supported tensor rank: up to 4
     *
     * Inputs:
     * * 0: An n-D tensor.
     * * 1: A 1-D tensor of {@link OperandType::TENSOR_INT32}. The dimensions
     *      to reduce. Dimension values must be in the range [-n, n).
     * * 2: An {@link OperandType::BOOL} scalar, keep_dims. If true,
     *      retains reduced dimensions with length 1.
     *
     * Outputs:
     * * 0: A tensor of the same {@link OperandType} as input0.
     */
    REDUCE_ALL = @1.2::OperationType:REDUCE_ALL,

    /**
     * Reduces a tensor by computing the "logical or" of elements along given
     * dimensions.
     *
     * If keep_dims is true, the reduced dimensions are
     * retained with length 1. Otherwise, the rank of the tensor is reduced by
     * 1 for each entry in dimensions.
     *
     * Supported tensor {@link OperandType}:
     * * {@link OperandType::TENSOR_BOOL8}
     *
     * Supported tensor rank: up to 4
     *
     * Inputs:
     * * 0: An n-D tensor.
     * * 1: A 1-D tensor of {@link OperandType::TENSOR_INT32}. The dimensions
     *      to reduce. Dimension values must be in the range [-n, n).
     * * 2: An {@link OperandType::BOOL} scalar, keep_dims. If true,
     *      retains reduced dimensions with length 1.
     *
     * Outputs:
     * * 0: A tensor of the same {@link OperandType} as input0.
     */
    REDUCE_ANY = @1.2::OperationType:REDUCE_ANY,

    /**
     * Reduces a tensor by computing the maximum of elements along given
     * dimensions.
     *
     * If keep_dims is true, the reduced dimensions are
     * retained with length 1. Otherwise, the rank of the tensor is reduced by
     * 1 for each entry in dimensions.
     *
     * Supported tensor {@link OperandType}:
     * * {@link OperandType::TENSOR_FLOAT16}
     * * {@link OperandType::TENSOR_FLOAT32}
     * * {@link OperandType::TENSOR_QUANT8_ASYMM}
     * * {@link OperandType::TENSOR_QUANT8_ASYMM_SIGNED} (since HAL version 1.3)
     *
     * Supported tensor rank: up to 4
     *
     * Inputs:
     * * 0: An n-D tensor.
     * * 1: A 1-D tensor of {@link OperandType::TENSOR_INT32}. The dimensions
     *      to reduce. Dimension values must be in the range [-n, n).
     * * 2: An {@link OperandType::BOOL} scalar, keep_dims. If true,
     *      retains reduced dimensions with length 1.
     *
     * Outputs:
     * * 0: A tensor of the same {@link OperandType} as input0.
     *      For a {@link OperandType::TENSOR_QUANT8_ASYMM} and
     *      {@link OperandType::TENSOR_QUANT8_ASYMM_SIGNED} tensor,
     *      the scale and zeroPoint must be the same as input0.
     */
    REDUCE_MAX = @1.2::OperationType:REDUCE_MAX,

    /**
     * Reduces a tensor by computing the minimum of elements along given
     * dimensions.
     *
     * If keep_dims is true, the reduced dimensions are
     * retained with length 1. Otherwise, the rank of the tensor is reduced by
     * 1 for each entry in dimensions.
     *
     * Supported tensor {@link OperandType}:
     * * {@link OperandType::TENSOR_FLOAT16}
     * * {@link OperandType::TENSOR_FLOAT32}
     * * {@link OperandType::TENSOR_QUANT8_ASYMM}
     * * {@link OperandType::TENSOR_QUANT8_ASYMM_SIGNED} (since HAL version 1.3)
     *
     * Supported tensor rank: up to 4
     *
     * Inputs:
     * * 0: An n-D tensor.
     * * 1: A 1-D tensor of {@link OperandType::TENSOR_INT32}. The dimensions
     *      to reduce. Dimension values must be in the range [-n, n).
     * * 2: An {@link OperandType::BOOL} scalar, keep_dims. If true,
     *      retains reduced dimensions with length 1.
     *
     * Outputs:
     * * 0: A tensor of the same {@link OperandType} as input0.
     *      For a {@link OperandType::TENSOR_QUANT8_ASYMM} and
     *      {@link OperandType::TENSOR_QUANT8_ASYMM_SIGNED} tensor,
     *      the scale and zeroPoint must be the same as input0.
     */
    REDUCE_MIN = @1.2::OperationType:REDUCE_MIN,

    /**
     * Reduces a tensor by multiplying elements along given dimensions.
     *
     * If keep_dims is true, the reduced dimensions are
     * retained with length 1. Otherwise, the rank of the tensor is reduced by
     * 1 for each entry in dimensions.
     *
     * Supported tensor {@link OperandType}:
     * * {@link OperandType::TENSOR_FLOAT16}
     * * {@link OperandType::TENSOR_FLOAT32}
     *
     * Supported tensor rank: up to 4
     *
     * Inputs:
     * * 0: An n-D tensor.
     * * 1: A 1-D tensor of {@link OperandType::TENSOR_INT32}. The dimensions
     *      to reduce. Dimension values must be in the range [-n, n).
     * * 2: An {@link OperandType::BOOL} scalar, keep_dims. If true,
     *      retains reduced dimensions with length 1.
     *
     * Outputs:
     * * 0: A tensor of the same {@link OperandType} as input0.
     */
    REDUCE_PROD = @1.2::OperationType:REDUCE_PROD,

    /**
     * Reduces a tensor by summing elements along given dimensions.
     *
     * If keep_dims is true, the reduced dimensions are
     * retained with length 1. Otherwise, the rank of the tensor is reduced by
     * 1 for each entry in dimensions.
     *
     * Supported tensor {@link OperandType}:
     * * {@link OperandType::TENSOR_FLOAT16}
     * * {@link OperandType::TENSOR_FLOAT32}
     *
     * Supported tensor rank: up to 4
     *
     * Inputs:
     * * 0: An n-D tensor.
     * * 1: A 1-D tensor of {@link OperandType::TENSOR_INT32}. The dimensions
     *      to reduce. Dimension values must be in the range [-n, n).
     * * 2: An {@link OperandType::BOOL} scalar, keep_dims. If true,
     *      retains reduced dimensions with length 1.
     *
     * Outputs:
     * * 0: A tensor of the same {@link OperandType} as input0.
     */
    REDUCE_SUM = @1.2::OperationType:REDUCE_SUM,

    /**
     * Select and scale the feature map of each region of interest to a unified
     * output size by average pooling sampling points from bilinear interpolation.
     *
     * The region of interest is represented by its upper-left corner coordinate
     * (x1,y1) and lower-right corner coordinate (x2,y2) in the original image.
     * A spatial scaling factor is applied to map into feature map coordinate.
     * A valid region of interest should satisfy x1 <= x2 and y1 <= y2.
     *
     * No rounding is applied in this operation. The sampling points are unified
     * distributed in the pooling bin and their values are calculated by bilinear
     * interpolation.
     *
     * Supported tensor {@link OperandType}:
     * * {@link OperandType::TENSOR_FLOAT16}
     * * {@link OperandType::TENSOR_FLOAT32}
     * * {@link OperandType::TENSOR_QUANT8_ASYMM}
     * * {@link OperandType::TENSOR_QUANT8_ASYMM_SIGNED} (since HAL version 1.3)
     *
     * Supported tensor rank: 4, with "NHWC" or "NCHW" data layout.
     * With the default data layout NHWC, the data is stored in the order of:
     * [batch, height, width, channels]. Alternatively, the data layout could
     * be NCHW, the data storage order of: [batch, channels, height, width].
     *
     * Inputs:
     * * 0: A 4-D tensor, specifying the feature map.
     * * 1: A 2-D Tensor of shape [num_rois, 4], specifying the locations of
     *      the regions of interest, each line with format [x1, y1, x2, y2].
     *      For input0 of type {@link OperandType::TENSOR_QUANT8_ASYMM},
     *      this tensor should be of {@link OperandType::TENSOR_QUANT16_ASYMM},
     *      with zeroPoint of 0 and scale of 0.125. Zero num_rois is
     *      supported for this tensor.
     * * 2: An 1-D {@link OperandType::TENSOR_INT32} tensor, of shape
     *      [num_rois], specifying the batch index of each box. Boxes with
     *      the same batch index are grouped together. Zero num_rois is
     *      supported for this tensor.
     * * 3: An {@link OperandType::INT32} scalar, specifying the output
     *      height of the output tensor.
     * * 4: An {@link OperandType::INT32} scalar, specifying the output
     *      width of the output tensor.
     * * 5: An {@link OperandType::FLOAT32} scalar, specifying the ratio
     *      from the height of original image to the height of feature map.
     * * 6: An {@link OperandType::FLOAT32} scalar, specifying the ratio
     *      from the width of original image to the width of feature map.
     * * 7: An {@link OperandType::INT32} scalar, specifying the number of
     *      sampling points in height dimension used to compute the output.
     *      Set to 0 for adaptive value of ceil(roi_height/out_height).
     * * 8: An {@link OperandType::INT32} scalar, specifying the number of
     *      sampling points in width dimension used to compute the output.
     *      Set to 0 for adaptive value of ceil(roi_width/out_width).
     * * 9: An {@link OperandType::BOOL} scalar, set to true to specify
     *      NCHW data layout for input0 and output0. Set to false for NHWC.
     *
     * Outputs:
     * * 0: A tensor of the same {@link OperandType} as input0. The output
     *      shape is [num_rois, out_height, out_width, depth].
     *      For a {@link OperandType::TENSOR_QUANT8_ASYMM} and
     *      {@link OperandType::TENSOR_QUANT8_ASYMM_SIGNED} tensor,
     *      the scale and zeroPoint can be different from the input0 scale and zeroPoint.
     */
    ROI_ALIGN = @1.2::OperationType:ROI_ALIGN,

    /**
     * Select and scale the feature map of each region of interest to a unified
     * output size by max-pooling.
     *
     * The region of interest is represented by its upper-left corner coordinate
     * (x1,y1) and lower-right corner coordinate (x2,y2) in the original image.
     * A spatial scaling factor is applied to map into feature map coordinate.
     * A valid region of interest should satisfy x1 <= x2 and y1 <= y2.
     *
     * Rounding is applied in this operation to ensure integer boundary for
     * regions of interest and pooling bins.
     *
     * Supported tensor {@link OperandType}:
     * * {@link OperandType::TENSOR_FLOAT16}
     * * {@link OperandType::TENSOR_FLOAT32}
     * * {@link OperandType::TENSOR_QUANT8_ASYMM}
     * * {@link OperandType::TENSOR_QUANT8_ASYMM_SIGNED} (since HAL version 1.3)
     *
     * Supported tensor rank: 4, with "NHWC" or "NCHW" data layout.
     * With the default data layout NHWC, the data is stored in the order of:
     * [batch, height, width, channels]. Alternatively, the data layout could
     * be NCHW, the data storage order of: [batch, channels, height, width].
     *
     * Inputs:
     * * 0: A 4-D tensor, specifying the feature map.
     * * 1: A 2-D Tensor of shape [num_rois, 4], specifying the locations of
     *      the regions of interest, each line with format [x1, y1, x2, y2].
     *      For input0 of type {@link OperandType::TENSOR_QUANT8_ASYMM} and
     *      {@link OperandType::TENSOR_QUANT8_ASYMM_SIGNED} tensor,
     *      this tensor should be of {@link OperandType::TENSOR_QUANT16_ASYMM},
     *      with zeroPoint of 0 and scale of 0.125.
     * * 2: An 1-D {@link OperandType::TENSOR_INT32} tensor, of shape
     *      [num_rois], specifying the batch index of each box. Boxes with
     *      the same batch index are grouped together.
     * * 3: An {@link OperandType::INT32} scalar, specifying the output
     *      height of the output tensor.
     * * 4: An {@link OperandType::INT32} scalar, specifying the output
     *      width of the output tensor.
     * * 5: An {@link OperandType::FLOAT32} scalar, specifying the ratio
     *      from the height of original image to the height of feature map.
     * * 6: An {@link OperandType::FLOAT32} scalar, specifying the ratio
     *      from the width of original image to the width of feature map.
     * * 7: An {@link OperandType::BOOL} scalar, set to true to specify
     *      NCHW data layout for input0 and output0. Set to false for NHWC.
     *
     * Outputs:
     * * 0: A tensor of the same {@link OperandType} as input0. The output
     *      shape is [num_rois, out_height, out_width, depth].
     *      For input0 of type {@link OperandType::TENSOR_QUANT8_ASYMM} and
     *      {@link OperandType::TENSOR_QUANT8_ASYMM_SIGNED} tensor,
     *      the scale and zeroPoint must be the same as input0.
     */
    ROI_POOLING = @1.2::OperationType:ROI_POOLING,

    /**
     * Computes reciprocal of square root of x element-wise.
     *
     * Supported tensor {@link OperandType}:
     * * {@link OperandType::TENSOR_FLOAT16}
     * * {@link OperandType::TENSOR_FLOAT32}
     *
     * Supported tensor rank: from 1.
     *
     * Inputs:
     * * 0: A tensor.
     *
     * Outputs:
     * * 0: The output tensor of same shape as input0.
     */
    RSQRT = @1.2::OperationType:RSQRT,

    /**
     * Using a tensor of booleans c and input tensors x and y select values
     * elementwise from both input tensors:
     *
     * O[i] = C[i] ? x[i] : y[i].
     *
     * Supported tensor {@link OperandType}:
     * * {@link OperandType::TENSOR_FLOAT16}
     * * {@link OperandType::TENSOR_FLOAT32}
     * * {@link OperandType::TENSOR_INT32}
     * * {@link OperandType::TENSOR_QUANT8_ASYMM}
     * * {@link OperandType::TENSOR_QUANT8_ASYMM_SIGNED} (since HAL version 1.3)
     *
     * Supported tensor rank: from 1
     *
     * Inputs:
     * * 0: A tensor of type {@link OperandType::TENSOR_BOOL8} acting as a
     *      mask that chooses, based on the value at each element, whether the
     *      corresponding element in the output should be taken from input1 (if
     *      true) or input2 (if false).
     * * 1: An input tensor of the same shape as input0.
     * * 2: An input tensor of the same shape and type as input1.
     *      For a {@link OperandType::TENSOR_QUANT8_ASYMM}
     *      and {@link OperandType::TENSOR_QUANT8_ASYMM_SIGNED} tensor,
     *      the scales and zeroPoint can be different from input1 scale and zeroPoint.
     *
     * Outputs:
     * * 0: A tensor of the same type and shape as input1 and input2.
     *      For a {@link OperandType::TENSOR_QUANT8_ASYMM} tensor,
     *      the scale and zeroPoint can be different from inputs' scale and zeroPoint.
     */
    SELECT = @1.2::OperationType:SELECT,

    /**
     * Computes sin of x element-wise.
     *
     * Supported tensor {@link OperandType}:
     * * {@link OperandType::TENSOR_FLOAT16}
     * * {@link OperandType::TENSOR_FLOAT32}
     *
     * Supported tensor rank: from 1.
     *
     * Inputs:
     * * 0: A tensor.
     *
     * Outputs:
     * * 0: The output tensor of same shape as input0.
     */
    SIN = @1.2::OperationType:SIN,

    /**
     * Extracts a slice of specified size from the input tensor starting at a
     * specified location.
     *
     * The starting location is specified as a 1-D tensor containing offsets
     * for each dimension. The size is specified as a 1-D tensor containing
     * either size of a slice along corresponding dimension or -1. In the latter
     * case, all the remaining elements in dimension are included in the slice.
     *
     * A sum of begin offset and a size of a slice must not exceed size of a
     * corresponding dimension.
     *
     * Supported tensor {@link OperandType}:
     * * {@link OperandType::TENSOR_FLOAT16}
     * * {@link OperandType::TENSOR_FLOAT32}
     * * {@link OperandType::TENSOR_INT32}
     * * {@link OperandType::TENSOR_QUANT8_ASYMM}
     * * {@link OperandType::TENSOR_QUANT8_ASYMM_SIGNED} (since HAL version 1.3)
     *
     * Supported tensor rank: from 1
     *
     * Inputs:
     * * 0: An n-D tensor to take slice from, may be zero-sized.
     * * 1: A 1-D tensor of type {@link OperandType::TENSOR_INT32} specifying
     *      the beginning indices of the slice in each dimension.
     * * 2: A 1-D tensor of type {@link OperandType::TENSOR_INT32} specifying
     *      the size of the slice in each dimension.
     *
     * Outputs:
     * * 0: An n-D tensor of the same type as the input containing the slice.
     *      For a {@link OperandType::TENSOR_QUANT8_ASYMM} and
     *      {@link OperandType::TENSOR_QUANT8_ASYMM_SIGNED} tensor,
     *      its scale and zeroPoint has to be same as the input0 scale and zeroPoint.
     */
    SLICE = @1.2::OperationType:SLICE,

    /**
     * Splits a tensor along a given axis into num_splits subtensors.
     *
     * Supported tensor {@link OperandType}:
     * * {@link OperandType::TENSOR_FLOAT16}
     * * {@link OperandType::TENSOR_FLOAT32}
     * * {@link OperandType::TENSOR_INT32}
     * * {@link OperandType::TENSOR_QUANT8_ASYMM}
     * * {@link OperandType::TENSOR_QUANT8_ASYMM_SIGNED} (since HAL version 1.3)
     *
     * Supported tensor rank: from 1
     *
     * Inputs:
     * * 0: An n-D tensor to split.
     * * 1: An {@link OperandType::INT32} scalar specifying the axis along
     *      which to split.
     * * 2: An {@link OperandType::INT32} scalar indicating the number of
     *      splits along given axis. Must evenly divide axis size.
     *
     * Outputs:
     * * 0 ~ (num_splits - 1): Resulting subtensors.
     *      For a {@link OperandType::TENSOR_QUANT8_ASYMM} and
     *      {@link OperandType::TENSOR_QUANT8_ASYMM_SIGNED} tensor,
     *      the scale and zeroPoint must be the same as input0.
     */
    SPLIT = @1.2::OperationType:SPLIT,

    /**
     * Computes square root of x element-wise.
     *
     * Supported tensor {@link OperandType}:
     * * {@link OperandType::TENSOR_FLOAT16}
     * * {@link OperandType::TENSOR_FLOAT32}
     *
     * Supported tensor rank: from 1.
     *
     * Inputs:
     * * 0: A tensor.
     *
     * Outputs:
     * * 0: The output tensor of same shape as input0.
     */
    SQRT = @1.2::OperationType:SQRT,

    /**
     * Constructs a tensor by tiling a given tensor.
     *
     * This operation creates a new tensor by replicating `input` `multiples`
     * times. The output tensor's i-th dimension has `input.dims(i) * multiples[i]`
     * elements, and the values of `input` are replicated `multiples[i]` times
     * along the i-th dimension.
     * For example, tiling `[a b c d]` by `[2]` produces `[a b c d a b c d]`.
     *
     * Supported tensor {@link OperandType}:
     * * {@link OperandType::TENSOR_FLOAT16}
     * * {@link OperandType::TENSOR_FLOAT32}
     * * {@link OperandType::TENSOR_INT32}
     * * {@link OperandType::TENSOR_QUANT8_ASYMM}
     * * {@link OperandType::TENSOR_QUANT8_ASYMM_SIGNED} (since HAL version 1.3)
     *
     * Supported tensor rank: from 1
     *
     * Inputs:
     * * 0: input, an n-D tensor specifying the input.
     * * 1: multiples, a 1-D tensor of {@link OperandType::TENSOR_INT32}.
     *      The length of multiples must be n.
     *
     * Outputs:
     * * 0: A tiled tensor of the same {@link OperandType} and rank as `input`.
     *      For a {@link OperandType::TENSOR_QUANT8_ASYMM} and
     *      {@link OperandType::TENSOR_QUANT8_ASYMM_SIGNED} tensor,
     *      the scale and zeroPoint must be the same as input0.
     */
    TILE = @1.2::OperationType:TILE,

    /**
     * Finds values and indices of the k largest entries for the last dimension.
     *
     * Resulting values in each dimensions are sorted in descending order. If
     * two values are equal, the one with larger index appears first.
     *
     * Supported tensor {@link OperandType}:
     * * {@link OperandType::TENSOR_FLOAT16}
     * * {@link OperandType::TENSOR_FLOAT32}
     * * {@link OperandType::TENSOR_INT32}
     * * {@link OperandType::TENSOR_QUANT8_ASYMM}
     * * {@link OperandType::TENSOR_QUANT8_ASYMM_SIGNED} (since HAL version 1.3)
     *
     * Supported tensor rank: from 1
     *
     * Inputs:
     * * 0: input, an n-D tensor specifying the input.
     * * 1: k, an {@link OperandType::INT32} scalar, specifying the number of
     *      top elements to look for along the last dimension.
     *
     * Outputs:
     * * 0: An n-D tensor of the same type as the input, containing the k
     *      largest elements along each last dimensional slice.
     *      For a {@link OperandType::TENSOR_QUANT8_ASYMM} and
     *      {@link OperandType::TENSOR_QUANT8_ASYMM_SIGNED} tensor,
     *      the scale and zeroPoint must be the same as input0.
     * * 1: An n-D tensor of type {@link OperandType::TENSOR_INT32}
     *      containing the indices of values within the last dimension of input.
     */
    TOPK_V2 = @1.2::OperationType:TOPK_V2,

    /**
     * Performs the transpose of 2-D convolution operation.
     *
     * This operation is sometimes called "deconvolution" after Deconvolutional
     * Networks, but is actually the transpose (gradient) of
     * {@link OperandType::CONV_2D} rather than an actual deconvolution.
     *
     * The output dimensions are functions of the filter dimensions, stride, and
     * padding.
     *
     * Supported tensor {@link OperandType} configurations:
     * * 16 bit floating point:
     * * * {@link OperandType::TENSOR_FLOAT16} for input, filter, output, and bias.
     *
     * * 32 bit floating point:
     * * * {@link OperandType::TENSOR_FLOAT32} for input, filter, output, and bias.
     *
     * * Quantized:
     * * * {@link OperandType::TENSOR_QUANT8_ASYMM} for input, filter, and output.
     * * * {@link OperandType::TENSOR_INT32} for bias (with scale set to
     * * * input.scale * filter.scale).
     *
     * * Quantized with symmetric per channel quantization for the filter:
     * * * {@link OperandType::TENSOR_QUANT8_ASYMM} for input, and output.
     * * * {@link OperandType::TENSOR_QUANT8_SYMM_PER_CHANNEL} for filter.
     * * * {@link OperandType::TENSOR_INT32} for bias (scale set to 0.0,
     * * * each value scaling is separate and equal to input.scale * filter.scales[channel]).
     *
     * Available since HAL version 1.3:
     * * Quantized signed (since HAL version 1.3):
     * * * {@link OperandType::TENSOR_QUANT8_ASYMM_SIGNED} for input, filter, and output.
     * * * {@link OperandType::TENSOR_INT32} for bias (with scale set to
     * * * input.scale * filter.scale).
     *
     * * Quantized signed with filter symmetric per channel quantization (since HAL version 1.3):
     * * * {@link OperandType::TENSOR_QUANT8_ASYMM_SIGNED} for input, and output.
     * * * {@link OperandType::TENSOR_QUANT8_SYMM_PER_CHANNEL} for filter.
     * * * {@link OperandType::TENSOR_INT32} for bias (scale set to 0.0,
     * * * each value scaling is separate and equal to input.scale * filter.scales[channel]).
     *
     * Supported tensor rank: 4, with "NHWC" or "NCHW" data layout.
     * With the default data layout NHWC, the data is stored in the order of:
     * [batch, height, width, channels]. Alternatively, the data layout could
     * be NCHW, the data storage order of: [batch, channels, height, width].
     *
     * Both explicit padding and implicit padding are supported.
     *
     * Inputs (explicit padding):
     * * 0: A 4-D tensor, of shape [batches, height, width, depth_in],
     *      specifying the input.
     * * 1: A 4-D tensor, of shape
     *      [depth_out, filter_height, filter_width, depth_in], specifying the
     *      filter. For tensor of type
     *      {@link OperandType::TENSOR_QUANT8_SYMM_PER_CHANNEL} the channel
     *      dimension (SymmPerChannelQuantParams::channelDim) must be set to 0.
     * * 2: A 1-D tensor, of shape [depth_out], specifying the bias. For input
     *      tensor of type {@link OperandType::TENSOR_FLOAT32} or
     *      {@link OperandType::TENSOR_FLOAT16}, the bias must be of the
     *      same type.
     *      For filter tensor of {@link OperandType::TENSOR_QUANT8_ASYMM}
     *      and {@link OperandType::TENSOR_QUANT8_ASYMM_SIGNED},
     *      the bias should be of {@link OperandType::TENSOR_INT32},
     *      with zeroPoint of 0 and bias_scale == input_scale * filter_scale.
     *      For filter tensor of {@link OperandType::TENSOR_QUANT8_SYMM_PER_CHANNEL},
     *      the bias must be of {@link OperandType::TENSOR_INT32}, with zeroPoint of 0
     *      and bias_scale of 0. The actual scale of each value 'i' is equal to
     *      bias_scale[i] = input_scale * filter_scale[i].
     * * 3: An {@link OperandType::INT32} scalar, specifying the padding on
     *      the left, in the ‘width’ dimension.
     * * 4: An {@link OperandType::INT32} scalar, specifying the padding on
     *      the right, in the ‘width’ dimension.
     * * 5: An {@link OperandType::INT32} scalar, specifying the padding on
     *      the top, in the ‘height’ dimension.
     * * 6: An {@link OperandType::INT32} scalar, specifying the padding on
     *      the bottom, in the ‘height’ dimension.
     * * 7: An {@link OperandType::INT32} scalar, specifying the stride when
     *      walking through input in the ‘width’ dimension.
     * * 8: An {@link OperandType::INT32} scalar, specifying the stride when
     *      walking through input in the ‘height’ dimension.
     * * 9: An {@link OperandType::INT32} scalar, and has to be one of the
     *      {@link FusedActivationFunc} values. Specifies the activation to
     *      invoke on the result.
     * * 10: An {@link OperandType::BOOL} scalar, set to true to specify
     *       NCHW data layout for input0 and output0. Set to false for NHWC.
     *
     * Inputs (implicit padding):
     * * 0: A 4-D tensor, of shape [batches, height, width, depth_in],
     *      specifying the input.
     * * 1: A 4-D tensor, of shape
     *      [depth_out, filter_height, filter_width, depth_in], specifying the
     *      filter. For tensor of type
     *      {@link OperandType::TENSOR_QUANT8_SYMM_PER_CHANNEL} the channel
     *      dimension (SymmPerChannelQuantParams::channelDim) must be set to 0.
     * * 2: A 1-D tensor, of shape [depth_out], specifying the bias. For input
     *      tensor of type {@link OperandType::TENSOR_FLOAT32} or
     *      {@link OperandType::TENSOR_FLOAT16}, the bias should be of the
     *      same type.
     *      For filter tensor of {@link OperandType::TENSOR_QUANT8_ASYMM}
     *      and {@link OperandType::TENSOR_QUANT8_ASYMM_SIGNED},
     *      the bias should be of {@link OperandType::TENSOR_INT32},
     *      with zeroPoint of 0 and bias_scale == input_scale * filter_scale.
     *      For filter tensor of {@link OperandType::TENSOR_QUANT8_SYMM_PER_CHANNEL},
     *      the bias must be of {@link OperandType::TENSOR_INT32}, with zeroPoint of 0
     *      and bias_scale of 0. The actual scale of each value 'i' is equal to
     *      bias_scale[i] = input_scale * filter_scale[i].
     * * 3: An {@link OperandType::TENSOR_INT32} tensor, specifying the output
     *      tensor shape.
     * * 4: An {@link OperandType::INT32} scalar, specifying the implicit
     *      padding scheme, has to be one of the
     *      following values: {0 (NONE), 1 (SAME), 2 (VALID)}.
     * * 5: An {@link OperandType::INT32} scalar, specifying the stride when
     *      walking through input in the ‘width’ dimension.
     * * 6: An {@link OperandType::INT32} scalar, specifying the stride when
     *      walking through input in the ‘height’ dimension.
     * * 7: An {@link OperandType::INT32} scalar, and has to be one of the
     *      {@link FusedActivationFunc} values. Specifies the activation to
     *      invoke on the result.
     * * 8: An {@link OperandType::BOOL} scalar, set to true to specify
     *      NCHW data layout for input0 and output0. Set to false for NHWC.
     *
     * Outputs:
     * * 0: The output 4-D tensor, of shape
     *      [batches, out_height, out_width, depth_out].
     *      For a {@link OperandType::TENSOR_QUANT8_ASYMM} and
     *      {@link OperandType::TENSOR_QUANT8_ASYMM_SIGNED} tensor,
     *      the scale and zeroPoint can be different from inputs' scale and zeroPoint.
     */
    TRANSPOSE_CONV_2D = @1.2::OperationType:TRANSPOSE_CONV_2D,

    /**
     * A recurrent neural network specified by an LSTM cell.
     *
     * Performs (fully) dynamic unrolling of input.
     *
     * This Op unrolls the input along the time dimension, and implements the
     * following operation for each element in the sequence
     * s = 1...sequence_length:
     *   outputs[s] = projection(state = activation(LSTMOp(inputs[s])))
     *
     * Where LSTMOp is the LSTM op as in {@link OperandType::LSTM},
     * the "projection" is an optional projection layer from state and output
     * and the “activation” is the function passed as the
     * “fused_activation_function” argument (if not “NONE”).
     *
     * Supported tensor {@link OperandType}:
     * * {@link OperandType::TENSOR_FLOAT16}
     * * {@link OperandType::TENSOR_FLOAT32}
     *
     * Supported tensor rank: 3, either time-major or batch-major.
     *
     * All input and output tensors must be of the same type.
     *
     * Inputs:
     * * 0: The input (\f$x_t\f$).
     *      A 3-D tensor of shape:
     *        If time-major: [max_time, batch_size, input_size]
     *        If batch-major: [batch_size, max_time, input_size]
     *      where “max_time” is the number of timesteps (sequence length),
     *      “batch_size” corresponds to the batching dimension, and
     *      “input_size” is the size of the input.
     * * 1: The input-to-input weights (\f$W_{xi}\f$). Optional.
     *      A 2-D tensor of shape [num_units, input_size], where “num_units”
     *      corresponds to the number of cell units.
     * * 2: The input-to-forget weights (\f$W_{xf}\f$).
     *      A 2-D tensor of shape [num_units, input_size].
     * * 3: The input-to-cell weights (\f$W_{xc}\f$).
     *      A 2-D tensor of shape [num_units, input_size].
     * * 4: The input-to-output weights (\f$W_{xo}\f$).
     *      A 2-D tensor of shape [num_units, input_size].
     * * 5: The recurrent-to-input weights (\f$W_{hi}\f$). Optional.
     *      A 2-D tensor of shape [num_units, output_size], where “output_size”
     *      corresponds to either the number of cell units (i.e., “num_units”),
     *      or the second dimension of the “projection_weights”, if defined.
     * * 6: The recurrent-to-forget weights (\f$W_{hf}\f$).
     *      A 2-D tensor of shape [num_units, output_size].
     * * 7: The recurrent-to-cell weights (\f$W_{hc}\f$).
     *      A 2-D tensor of shape [num_units, output_size].
     * * 8: The recurrent-to-output weights (\f$W_{ho}\f$).
     *      A 2-D tensor of shape [num_units, output_size].
     * * 9: The cell-to-input weights (\f$W_{ci}\f$). Optional.
     *      A 1-D tensor of shape [num_units].
     * * 10:The cell-to-forget weights (\f$W_{cf}\f$). Optional.
     *      A 1-D tensor of shape [num_units].
     * * 11:The cell-to-output weights (\f$W_{co}\f$). Optional.
     *      A 1-D tensor of shape [num_units].
     * * 12:The input gate bias (\f$b_i\f$). Optional.
     *      A 1-D tensor of shape [num_units].
     * * 13:The forget gate bias (\f$b_f\f$).
     *      A 1-D tensor of shape [num_units].
     * * 14:The cell bias (\f$b_c\f$).
     *      A 1-D tensor of shape [num_units].
     * * 15:The output gate bias (\f$b_o\f$).
     *      A 1-D tensor of shape [num_units].
     * * 16:The projection weights (\f$W_{proj}\f$). Optional.
     *      A 2-D tensor of shape [output_size, num_units].
     * * 17:The projection bias (\f$b_{proj}\f$). Optional.
     *      A 1-D tensor of shape [output_size].
     * * 18:The output state (in) (\f$h_{t-1}\f$).
     *      A 2-D tensor of shape [batch_size, output_size].
     * * 19:The cell state (in) (\f$C_{t-1}\f$).
     *      A 2-D tensor of shape [batch_size, num_units].
     * * 20:The activation function (\f$g\f$).
     *      A value indicating the activation function:
     *      <ul>
     *      <li>0: None;
     *      <li>1: Relu;
     *      <li>3: Relu6;
     *      <li>4: Tanh;
     *      <li>6: Sigmoid.
     *      </ul>
     * * 21:The clipping threshold (\f$t_{cell}\f$) for the cell state, such
     *      that values are bound within [-cell_clip, cell_clip]. If set to 0.0
     *      then clipping is disabled.
     * * 22:The clipping threshold (\f$t_{proj}\f$) for the output from the
     *      projection layer, such that values are bound within
     *      [-proj_clip, proj_clip]. If set to 0.0 then clipping is disabled.
     * * 23:Time-major if true, batch-major if false.
     * * 24:The input layer normalization weights. Optional.
     *      A 1-D tensor of shape [num_units]. Used to rescale normalized inputs
     *      to activation at input gate.
     * * 25:The forget layer normalization weights. Optional.
     *      A 1-D tensor of shape [num_units]. Used to rescale normalized inputs
     *      to activation at forget gate.
     * * 26:The cell layer normalization weights. Optional.
     *      A 1-D tensor of shape [num_units]. Used to rescale normalized inputs
     *      to activation at cell gate.
     * * 27:The output layer normalization weights. Optional.
     *      A 1-D tensor of shape [num_units]. Used to rescale normalized inputs
     *      to activation at output gate.
     *
     * Outputs:
     * * 0: The output (\f$o_t\f$).
     *      A 3-D tensor of shape:
     *        If time-major: [max_time, batch_size, output_size]
     *        If batch-major: [batch_size, max_time, output_size]
     */
    UNIDIRECTIONAL_SEQUENCE_LSTM = @1.2::OperationType:UNIDIRECTIONAL_SEQUENCE_LSTM,

    /**
     * A recurrent neural network layer that applies a basic RNN cell to a
     * sequence of inputs.
     *
     * This layer unrolls the input along the sequence dimension, and implements
     * the following operation
     * for each element in the sequence s = 1...sequence_length:
     *   outputs[s] = state = activation(inputs[s] * input_weights’ + state *
     *   recurrent_weights’ + bias)
     *
     * Where:
     * * “input_weights” is a weight matrix that multiplies the inputs;
     * * “recurrent_weights” is a weight matrix that multiplies the current
     *    “state” which itself is the output from the previous time step
     *    computation;
     * * “bias” is a bias vector (added to each output vector in the batch);
     * * “activation” is the function passed as the “fused_activation_function”
     *   argument (if not “NONE”).
     *
     * Supported tensor {@link OperandType}:
     * * {@link OperandType::TENSOR_FLOAT16}
     * * {@link OperandType::TENSOR_FLOAT32}
     *
     * The input tensors must all be the same type.
     *
     * Inputs:
     * * 0: input.
     *      A 3-D tensor. The shape is defined by the input 6 (timeMajor). If
     *      it is set to 1, then the input has a shape [maxTime, batchSize,
     *      inputSize], otherwise the input has a shape [batchSize, maxTime,
     *      inputSize].
     * * 1: weights.
     *      A 2-D tensor of shape [numUnits, inputSize].
     * * 2: recurrent_weights.
     *      A 2-D tensor of shape [numUnits, numUnits].
     * * 3: bias.
     *      A 1-D tensor of shape [numUnits].
     * * 4: hidden state
     *      A 2-D tensor of shape [batchSize, numUnits]. Specifies a hidden
     *      state input for the first time step of the computation.
     * * 5: fusedActivationFunction.
     *      A {@link FusedActivationFunc} value indicating the activation function. If
     *      “NONE” is specified then it results in a linear activation.
     * * 6: timeMajor
     *      An {@link OperandType::INT32} scalar specifying the shape format
     *      of input and output tensors. Must be set to either 0 or 1.
     * Outputs:
     * * 0: output.
     *      A 3-D tensor. The shape is defined by the input 6 (timeMajor). If
     *      it is set to 1, then the output has a shape [maxTime, batchSize,
     *      numUnits], otherwise the output has a shape [batchSize, maxTime,
     *      numUnits].
     */
    UNIDIRECTIONAL_SEQUENCE_RNN = @1.2::OperationType:UNIDIRECTIONAL_SEQUENCE_RNN,

    /**
     * Resizes images to given size using the nearest neighbor interpretation.
     *
     * Resized images must be distorted if their output aspect ratio is not the
     * same as input aspect ratio. The corner pixels of output may not be the
     * same as corner pixels of input.
     *
     * Supported tensor {@link OperandType}:
     * * {@link OperandType::TENSOR_FLOAT16}
     * * {@link OperandType::TENSOR_FLOAT32}
     * * {@link OperandType::TENSOR_QUANT8_ASYMM}
     * * {@link OperandType::TENSOR_QUANT8_ASYMM_SIGNED} (since HAL version 1.3)
     *
     * Supported tensor rank: 4, with "NHWC" or "NCHW" data layout.
     * With the default data layout NHWC, the data is stored in the order of:
     * [batch, height, width, channels]. Alternatively, the data layout could
     * be NCHW, the data storage order of: [batch, channels, height, width].
     *
     * Both resizing by shape and resizing by scale are supported.
     *
     * Inputs (resizing by shape):
     * * 0: A 4-D tensor, of shape [batches, height, width, depth], specifying
     *      the input. Zero batches is supported for this tensor.
     * * 1: An {@link OperandType::INT32} scalar, specifying the output
     *      width of the output tensor.
     * * 2: An {@link OperandType::INT32} scalar, specifying the output
     *      height of the output tensor.
     * * 3: An {@link OperandType::BOOL} scalar, default to false.
     *      Set to true to specify NCHW data layout for input0 and output0.
     *
     * Inputs (resizing by scale):
     * * 0: A 4-D tensor, of shape [batches, height, width, depth], specifying
     *      the input. Zero batches is supported for this tensor.
     * * 1: A scalar, specifying width_scale, the scaling factor of the width
     *      dimension from the input tensor to the output tensor. The output
     *      width is calculated as new_width = floor(width * width_scale).
     *      The scalar must be of {@link OperandType::FLOAT16} if input0 is
     *      of {@link OperandType::TENSOR_FLOAT16} and of
     *      {@link OperandType::FLOAT32} otherwise.
     * * 2: A scalar, specifying height_scale, the scaling factor of the height
     *      dimension from the input tensor to the output tensor. The output
     *      height is calculated as new_height = floor(height * height_scale).
     *      The scalar must be of {@link OperandType::FLOAT16} if input0 is
     *      of {@link OperandType::TENSOR_FLOAT16} and of
     *      {@link OperandType::FLOAT32} otherwise.
     * * 3: An {@link OperandType::BOOL} scalar, default to false.
     *      Set to true to specify NCHW data layout for input0 and output0.
     *
     * Outputs:
     * * 0: The output 4-D tensor, of shape
     *      [batches, new_height, new_width, depth].
     *      For a {@link OperandType::TENSOR_QUANT8_ASYMM} and
     *      {@link OperandType::TENSOR_QUANT8_ASYMM_SIGNED} tensor,
     *      the scale and zeroPoint must be the same as input0.
     */
    RESIZE_NEAREST_NEIGHBOR = @1.2::OperationType:RESIZE_NEAREST_NEIGHBOR,

    /**
     * Quantized version of {@link OperationType::LSTM}.
     *
     * The input and the output use asymmetric quantized types, while the rest
     * use symmetric ones.
     *
     * Inputs:
     * * 0: The input to the LSTM cell.
     *      Type: {@link OperandType::TENSOR_QUANT8_ASYMM_SIGNED}
     *      Shape: [batchSize, inputSize]
     * * 1: The input-to-input weights. Optional.
     *      Type: {@link OperandType::TENSOR_QUANT8_SYMM}
     *      Shape: [numUnits, inputSize]
     * * 2: The input-to-forget weights.
     *      Type: {@link OperandType::TENSOR_QUANT8_SYMM}
     *      Shape: [numUnits, inputSize]
     * * 3: The input-to-cell weights.
     *      Type: {@link OperandType::TENSOR_QUANT8_SYMM}
     *      Shape: [numUnits, inputSize]
     * * 4: The input-to-output weights.
     *      Type: {@link OperandType::TENSOR_QUANT8_SYMM}
     *      Shape: [numUnits, inputSize]
     * * 5: The recurrent-to-input weights. Optional.
     *      Type: {@link OperandType::TENSOR_QUANT8_SYMM}
     *      Shape: [numUnits, outputSize]
     * * 6: The recurrent-to-forget weights.
     *      Type: {@link OperandType::TENSOR_QUANT8_SYMM}
     *      Shape: [numUnits, outputSize]
     * * 7: The recurrent-to-cell weights.
     *      Type: {@link OperandType::TENSOR_QUANT8_SYMM}
     *      Shape: [numUnits, outputSize]
     * * 8: The recurrent-to-output weights.
     *      Type: {@link OperandType::TENSOR_QUANT8_SYMM}
     *      Shape: [numUnits, outputSize]
     * * 9: The cell-to-input weights (for peephole). Optional.
     *      Type: {@link OperandType::TENSOR_QUANT16_SYMM}
     *      Shape: [numUnits]
     * * 10: The cell-to-forget weights (for peephole). Optional.
     *       Type: {@link OperandType::TENSOR_QUANT16_SYMM}
     *       Shape: [numUnits]
     * * 11: The cell-to-output weights (for peephole). Optional.
     *       Type: {@link OperandType::TENSOR_QUANT16_SYMM}
     *       Shape: [numUnits]
     * * 12: The input gate bias. Quantized with scale being the
     *       product of input and weights scales and zeroPoint equal to 0.
     *       Optional.
     *       Type: {@link OperandType::TENSOR_INT32}
     *       Shape: [numUnits]
     * * 13: The forget gate bias. Quantized with scale being the
     *       product of input and weights scales and zeroPoint equal to 0.
     *       Type: {@link OperandType::TENSOR_INT32}
     *       Shape: [numUnits]
     * * 14: The cell bias. Quantized with scale being the
     *       product of input and weights scales and zeroPoint equal to 0.
     *       Type: {@link OperandType::TENSOR_INT32}
     *       Shape: [numUnits]
     * * 15: The output gate bias. Quantized with scale being the
     *       product of input and weights scales and zeroPoint equal to 0.
     *       Type: {@link OperandType::TENSOR_INT32}
     *       Shape: [numUnits]
     * * 16: The projection weights. Optional.
     *       Type: {@link OperandType::TENSOR_QUANT8_SYMM}
     *       Shape: [outputSize, numUnits]
     * * 17: The projection bias. Quantized with scale being the
     *       product of input and weights scales and zeroPoint equal to 0.
     *       Optional.
     *       Type: {@link OperandType::TENSOR_INT32}
     *       Shape: [outputSize]
     * * 18: The output from the previous time step.
     *       Type: {@link OperandType::TENSOR_QUANT8_ASYMM_SIGNED}
     *       Shape: [batchSize, outputSize]
     * * 19: The cell state from the previous time step.
     *       Type: {@link OperandType::TENSOR_QUANT16_SYMM}
     *       Shape: [batchSize, numUnits]
     * * 20: The input layer normalization weights. Used to rescale
     *       normalized inputs to activation at input gate. Optional.
     *       Type: {@link OperandType::TENSOR_QUANT16_SYMM}
     *       Shape: [numUnits]
     * * 21: The forget layer normalization weights. Used to
     *       rescale normalized inputs to activation at forget gate. Optional.
     *       Type: {@link OperandType::TENSOR_QUANT16_SYMM}
     *       Shape: [numUnits]
     * * 22: The cell layer normalization weights. Used to rescale
     *       normalized inputs to activation at cell gate. Optional.
     *       Type: {@link OperandType::TENSOR_QUANT16_SYMM}
     *       Shape: [numUnits]
     * * 23: The output layer normalization weights. Used to
     *       rescale normalized inputs to activation at output gate. Optional.
     *       Type: {@link OperandType::TENSOR_QUANT16_SYMM}
     *       Shape: [numUnits]
     * * 24: The cell clip. If provided the cell state is clipped
     *       by this value prior to the cell output activation. Optional.
     *       Type: {@link OperandType::FLOAT32}.
     * * 25: The projection clip. If provided and projection is enabled,
     *       this is used for clipping the projected values. Optional.
     *       Type: {@link OperandType::FLOAT32}.
     * * 26: The scale of the intermediate result of matmul,
     *       i.e. input to layer normalization, at input gate.
     *       Type: {@link OperandType::FLOAT32}.
     * * 27: The scale of the intermediate result of matmul,
     *       i.e. input to layer normalization, at forget gate.
     *       Type: {@link OperandType::FLOAT32}.
     * * 28: The scale of the intermediate result of matmul,
     *       i.e. input to layer normalization, at cell gate.
     *       Type: {@link OperandType::FLOAT32}.
     * * 29: The scale of the intermediate result of matmul,
     *       i.e. input to layer normalization, at output gate.
     *       Type: {@link OperandType::FLOAT32}.
     * * 30: The zero point of the hidden state, i.e. input to
     *       projection.
     *       Type: {@link OperandType::INT32}.
     * * 31: The scale of the hidden state, i.e. input to
     *       projection.
     *       Type: {@link OperandType::FLOAT32}.
     *
     * Outputs:
     * * 0: The output state (out).
     *      Type: {@link OperandType::TENSOR_QUANT8_ASYMM_SIGNED}
     *      Shape: [batchSize, outputSize]
     * * 1: The cell state (out).
     *      Type: {@link OperandType::TENSOR_QUANT16_SYMM}
     *      Shape: [batchSize, numUnits]
     * * 2: The output. This is effectively the same as the current
     *      "output state (out)" value.
     *      Type: {@link OperandType::TENSOR_QUANT8_ASYMM_SIGNED}
     *      Shape: [batchSize, outputSize]
     */
    QUANTIZED_LSTM = 95,

    /**
     * Executes one of the two referenced subgraphs as determined by a boolean
     * value.
     *
     * The inputs and outputs of the two referenced subgraphs must agree with the
     * signature of this operation. That is, if the operation has (3 + n) inputs
     * and m outputs, both subgraphs must have n inputs and m outputs with the same
     * types as the corresponding operation inputs and outputs.
     *
     * Inputs:
     * * 0: A value of type {@link OperandType::TENSOR_BOOL8} and shape [1]
     *      that determines which of the two referenced subgraphs to execute.
     * * 1: A {@link OperandType::SUBGRAPH} reference to the subgraph to be
     *      executed if the condition is true.
     * * 2: A {@link OperandType::SUBGRAPH} reference to the subgraph to be
     *      executed if the condition is false.
     * * 3 ~ (n + 2): Inputs to be passed to the subgraph selected for execution.
     *
     * Outputs:
     * * 0 ~ (m - 1): Outputs produced by the selected subgraph.
     */
    IF = 96,

    /**
     * Executes the body subgraph until the condition subgraph outputs false.
     *
     * The inputs to this operation are the condition subgraph, the body subgraph,
     * and operand values for the first iteration of the loop. The values are
     * implicitly split into three groups of input-output, state-only, and
     * input-only values, as described below.
     *
     * The outputs of this operation are the final values of input-output
     * operands.
     *
     * Both the condition and body subgraph receive (m + k + n) inputs.
     * * The first m (m >= 1) inputs are input-output operands. For the first
     *   iteration, these are initialized from the corresponding inputs of the
     *   WHILE operation. In subsequent iterations, their values come from the
     *   corresponding outputs of the body subgraph produced during the previous
     *   iteration.
     * * The next k (k >= 0) inputs are state-only operands. They are similar to
     *   the input-output operands, except that their values are no longer
     *   available after the loop terminates.
     * * The last n (n >= 0) inputs are input-only operands. Their values come
     *   from the corresponding inputs of the WHILE operation.
     *
     * The body subgraph produces (m + k) outputs.
     * * The first m outputs are input-output operands. They become the outputs
     *   of the WHILE operation when a termination condition is reached.
     * * The last k outputs are state-only operands. Their values are no longer
     *   available after the loop terminates.
     *
     * The numbers m, k, and n are inferred by the driver as follows:
     *     m = (WHILE operation output count)
     *     k = (body subgraph output count) - m
     *     n = (body subgraph input count) - m - k
     *
     * The pseudo-code below illustrates the flow of a WHILE operation with
     * inputs condition, body, initial_input_output, initial_state, input_only
     * (m = 1, k = 1, n = 1):
     *
     *     input_output = initial_input_output
     *     state = initial_state
     *     while condition(input_output, state, input_only):
     *         input_output, state = body(input_output, state, input_only)
     *     return input_output
     *
     * Inputs:
     * * 0: A {@link OperandType::SUBGRAPH} reference to the condition
     *      subgraph. The subgraph must have (m + k + n) inputs with
     *      the same types as the corresponding inputs of the WHILE operation
     *      and exactly one output of {@link OperandType::TENSOR_BOOL8}
     *      and shape [1].
     * * 1: A {@link OperandType::SUBGRAPH} reference to the body subgraph.
     *      The subgraph must have (m + k + n) inputs and (m + k) outputs with
     *      the same types as the corresponding inputs and outputs of the WHILE
     *      operation.
     * * (m inputs): Initial values for input-output operands.
     * * (k inputs): Initial values for state-only operands.
     * * (n inputs): Values for input-only operands.
     *
     * Outputs:
     * * 0 ~ (m - 1): Outputs produced by the loop.
     */
    WHILE = 97,

    /**
     * DEPRECATED. Since NNAPI 1.2, extensions are the preferred alternative to
     * OEM operation and data types.
     *
     * This operation is OEM specific. It should only be used for OEM
     * applications.
     */
    OEM_OPERATION = @1.2::OperationType:OEM_OPERATION,
    /* ADDING A NEW FUNDAMENTAL OPERATION REQUIRES UPDATING THE VALUE OF
     * OperationTypeRange::FUNDAMENTAL_MAX.
     */
    /* ADDING A NEW OEM OPERATION REQUIRES UPDATING THE VALUE OF
     * OperationTypeRange::OEM_MAX.
     */
};

/**
 * The range of values in the OperationType enum.
 */
enum OperationTypeRange : uint32_t {
    BASE_MIN        = 0,
    FUNDAMENTAL_MIN = 0,
    FUNDAMENTAL_MAX = 97,
    OEM_MIN         = 10000,
    OEM_MAX         = 10000,
    BASE_MAX        = 0xFFFF,
};

/**
 * The capabilities of a driver.
 *
 * Performance of an operation comes from the type of its first operand.
 * This represents performance for non extension operand types.
 */
struct Capabilities {
    /**
     * Driver performance when operating on float32 data but performing
     * calculations with range and/or precision as low as that of the IEEE
     * 754 16-bit floating-point format.
     */
    PerformanceInfo relaxedFloat32toFloat16PerformanceScalar;
    PerformanceInfo relaxedFloat32toFloat16PerformanceTensor;

    /**
     * Driver performance when operating on a particular data type.
     * In the case of float32 data, this is used when the calculations
     * are not relaxed.
     */
    struct OperandPerformance {
        OperandType type;
        PerformanceInfo info;
    };

    /**
     * Performance by operand type. Must be sorted by OperandType.
     * If a particular OperandType is not present in operandPerformance,
     * its performance is treated as
     * { .execTime = FLT_MAX, .powerUsage = FLT_MAX }.
     */
    vec<OperandPerformance> operandPerformance;
};

/**
 * Describes one operation of the model's graph.
 */
struct Operation {
    /**
     * The operation type.
     *
     * Besides the values listed in {@link OperationType}, any value above
     * {@link OperationTypeRange::BASE_MAX} is possible and should be interpreted
     * as an extension type according to {@link Model::extensionNameToPrefix}.
     */
    OperationType type;

    /**
     * Describes the table that contains the indexes of the inputs of the
     * operation. The offset is the index in the operandIndexes table.
     */
    vec<uint32_t> inputs;

    /**
     * Describes the table that contains the indexes of the outputs of the
     * operation. The offset is the index in the operandIndexes table.
     */
    vec<uint32_t> outputs;
};

/**
 * How an operand is used.
 */
enum OperandLifeTime : int32_t {
    /**
     * The operand is internal to the model. It's created by an operation and
     * consumed by other operations. It must be an output operand of
     * exactly one operation.
     */
    TEMPORARY_VARIABLE,

    /**
     * The operand is an input of a subgraph. It must not be an output
     * operand of any operation.
     *
     * An operand can't be both input and output of a subgraph.
     */
    SUBGRAPH_INPUT,

    /**
     * The operand is an output of a subgraph. It must be an output
     * operand of exactly one operation.
     *
     * An operand can't be both input and output of a subgraph.
     */
    SUBGRAPH_OUTPUT,

    /**
     * The operand is a constant found in Model.operandValues. It must
     * not be an output operand of any operation.
     */
    CONSTANT_COPY,

    /**
     * The operand is a constant that was specified via a Memory
     * object. It must not be an output operand of any operation.
     */
    CONSTANT_REFERENCE,

    /**
     * The operand does not have a value. This is valid only for optional
     * arguments of operations.
     */
    NO_VALUE,

    /**
     * The operand is a reference to a subgraph. It must be an input to one
     * or more {@link OperationType::IF} or {@link OperationType::WHILE}
     * operations.
     */
    SUBGRAPH,
};

/**
 * Describes one operand of the model's graph.
 */
struct Operand {
    /**
     * The data type.
     *
     * Besides the values listed in {@link OperandType}, any value above
     * {@link OperandTypeRange::BASE_MAX} is possible and should be interpreted
     * as an extension type according to {@link Model::extensionNameToPrefix}.
     */
    OperandType type;

    /**
     * Dimensions of the operand.
     *
     * For a scalar operand, dimensions.size() must be 0.
     *
     * A tensor operand with all dimensions specified has "fully
     * specified" dimensions. Whenever possible (i.e., whenever the
     * dimensions are known at model construction time), a tensor
     * operand should have (but is not required to have) fully
     * specified dimensions, in order to enable the best possible
     * performance.
     *
     * If a tensor operand's dimensions are not fully specified, the
     * dimensions of the operand are deduced from the operand
     * dimensions and values of the operation for which that operand
     * is an output.
     *
     * In the following situations, a tensor operand's dimensions must
     * be fully specified:
     *
     *     . The operand has lifetime CONSTANT_COPY or
     *       CONSTANT_REFERENCE.
     *
     *     . The operand has lifetime SUBGRAPH_INPUT. Fully
     *       specified dimensions must either be present in the
     *       Operand or they must be provided in the corresponding
     *       RequestArgument.
     *       EXCEPTION: If the input is optional and omitted
     *       (by setting the hasNoValue field of the corresponding
     *       RequestArgument to true) then it need not have fully
     *       specified dimensions.
     *
     * A tensor operand with some number of unspecified dimensions is
     * represented by setting each unspecified dimension to 0.
     *
     * A tensor operand with unspecified rank is represented by providing
     * an empty dimensions vector.
     */
    vec<uint32_t> dimensions;

    /**
     * The number of times this operand appears as an operation input.
     *
     * (For example, if this operand appears once in one operation's
     * input list, and three times in another operation's input list,
     * then numberOfConsumers = 4.)
     */
    uint32_t numberOfConsumers;

    /**
     * Quantized scale of the operand.
     *
     * Only applicable if the operand is of type TENSOR_QUANT8_ASYMM or
     * TENSOR_INT32.
     */
    float scale;

    /**
     * Quantized zero-point offset of the operand.
     *
     * Only applicable if the operand is of type TENSOR_QUANT8_ASYMM.
     */
    int32_t zeroPoint;

    /**
     * How the operand is used.
     */
    OperandLifeTime lifetime;

    /**
     * Where to find the data for this operand.
     * If the lifetime is TEMPORARY_VARIABLE, SUBGRAPH_INPUT, SUBGRAPH_OUTPUT,
     * or NO_VALUE:
     * - All the fields must be 0.
     * If the lifetime is CONSTANT_COPY:
     * - location.poolIndex is 0.
     * - location.offset is the offset in bytes into Model.operandValues.
     * - location.length is set.
     * If the lifetime is CONSTANT_REFERENCE:
     * - location.poolIndex is set.
     * - location.offset is the offset in bytes into the specified pool.
     * - location.length is set.
     * If the lifetime is SUBGRAPH:
     * - location.poolIndex is 0.
     * - location.offset is the index of the referenced subgraph in
     *   {@link Model::referenced}.
     * - location.length is 0.
     */
    DataLocation location;

    /**
     * Additional parameters specific to a particular operand type.
     */
    safe_union ExtraParams {
       /**
        * No additional parameters.
        */
       Monostate none;

       /**
        * Symmetric per-channel quantization parameters.
        *
        * Only applicable to operands of type TENSOR_QUANT8_SYMM_PER_CHANNEL.
        */
       SymmPerChannelQuantParams channelQuant;

       /**
        * Extension operand parameters.
        *
        * The framework treats this as an opaque data blob.
        * The format is up to individual extensions.
        */
       vec<uint8_t> extension;
    } extraParams;
};

/**
 * A Neural Network Model.
 *
 * This includes not only the execution graph, but also constant data such as
 * weights or scalars added at construction time. The only information that
 * may not be known is the shape of the input tensors.
 */
struct Model {
    /**
     * The top-level subgraph.
     */
    Subgraph main;

    /**
     * Referenced subgraphs.
     *
     * Each subgraph is referenced by the main subgraph or at least one other
     * referenced subgraph.
     *
     * There must be no reference cycles.
     */
    vec<Subgraph> referenced;

    /**
     * A byte buffer containing operand data that were copied into the model.
     *
     * An operand's value must be located here if and only if Operand::lifetime
     * equals OperandLifeTime::CONSTANT_COPY.
     */
    vec<uint8_t> operandValues;

    /**
     * A collection of shared memory pools containing operand values.
     *
     * An operand's value must be located here if and only if Operand::lifetime
     * equals OperandLifeTime::CONSTANT_REFERENCE.
     */
    vec<memory> pools;

    /**
     * 'true' indicates TENSOR_FLOAT32 may be calculated with range and/or
     * precision as low as that of the IEEE 754 16-bit floating-point format.
     * 'false' indicates TENSOR_FLOAT32 must be calculated using at least the
     * range and precision of the IEEE 754 32-bit floating-point format.
     */
    bool relaxComputationFloat32toFloat16;

    /**
     * The mapping between extension names and prefixes of operand and
     * operation type values.
     *
     * An operand or operation whose numeric type value is above
     * {@link OperandTypeRange::BASE_MAX} or
     * {@link OperationTypeRange::BASE_MAX} respectively should be interpreted
     * as an extension operand. The low
     * {@link @1.2::Model::ExtensionTypeEncoding::LOW_BITS_TYPE} bits of the
     * value correspond to the type ID within the extension and the high
     * {@link @1.2::Model::ExtensionTypeEncoding::HIGH_BITS_PREFIX} bits encode
     * the "prefix", which maps uniquely to the extension name.
     *
     * For example, if a model contains an operation whose value is
     * 0xAAAABBBB and extensionNameToPrefix contains an entry with
     * prefix=0xAAAA and name="vendor.test.test_extension", then
     * the operation should be interpreted as the operation 0xBBBB
     * of the extension named vendor.test.test_extension.
     *
     * This is a one-to-one correspondence. That is, there must be at most one
     * prefix corresponding to each extension name and at most one extension
     * name corresponding to each prefix.
     */
    vec<@1.2::Model.ExtensionNameAndPrefix> extensionNameToPrefix;
<<<<<<< HEAD
=======
};

/**
 * An excerpt of the execution graph.
 */
struct Subgraph {
    /**
     * All operands included in the subgraph.
     */
    vec<Operand> operands;

    /**
     * All operations included in the subgraph.
     *
     * The operations are sorted into execution order. Every operand
     * with lifetime SUBGRAPH_OUTPUT or TEMPORARY_VARIABLE must be
     * written before it is read.
     */
    vec<Operation> operations;

    /**
     * Input indexes of the subgraph. There must be at least one.
     *
     * Each value corresponds to the index of the operand in "operands".
     */
    vec<uint32_t> inputIndexes;

    /**
     * Output indexes of the subgraph. There must be at least one.
     *
     * Each value corresponds to the index of the operand in "operands".
     */
    vec<uint32_t> outputIndexes;
>>>>>>> 8d38d27b
};

/**
 * A buffer descriptor. Describes the properties of a buffer.
 */
struct BufferDesc {
    /**
     * Dimensions of the buffer. May have unknown dimensions or rank. A buffer with some number
     * of unspecified dimensions is represented by setting each unspecified dimension to 0. A
     * buffer with unspecified rank is represented by providing an empty dimensions vector.
     */
    vec<uint32_t> dimensions;
};

/**
 * Describes a role of an input or output to a prepared model.
 */
struct BufferRole {
    /**
     * The index of the IPreparedModel within the "preparedModel" argument passed in
     * IDevice::allocate.
     */
    uint32_t modelIndex;

    /**
     * The index of the input or output operand.
     */
    uint32_t ioIndex;

    /**
     * A floating-point value within the range (0.0, 1.0]. Describes how likely the
     * buffer is to be used in the specified role. This is provided as a hint to
     * optimize the case when multiple roles prefer different buffer locations or data
     * layouts.
     */
    float frequency;
};

/**
 * Inputs to be sent to and outputs to be retrieved from a prepared model.
 *
 * A Request serves two primary tasks:
 * 1) Provides the input and output data to be used when executing the model.
 * 2) Specifies any updates to the input operand metadata that were left
 *    unspecified at model preparation time.
 *
 * An output must not overlap with any other output, with an input, or
 * with an operand of lifetime CONSTANT_REFERENCE.
 */
struct Request {
    /**
     * Input data and information to be used in the execution of a prepared
     * model.
     *
     * The index of the input corresponds to the index in Model.inputIndexes.
     *   E.g., input[i] corresponds to Model.inputIndexes[i].
     */
    vec<RequestArgument> inputs;

    /**
     * Output data and information to be used in the execution of a prepared
     * model.
     *
     * The index of the output corresponds to the index in Model.outputIndexes.
     *   E.g., output[i] corresponds to Model.outputIndexes[i].
     */
    vec<RequestArgument> outputs;

    /**
     * A memory pool.
     */
    safe_union MemoryPool {
        /**
         * Specifies a client-managed shared memory pool.
         */
        memory hidlMemory;

        /**
         * Specifies a driver-managed buffer. It is the token returned from IDevice::allocate,
         * and is specific to the IDevice object.
         */
        int32_t token;
    };

    /**
     * A collection of memory pools containing operand data for both the
     * inputs and the outputs to a model.
     */
    vec<MemoryPool> pools;
};<|MERGE_RESOLUTION|>--- conflicted
+++ resolved
@@ -5311,8 +5311,6 @@
      * name corresponding to each prefix.
      */
     vec<@1.2::Model.ExtensionNameAndPrefix> extensionNameToPrefix;
-<<<<<<< HEAD
-=======
 };
 
 /**
@@ -5346,7 +5344,6 @@
      * Each value corresponds to the index of the operand in "operands".
      */
     vec<uint32_t> outputIndexes;
->>>>>>> 8d38d27b
 };
 
 /**
