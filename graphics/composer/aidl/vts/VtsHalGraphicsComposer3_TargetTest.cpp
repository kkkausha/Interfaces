/**
 * Copyright (c) 2022, The Android Open Source Project
 *
 * Licensed under the Apache License, Version 2.0 (the "License");
 * you may not use this file except in compliance with the License.
 * You may obtain a copy of the License at
 *
 *     http://www.apache.org/licenses/LICENSE-2.0
 *
 * Unless required by applicable law or agreed to in writing, software
 * distributed under the License is distributed on an "AS IS" BASIS,
 * WITHOUT WARRANTIES OR CONDITIONS OF ANY KIND, either express or implied.
 * See the License for the specific language governing permissions and
 * limitations under the License.
 */

#include <aidl/Gtest.h>
#include <aidl/Vintf.h>
#include <aidl/android/hardware/graphics/common/BlendMode.h>
#include <aidl/android/hardware/graphics/common/BufferUsage.h>
#include <aidl/android/hardware/graphics/common/FRect.h>
#include <aidl/android/hardware/graphics/common/PixelFormat.h>
#include <aidl/android/hardware/graphics/common/Rect.h>
#include <aidl/android/hardware/graphics/composer3/Composition.h>
#include <aidl/android/hardware/graphics/composer3/IComposer.h>
#include <android-base/properties.h>
#include <android/binder_process.h>
#include <android/hardware/graphics/composer3/ComposerClientReader.h>
#include <android/hardware/graphics/composer3/ComposerClientWriter.h>
#include <binder/ProcessState.h>
#include <gtest/gtest.h>
#include <ui/Fence.h>
#include <ui/GraphicBuffer.h>
#include <ui/PixelFormat.h>
#include <algorithm>
#include <iterator>
#include <mutex>
#include <numeric>
#include <string>
#include <thread>
#include <unordered_map>
#include "GraphicsComposerCallback.h"
#include "VtsComposerClient.h"

#undef LOG_TAG
#define LOG_TAG "VtsHalGraphicsComposer3_TargetTest"

namespace aidl::android::hardware::graphics::composer3::vts {

using namespace std::chrono_literals;

using ::android::GraphicBuffer;
using ::android::sp;

class GraphicsComposerAidlTest : public ::testing::TestWithParam<std::string> {
  protected:
    void SetUp() override {
        mComposerClient = std::make_unique<VtsComposerClient>(GetParam());
        ASSERT_TRUE(mComposerClient->createClient().isOk());

        const auto& [status, displays] = mComposerClient->getDisplays();
        ASSERT_TRUE(status.isOk());
        mDisplays = displays;

        // explicitly disable vsync
        for (const auto& display : mDisplays) {
            EXPECT_TRUE(mComposerClient->setVsync(display.getDisplayId(), false).isOk());
        }
        mComposerClient->setVsyncAllowed(false);
    }

    void TearDown() override {
        ASSERT_TRUE(mComposerClient->tearDown(nullptr));
        mComposerClient.reset();
    }

    void assertServiceSpecificError(const ScopedAStatus& status, int32_t serviceSpecificError) {
        ASSERT_EQ(status.getExceptionCode(), EX_SERVICE_SPECIFIC);
        ASSERT_EQ(status.getServiceSpecificError(), serviceSpecificError);
    }

    void Test_setContentTypeForDisplay(int64_t display,
                                       const std::vector<ContentType>& supportedContentTypes,
                                       ContentType contentType, const char* contentTypeStr) {
        const bool contentTypeSupport =
                std::find(supportedContentTypes.begin(), supportedContentTypes.end(),
                          contentType) != supportedContentTypes.end();

        if (!contentTypeSupport) {
            const auto& status = mComposerClient->setContentType(display, contentType);
            EXPECT_FALSE(status.isOk());
            EXPECT_NO_FATAL_FAILURE(
                    assertServiceSpecificError(status, IComposerClient::EX_UNSUPPORTED));
            GTEST_SUCCEED() << contentTypeStr << " content type is not supported on display "
                            << std::to_string(display) << ", skipping test";
            return;
        }

        EXPECT_TRUE(mComposerClient->setContentType(display, contentType).isOk());
        EXPECT_TRUE(mComposerClient->setContentType(display, ContentType::NONE).isOk());
    }

    void Test_setContentType(ContentType contentType, const char* contentTypeStr) {
        for (const auto& display : mDisplays) {
            const auto& [status, supportedContentTypes] =
                    mComposerClient->getSupportedContentTypes(display.getDisplayId());
            EXPECT_TRUE(status.isOk());
            Test_setContentTypeForDisplay(display.getDisplayId(), supportedContentTypes,
                                          contentType, contentTypeStr);
        }
    }

    bool hasCapability(Capability capability) {
        const auto& [status, capabilities] = mComposerClient->getCapabilities();
        EXPECT_TRUE(status.isOk());
        return std::any_of(
                capabilities.begin(), capabilities.end(),
                [&](const Capability& activeCapability) { return activeCapability == capability; });
    }

    int getInterfaceVersion() {
        const auto& [versionStatus, version] = mComposerClient->getInterfaceVersion();
        EXPECT_TRUE(versionStatus.isOk());
        return version;
    }

    const VtsDisplay& getPrimaryDisplay() const { return mDisplays[0]; }

    int64_t getPrimaryDisplayId() const { return getPrimaryDisplay().getDisplayId(); }

    int64_t getInvalidDisplayId() const { return mComposerClient->getInvalidDisplayId(); }

    VtsDisplay& getEditablePrimaryDisplay() { return mDisplays[0]; }

    struct TestParameters {
        nsecs_t delayForChange;
        bool refreshMiss;
    };

    std::unique_ptr<VtsComposerClient> mComposerClient;
    std::vector<VtsDisplay> mDisplays;
    // use the slot count usually set by SF
    static constexpr uint32_t kBufferSlotCount = 64;
};

TEST_P(GraphicsComposerAidlTest, GetDisplayCapabilities_BadDisplay) {
    const auto& [status, _] = mComposerClient->getDisplayCapabilities(getInvalidDisplayId());

    EXPECT_FALSE(status.isOk());
    EXPECT_NO_FATAL_FAILURE(assertServiceSpecificError(status, IComposerClient::EX_BAD_DISPLAY));
}

TEST_P(GraphicsComposerAidlTest, GetDisplayCapabilities) {
    for (const auto& display : mDisplays) {
        const auto& [status, capabilities] =
                mComposerClient->getDisplayCapabilities(display.getDisplayId());

        EXPECT_TRUE(status.isOk());
    }
}

TEST_P(GraphicsComposerAidlTest, DumpDebugInfo) {
    ASSERT_TRUE(mComposerClient->dumpDebugInfo().isOk());
}

TEST_P(GraphicsComposerAidlTest, CreateClientSingleton) {
    std::shared_ptr<IComposerClient> composerClient;
    const auto& status = mComposerClient->createClient();

    EXPECT_FALSE(status.isOk());
    EXPECT_NO_FATAL_FAILURE(assertServiceSpecificError(status, IComposerClient::EX_NO_RESOURCES));
}

TEST_P(GraphicsComposerAidlTest, GetDisplayIdentificationData) {
    const auto& [status0, displayIdentification0] =
            mComposerClient->getDisplayIdentificationData(getPrimaryDisplayId());
    if (!status0.isOk() && status0.getExceptionCode() == EX_SERVICE_SPECIFIC &&
        status0.getServiceSpecificError() == IComposerClient::EX_UNSUPPORTED) {
        GTEST_SUCCEED() << "Display identification data not supported, skipping test";
        return;
    }
    ASSERT_TRUE(status0.isOk()) << "failed to get display identification data";
    ASSERT_FALSE(displayIdentification0.data.empty());

    constexpr size_t kEdidBlockSize = 128;
    ASSERT_TRUE(displayIdentification0.data.size() % kEdidBlockSize == 0)
            << "EDID blob length is not a multiple of " << kEdidBlockSize;

    const uint8_t kEdidHeader[] = {0x00, 0xFF, 0xFF, 0xFF, 0xFF, 0xFF, 0xFF, 0x00};
    ASSERT_TRUE(std::equal(std::begin(kEdidHeader), std::end(kEdidHeader),
                           displayIdentification0.data.begin()))
            << "EDID blob doesn't start with the fixed EDID header";
    ASSERT_EQ(0, std::accumulate(displayIdentification0.data.begin(),
                                 displayIdentification0.data.begin() + kEdidBlockSize,
                                 static_cast<uint8_t>(0)))
            << "EDID base block doesn't checksum";

    const auto& [status1, displayIdentification1] =
            mComposerClient->getDisplayIdentificationData(getPrimaryDisplayId());
    ASSERT_TRUE(status1.isOk());

    ASSERT_EQ(displayIdentification0.port, displayIdentification1.port) << "ports are not stable";
    ASSERT_TRUE(displayIdentification0.data.size() == displayIdentification1.data.size() &&
                std::equal(displayIdentification0.data.begin(), displayIdentification0.data.end(),
                           displayIdentification1.data.begin()))
            << "data is not stable";
}

TEST_P(GraphicsComposerAidlTest, GetHdrCapabilities) {
    const auto& [status, hdrCapabilities] =
            mComposerClient->getHdrCapabilities(getPrimaryDisplayId());

    ASSERT_TRUE(status.isOk());
    EXPECT_TRUE(hdrCapabilities.maxLuminance >= hdrCapabilities.minLuminance);
}

TEST_P(GraphicsComposerAidlTest, GetPerFrameMetadataKeys) {
    const auto& [status, keys] = mComposerClient->getPerFrameMetadataKeys(getPrimaryDisplayId());
    if (!status.isOk() && status.getExceptionCode() == EX_SERVICE_SPECIFIC &&
        status.getServiceSpecificError() == IComposerClient::EX_UNSUPPORTED) {
        GTEST_SUCCEED() << "getPerFrameMetadataKeys is not supported";
        return;
    }

    ASSERT_TRUE(status.isOk());
    EXPECT_TRUE(keys.size() >= 0);
}

TEST_P(GraphicsComposerAidlTest, GetReadbackBufferAttributes) {
    const auto& [status, _] = mComposerClient->getReadbackBufferAttributes(getPrimaryDisplayId());
    if (!status.isOk() && status.getExceptionCode() == EX_SERVICE_SPECIFIC &&
        status.getServiceSpecificError() == IComposerClient::EX_UNSUPPORTED) {
        GTEST_SUCCEED() << "getReadbackBufferAttributes is not supported";
        return;
    }

    ASSERT_TRUE(status.isOk());
}

TEST_P(GraphicsComposerAidlTest, GetRenderIntents) {
    const auto& [status, modes] = mComposerClient->getColorModes(getPrimaryDisplayId());
    EXPECT_TRUE(status.isOk());

    for (auto mode : modes) {
        const auto& [intentStatus, intents] =
                mComposerClient->getRenderIntents(getPrimaryDisplayId(), mode);
        EXPECT_TRUE(intentStatus.isOk());
        bool isHdr;
        switch (mode) {
            case ColorMode::BT2100_PQ:
            case ColorMode::BT2100_HLG:
                isHdr = true;
                break;
            default:
                isHdr = false;
                break;
        }
        RenderIntent requiredIntent =
                isHdr ? RenderIntent::TONE_MAP_COLORIMETRIC : RenderIntent::COLORIMETRIC;

        const auto iter = std::find(intents.cbegin(), intents.cend(), requiredIntent);
        EXPECT_NE(intents.cend(), iter);
    }
}

TEST_P(GraphicsComposerAidlTest, GetRenderIntents_BadDisplay) {
    const auto& [status, modes] = mComposerClient->getColorModes(getPrimaryDisplayId());
    ASSERT_TRUE(status.isOk());

    for (auto mode : modes) {
        const auto& [intentStatus, _] =
                mComposerClient->getRenderIntents(getInvalidDisplayId(), mode);

        EXPECT_FALSE(intentStatus.isOk());
        EXPECT_NO_FATAL_FAILURE(
                assertServiceSpecificError(intentStatus, IComposerClient::EX_BAD_DISPLAY));
    }
}

TEST_P(GraphicsComposerAidlTest, GetRenderIntents_BadParameter) {
    const auto& [status, _] =
            mComposerClient->getRenderIntents(getPrimaryDisplayId(), static_cast<ColorMode>(-1));

    EXPECT_FALSE(status.isOk());
    EXPECT_NO_FATAL_FAILURE(assertServiceSpecificError(status, IComposerClient::EX_BAD_PARAMETER));
}

TEST_P(GraphicsComposerAidlTest, GetColorModes) {
    const auto& [status, colorModes] = mComposerClient->getColorModes(getPrimaryDisplayId());
    ASSERT_TRUE(status.isOk());

    const auto native = std::find(colorModes.cbegin(), colorModes.cend(), ColorMode::NATIVE);
    EXPECT_NE(colorModes.cend(), native);
}

TEST_P(GraphicsComposerAidlTest, GetColorMode_BadDisplay) {
    const auto& [status, _] = mComposerClient->getColorModes(getInvalidDisplayId());

    EXPECT_FALSE(status.isOk());
    EXPECT_NO_FATAL_FAILURE(assertServiceSpecificError(status, IComposerClient::EX_BAD_DISPLAY));
}

TEST_P(GraphicsComposerAidlTest, SetColorMode) {
    const auto& [status, colorModes] = mComposerClient->getColorModes(getPrimaryDisplayId());
    EXPECT_TRUE(status.isOk());

    for (auto mode : colorModes) {
        const auto& [intentStatus, intents] =
                mComposerClient->getRenderIntents(getPrimaryDisplayId(), mode);
        EXPECT_TRUE(intentStatus.isOk()) << "failed to get render intents";

        for (auto intent : intents) {
            const auto modeStatus =
                    mComposerClient->setColorMode(getPrimaryDisplayId(), mode, intent);
            EXPECT_TRUE(modeStatus.isOk() ||
                        (modeStatus.getExceptionCode() == EX_SERVICE_SPECIFIC &&
                         IComposerClient::EX_UNSUPPORTED == modeStatus.getServiceSpecificError()))
                    << "failed to set color mode";
        }
    }

    const auto modeStatus = mComposerClient->setColorMode(getPrimaryDisplayId(), ColorMode::NATIVE,
                                                          RenderIntent::COLORIMETRIC);
    EXPECT_TRUE(modeStatus.isOk() ||
                (modeStatus.getExceptionCode() == EX_SERVICE_SPECIFIC &&
                 IComposerClient::EX_UNSUPPORTED == modeStatus.getServiceSpecificError()))
            << "failed to set color mode";
}

TEST_P(GraphicsComposerAidlTest, SetColorMode_BadDisplay) {
    const auto& [status, colorModes] = mComposerClient->getColorModes(getPrimaryDisplayId());
    ASSERT_TRUE(status.isOk());

    for (auto mode : colorModes) {
        const auto& [intentStatus, intents] =
                mComposerClient->getRenderIntents(getPrimaryDisplayId(), mode);
        ASSERT_TRUE(intentStatus.isOk()) << "failed to get render intents";

        for (auto intent : intents) {
            auto const modeStatus =
                    mComposerClient->setColorMode(getInvalidDisplayId(), mode, intent);

            EXPECT_FALSE(modeStatus.isOk());
            EXPECT_NO_FATAL_FAILURE(
                    assertServiceSpecificError(modeStatus, IComposerClient::EX_BAD_DISPLAY));
        }
    }
}

TEST_P(GraphicsComposerAidlTest, SetColorMode_BadParameter) {
    auto status = mComposerClient->setColorMode(getPrimaryDisplayId(), static_cast<ColorMode>(-1),
                                                RenderIntent::COLORIMETRIC);

    EXPECT_FALSE(status.isOk());
    EXPECT_NO_FATAL_FAILURE(assertServiceSpecificError(status, IComposerClient::EX_BAD_PARAMETER));

    status = mComposerClient->setColorMode(getPrimaryDisplayId(), ColorMode::NATIVE,
                                           static_cast<RenderIntent>(-1));

    EXPECT_FALSE(status.isOk());
    EXPECT_NO_FATAL_FAILURE(assertServiceSpecificError(status, IComposerClient::EX_BAD_PARAMETER));
}

TEST_P(GraphicsComposerAidlTest, GetDisplayedContentSamplingAttributes) {
    int constexpr kInvalid = -1;
    const auto& [status, format] =
            mComposerClient->getDisplayedContentSamplingAttributes(getPrimaryDisplayId());

    if (!status.isOk() && status.getExceptionCode() == EX_SERVICE_SPECIFIC &&
        status.getServiceSpecificError() == IComposerClient::EX_UNSUPPORTED) {
        SUCCEED() << "Device does not support optional extension. Test skipped";
        return;
    }

    ASSERT_TRUE(status.isOk());
    EXPECT_NE(kInvalid, static_cast<int>(format.format));
    EXPECT_NE(kInvalid, static_cast<int>(format.dataspace));
    EXPECT_NE(kInvalid, static_cast<int>(format.componentMask));
};

TEST_P(GraphicsComposerAidlTest, SetDisplayedContentSamplingEnabled) {
    int constexpr kMaxFrames = 10;
    FormatColorComponent enableAllComponents = FormatColorComponent::FORMAT_COMPONENT_0;
    auto status = mComposerClient->setDisplayedContentSamplingEnabled(
            getPrimaryDisplayId(), /*isEnabled*/ true, enableAllComponents, kMaxFrames);
    if (!status.isOk() && status.getExceptionCode() == EX_SERVICE_SPECIFIC &&
        status.getServiceSpecificError() == IComposerClient::EX_UNSUPPORTED) {
        SUCCEED() << "Device does not support optional extension. Test skipped";
        return;
    }
    EXPECT_TRUE(status.isOk());

    status = mComposerClient->setDisplayedContentSamplingEnabled(
            getPrimaryDisplayId(), /*isEnabled*/ false, enableAllComponents, kMaxFrames);
    EXPECT_TRUE(status.isOk());
}

TEST_P(GraphicsComposerAidlTest, GetDisplayedContentSample) {
    const auto& [status, displayContentSamplingAttributes] =
            mComposerClient->getDisplayedContentSamplingAttributes(getPrimaryDisplayId());
    if (!status.isOk() && status.getExceptionCode() == EX_SERVICE_SPECIFIC &&
        status.getServiceSpecificError() == IComposerClient::EX_UNSUPPORTED) {
        SUCCEED() << "Sampling attributes aren't supported on this device, test skipped";
        return;
    }

    int64_t constexpr kMaxFrames = 10;
    int64_t constexpr kTimestamp = 0;
    const auto& [sampleStatus, displayContentSample] = mComposerClient->getDisplayedContentSample(
            getPrimaryDisplayId(), kMaxFrames, kTimestamp);
    if (!sampleStatus.isOk() && sampleStatus.getExceptionCode() == EX_SERVICE_SPECIFIC &&
        sampleStatus.getServiceSpecificError() == IComposerClient::EX_UNSUPPORTED) {
        SUCCEED() << "Device does not support optional extension. Test skipped";
        return;
    }

    EXPECT_TRUE(sampleStatus.isOk());
    const std::vector<std::vector<int64_t>> histogram = {
            displayContentSample.sampleComponent0, displayContentSample.sampleComponent1,
            displayContentSample.sampleComponent2, displayContentSample.sampleComponent3};

    for (size_t i = 0; i < histogram.size(); i++) {
        const bool shouldHaveHistogram =
                static_cast<int>(displayContentSamplingAttributes.componentMask) & (1 << i);
        EXPECT_EQ(shouldHaveHistogram, !histogram[i].empty());
    }
}

TEST_P(GraphicsComposerAidlTest, GetDisplayConnectionType) {
    const auto& [status, type] = mComposerClient->getDisplayConnectionType(getInvalidDisplayId());

    EXPECT_FALSE(status.isOk());
    EXPECT_NO_FATAL_FAILURE(assertServiceSpecificError(status, IComposerClient::EX_BAD_DISPLAY));

    for (const auto& display : mDisplays) {
        const auto& [connectionTypeStatus, _] =
                mComposerClient->getDisplayConnectionType(display.getDisplayId());
        EXPECT_TRUE(connectionTypeStatus.isOk());
    }
}

TEST_P(GraphicsComposerAidlTest, GetDisplayAttribute) {
    for (const auto& display : mDisplays) {
        const auto& [status, configs] = mComposerClient->getDisplayConfigs(display.getDisplayId());
        EXPECT_TRUE(status.isOk());

        for (const auto& config : configs) {
            const std::array<DisplayAttribute, 4> requiredAttributes = {{
                    DisplayAttribute::WIDTH,
                    DisplayAttribute::HEIGHT,
                    DisplayAttribute::VSYNC_PERIOD,
                    DisplayAttribute::CONFIG_GROUP,
            }};
            for (const auto& attribute : requiredAttributes) {
                const auto& [attribStatus, value] = mComposerClient->getDisplayAttribute(
                        display.getDisplayId(), config, attribute);
                EXPECT_TRUE(attribStatus.isOk());
                EXPECT_NE(-1, value);
            }

            const std::array<DisplayAttribute, 2> optionalAttributes = {{
                    DisplayAttribute::DPI_X,
                    DisplayAttribute::DPI_Y,
            }};
            for (const auto& attribute : optionalAttributes) {
                const auto& [attribStatus, value] = mComposerClient->getDisplayAttribute(
                        display.getDisplayId(), config, attribute);
                EXPECT_TRUE(attribStatus.isOk() ||
                            (attribStatus.getExceptionCode() == EX_SERVICE_SPECIFIC &&
                             IComposerClient::EX_UNSUPPORTED ==
                                     attribStatus.getServiceSpecificError()));
            }
        }
    }
}

TEST_P(GraphicsComposerAidlTest, CheckConfigsAreValid) {
    for (const auto& display : mDisplays) {
        const auto& [status, configs] = mComposerClient->getDisplayConfigs(display.getDisplayId());
        EXPECT_TRUE(status.isOk());

        EXPECT_FALSE(std::any_of(configs.begin(), configs.end(), [](auto config) {
            return config == IComposerClient::INVALID_CONFIGURATION;
        }));
    }
}

TEST_P(GraphicsComposerAidlTest, GetDisplayVsyncPeriod_BadDisplay) {
    const auto& [status, vsyncPeriodNanos] =
            mComposerClient->getDisplayVsyncPeriod(getInvalidDisplayId());

    EXPECT_FALSE(status.isOk());
    EXPECT_NO_FATAL_FAILURE(assertServiceSpecificError(status, IComposerClient::EX_BAD_DISPLAY));
}

TEST_P(GraphicsComposerAidlTest, SetActiveConfigWithConstraints_BadDisplay) {
    VsyncPeriodChangeConstraints constraints;
    constraints.seamlessRequired = false;
    constraints.desiredTimeNanos = systemTime();
    auto invalidDisplay = VtsDisplay(getInvalidDisplayId());

    const auto& [status, timeline] = mComposerClient->setActiveConfigWithConstraints(
            &invalidDisplay, /*config*/ 0, constraints);

    EXPECT_FALSE(status.isOk());
    EXPECT_NO_FATAL_FAILURE(assertServiceSpecificError(status, IComposerClient::EX_BAD_DISPLAY));
}

TEST_P(GraphicsComposerAidlTest, SetActiveConfigWithConstraints_BadConfig) {
    VsyncPeriodChangeConstraints constraints;
    constraints.seamlessRequired = false;
    constraints.desiredTimeNanos = systemTime();

    for (VtsDisplay& display : mDisplays) {
        int32_t constexpr kInvalidConfigId = IComposerClient::INVALID_CONFIGURATION;
        const auto& [status, _] = mComposerClient->setActiveConfigWithConstraints(
                &display, kInvalidConfigId, constraints);

        EXPECT_FALSE(status.isOk());
        EXPECT_NO_FATAL_FAILURE(assertServiceSpecificError(status, IComposerClient::EX_BAD_CONFIG));
    }
}

TEST_P(GraphicsComposerAidlTest, SetBootDisplayConfig_BadDisplay) {
    if (!hasCapability(Capability::BOOT_DISPLAY_CONFIG)) {
        GTEST_SUCCEED() << "Boot Display Config not supported";
        return;
    }
    const auto& status = mComposerClient->setBootDisplayConfig(getInvalidDisplayId(), /*config*/ 0);

    EXPECT_FALSE(status.isOk());
    EXPECT_NO_FATAL_FAILURE(assertServiceSpecificError(status, IComposerClient::EX_BAD_DISPLAY));
}

TEST_P(GraphicsComposerAidlTest, SetBootDisplayConfig_BadConfig) {
    if (!hasCapability(Capability::BOOT_DISPLAY_CONFIG)) {
        GTEST_SUCCEED() << "Boot Display Config not supported";
        return;
    }
    for (VtsDisplay& display : mDisplays) {
        int32_t constexpr kInvalidConfigId = IComposerClient::INVALID_CONFIGURATION;
        const auto& status =
                mComposerClient->setBootDisplayConfig(display.getDisplayId(), kInvalidConfigId);

        EXPECT_FALSE(status.isOk());
        EXPECT_NO_FATAL_FAILURE(assertServiceSpecificError(status, IComposerClient::EX_BAD_CONFIG));
    }
}

TEST_P(GraphicsComposerAidlTest, SetBootDisplayConfig) {
    if (!hasCapability(Capability::BOOT_DISPLAY_CONFIG)) {
        GTEST_SUCCEED() << "Boot Display Config not supported";
        return;
    }
    const auto& [status, configs] = mComposerClient->getDisplayConfigs(getPrimaryDisplayId());
    EXPECT_TRUE(status.isOk());
    for (const auto& config : configs) {
        EXPECT_TRUE(mComposerClient->setBootDisplayConfig(getPrimaryDisplayId(), config).isOk());
    }
}

TEST_P(GraphicsComposerAidlTest, ClearBootDisplayConfig_BadDisplay) {
    if (!hasCapability(Capability::BOOT_DISPLAY_CONFIG)) {
        GTEST_SUCCEED() << "Boot Display Config not supported";
        return;
    }
    const auto& status = mComposerClient->clearBootDisplayConfig(getInvalidDisplayId());

    EXPECT_FALSE(status.isOk());
    EXPECT_NO_FATAL_FAILURE(assertServiceSpecificError(status, IComposerClient::EX_BAD_DISPLAY));
}

TEST_P(GraphicsComposerAidlTest, ClearBootDisplayConfig) {
    if (!hasCapability(Capability::BOOT_DISPLAY_CONFIG)) {
        GTEST_SUCCEED() << "Boot Display Config not supported";
        return;
    }
    EXPECT_TRUE(mComposerClient->clearBootDisplayConfig(getPrimaryDisplayId()).isOk());
}

TEST_P(GraphicsComposerAidlTest, GetPreferredBootDisplayConfig_BadDisplay) {
    if (!hasCapability(Capability::BOOT_DISPLAY_CONFIG)) {
        GTEST_SUCCEED() << "Boot Display Config not supported";
        return;
    }
    const auto& [status, _] = mComposerClient->getPreferredBootDisplayConfig(getInvalidDisplayId());

    EXPECT_FALSE(status.isOk());
    EXPECT_NO_FATAL_FAILURE(assertServiceSpecificError(status, IComposerClient::EX_BAD_DISPLAY));
}

TEST_P(GraphicsComposerAidlTest, GetPreferredBootDisplayConfig) {
    if (!hasCapability(Capability::BOOT_DISPLAY_CONFIG)) {
        GTEST_SUCCEED() << "Boot Display Config not supported";
        return;
    }
    const auto& [status, preferredDisplayConfig] =
            mComposerClient->getPreferredBootDisplayConfig(getPrimaryDisplayId());
    EXPECT_TRUE(status.isOk());

    const auto& [configStatus, configs] = mComposerClient->getDisplayConfigs(getPrimaryDisplayId());

    EXPECT_TRUE(configStatus.isOk());
    EXPECT_NE(configs.end(), std::find(configs.begin(), configs.end(), preferredDisplayConfig));
}

TEST_P(GraphicsComposerAidlTest, BootDisplayConfig_Unsupported) {
    if (!hasCapability(Capability::BOOT_DISPLAY_CONFIG)) {
        const auto& [configStatus, config] =
                mComposerClient->getActiveConfig(getPrimaryDisplayId());
        EXPECT_TRUE(configStatus.isOk());

        auto status = mComposerClient->setBootDisplayConfig(getPrimaryDisplayId(), config);
        EXPECT_FALSE(status.isOk());
        EXPECT_NO_FATAL_FAILURE(
                assertServiceSpecificError(status, IComposerClient::EX_UNSUPPORTED));

        status = mComposerClient->getPreferredBootDisplayConfig(getPrimaryDisplayId()).first;
        EXPECT_FALSE(status.isOk());
        EXPECT_NO_FATAL_FAILURE(
                assertServiceSpecificError(status, IComposerClient::EX_UNSUPPORTED));

        status = mComposerClient->clearBootDisplayConfig(getPrimaryDisplayId());
        EXPECT_FALSE(status.isOk());
        EXPECT_NO_FATAL_FAILURE(
                assertServiceSpecificError(status, IComposerClient::EX_UNSUPPORTED));
    }
}

TEST_P(GraphicsComposerAidlTest, GetHdrConversionCapabilities) {
    if (!hasCapability(Capability::HDR_OUTPUT_CONVERSION_CONFIG)) {
        GTEST_SUCCEED() << "HDR output conversion not supported";
        return;
    }
    const auto& [status, conversionCapabilities] = mComposerClient->getHdrConversionCapabilities();
    EXPECT_TRUE(status.isOk());
}

TEST_P(GraphicsComposerAidlTest, SetHdrConversionStrategy_Passthrough) {
    if (!hasCapability(Capability::HDR_OUTPUT_CONVERSION_CONFIG)) {
        GTEST_SUCCEED() << "HDR output conversion not supported";
        return;
    }
    common::HdrConversionStrategy hdrConversionStrategy;
    hdrConversionStrategy.set<common::HdrConversionStrategy::Tag::passthrough>(true);
    const auto& [status, preferredHdrOutputType] =
            mComposerClient->setHdrConversionStrategy(hdrConversionStrategy);
    EXPECT_TRUE(status.isOk());
    EXPECT_EQ(common::Hdr::INVALID, preferredHdrOutputType);
}

TEST_P(GraphicsComposerAidlTest, SetHdrConversionStrategy_Force) {
    if (!hasCapability(Capability::HDR_OUTPUT_CONVERSION_CONFIG)) {
        GTEST_SUCCEED() << "HDR output conversion not supported";
        return;
    }
    const auto& [status, conversionCapabilities] = mComposerClient->getHdrConversionCapabilities();
    const auto& [status2, hdrCapabilities] =
            mComposerClient->getHdrCapabilities(getPrimaryDisplayId());
    const auto& hdrTypes = hdrCapabilities.types;
    for (auto conversionCapability : conversionCapabilities) {
        if (conversionCapability.outputType != common::Hdr::INVALID) {
            if (std::find(hdrTypes.begin(), hdrTypes.end(), conversionCapability.outputType) ==
                hdrTypes.end()) {
                continue;
            }
            common::HdrConversionStrategy hdrConversionStrategy;
            hdrConversionStrategy.set<common::HdrConversionStrategy::Tag::forceHdrConversion>(
                    conversionCapability.outputType);
            const auto& [statusSet, preferredHdrOutputType] =
                    mComposerClient->setHdrConversionStrategy(hdrConversionStrategy);
            EXPECT_TRUE(statusSet.isOk());
            EXPECT_EQ(common::Hdr::INVALID, preferredHdrOutputType);
        }
    }
}

TEST_P(GraphicsComposerAidlTest, SetHdrConversionStrategy_Auto) {
    if (!hasCapability(Capability::HDR_OUTPUT_CONVERSION_CONFIG)) {
        GTEST_SUCCEED() << "HDR output conversion not supported";
        return;
    }
    const auto& [status, conversionCapabilities] = mComposerClient->getHdrConversionCapabilities();
    const auto& [status2, hdrCapabilities] =
            mComposerClient->getHdrCapabilities(getPrimaryDisplayId());
    if (hdrCapabilities.types.size() <= 0) {
        return;
    }
    std::vector<aidl::android::hardware::graphics::common::Hdr> autoHdrTypes;
    for (auto conversionCapability : conversionCapabilities) {
        if (conversionCapability.outputType != common::Hdr::INVALID) {
            autoHdrTypes.push_back(conversionCapability.outputType);
        }
    }
    common::HdrConversionStrategy hdrConversionStrategy;
    hdrConversionStrategy.set<common::HdrConversionStrategy::Tag::autoAllowedHdrTypes>(
            autoHdrTypes);
    const auto& [statusSet, preferredHdrOutputType] =
            mComposerClient->setHdrConversionStrategy(hdrConversionStrategy);
    EXPECT_TRUE(statusSet.isOk());
    EXPECT_NE(common::Hdr::INVALID, preferredHdrOutputType);
}

TEST_P(GraphicsComposerAidlTest, SetAutoLowLatencyMode_BadDisplay) {
    auto status = mComposerClient->setAutoLowLatencyMode(getInvalidDisplayId(), /*isEnabled*/ true);
    EXPECT_FALSE(status.isOk());
    EXPECT_NO_FATAL_FAILURE(assertServiceSpecificError(status, IComposerClient::EX_BAD_DISPLAY));

    status = mComposerClient->setAutoLowLatencyMode(getInvalidDisplayId(), /*isEnabled*/ false);
    EXPECT_FALSE(status.isOk());
    EXPECT_NO_FATAL_FAILURE(assertServiceSpecificError(status, IComposerClient::EX_BAD_DISPLAY));
}

TEST_P(GraphicsComposerAidlTest, SetAutoLowLatencyMode) {
    for (const auto& display : mDisplays) {
        const auto& [status, capabilities] =
                mComposerClient->getDisplayCapabilities(display.getDisplayId());
        ASSERT_TRUE(status.isOk());

        const bool allmSupport =
                std::find(capabilities.begin(), capabilities.end(),
                          DisplayCapability::AUTO_LOW_LATENCY_MODE) != capabilities.end();

        if (!allmSupport) {
            const auto& statusIsOn = mComposerClient->setAutoLowLatencyMode(display.getDisplayId(),
                                                                            /*isEnabled*/ true);
            EXPECT_FALSE(statusIsOn.isOk());
            EXPECT_NO_FATAL_FAILURE(
                    assertServiceSpecificError(statusIsOn, IComposerClient::EX_UNSUPPORTED));
            const auto& statusIsOff = mComposerClient->setAutoLowLatencyMode(display.getDisplayId(),
                                                                             /*isEnabled*/ false);
            EXPECT_FALSE(statusIsOff.isOk());
            EXPECT_NO_FATAL_FAILURE(
                    assertServiceSpecificError(statusIsOff, IComposerClient::EX_UNSUPPORTED));
            GTEST_SUCCEED() << "Auto Low Latency Mode is not supported on display "
                            << std::to_string(display.getDisplayId()) << ", skipping test";
            return;
        }

        EXPECT_TRUE(mComposerClient->setAutoLowLatencyMode(display.getDisplayId(), true).isOk());
        EXPECT_TRUE(mComposerClient->setAutoLowLatencyMode(display.getDisplayId(), false).isOk());
    }
}

TEST_P(GraphicsComposerAidlTest, GetSupportedContentTypes_BadDisplay) {
    const auto& [status, _] = mComposerClient->getSupportedContentTypes(getInvalidDisplayId());

    EXPECT_FALSE(status.isOk());
    EXPECT_NO_FATAL_FAILURE(assertServiceSpecificError(status, IComposerClient::EX_BAD_DISPLAY));
}

TEST_P(GraphicsComposerAidlTest, GetSupportedContentTypes) {
    for (const auto& display : mDisplays) {
        const auto& [status, supportedContentTypes] =
                mComposerClient->getSupportedContentTypes(display.getDisplayId());
        ASSERT_TRUE(status.isOk());

        const bool noneSupported =
                std::find(supportedContentTypes.begin(), supportedContentTypes.end(),
                          ContentType::NONE) != supportedContentTypes.end();

        EXPECT_FALSE(noneSupported);
    }
}

TEST_P(GraphicsComposerAidlTest, SetContentTypeNoneAlwaysAccepted) {
    for (const auto& display : mDisplays) {
        EXPECT_TRUE(
                mComposerClient->setContentType(display.getDisplayId(), ContentType::NONE).isOk());
    }
}

TEST_P(GraphicsComposerAidlTest, SetContentType_BadDisplay) {
    constexpr ContentType types[] = {ContentType::NONE, ContentType::GRAPHICS, ContentType::PHOTO,
                                     ContentType::CINEMA, ContentType::GAME};
    for (const auto& type : types) {
        const auto& status = mComposerClient->setContentType(getInvalidDisplayId(), type);

        EXPECT_FALSE(status.isOk());
        EXPECT_NO_FATAL_FAILURE(
                assertServiceSpecificError(status, IComposerClient::EX_BAD_DISPLAY));
    }
}

TEST_P(GraphicsComposerAidlTest, SetGraphicsContentType) {
    Test_setContentType(ContentType::GRAPHICS, "GRAPHICS");
}

TEST_P(GraphicsComposerAidlTest, SetPhotoContentType) {
    Test_setContentType(ContentType::PHOTO, "PHOTO");
}

TEST_P(GraphicsComposerAidlTest, SetCinemaContentType) {
    Test_setContentType(ContentType::CINEMA, "CINEMA");
}

TEST_P(GraphicsComposerAidlTest, SetGameContentType) {
    Test_setContentType(ContentType::GAME, "GAME");
}

TEST_P(GraphicsComposerAidlTest, CreateVirtualDisplay) {
    const auto& [status, maxVirtualDisplayCount] = mComposerClient->getMaxVirtualDisplayCount();
    EXPECT_TRUE(status.isOk());

    if (maxVirtualDisplayCount == 0) {
        GTEST_SUCCEED() << "no virtual display support";
        return;
    }

    const auto& [virtualDisplayStatus, virtualDisplay] = mComposerClient->createVirtualDisplay(
            /*width*/ 64, /*height*/ 64, common::PixelFormat::IMPLEMENTATION_DEFINED,
            kBufferSlotCount);

    ASSERT_TRUE(virtualDisplayStatus.isOk());
    EXPECT_TRUE(mComposerClient->destroyVirtualDisplay(virtualDisplay.display).isOk());
}

TEST_P(GraphicsComposerAidlTest, DestroyVirtualDisplay_BadDisplay) {
    const auto& [status, maxDisplayCount] = mComposerClient->getMaxVirtualDisplayCount();
    EXPECT_TRUE(status.isOk());

    if (maxDisplayCount == 0) {
        GTEST_SUCCEED() << "no virtual display support";
        return;
    }

    const auto& destroyStatus = mComposerClient->destroyVirtualDisplay(getInvalidDisplayId());

    EXPECT_FALSE(destroyStatus.isOk());
    EXPECT_NO_FATAL_FAILURE(
            assertServiceSpecificError(destroyStatus, IComposerClient::EX_BAD_DISPLAY));
}

TEST_P(GraphicsComposerAidlTest, CreateLayer) {
    if (hasCapability(Capability::LAYER_LIFECYCLE_BATCH_COMMAND)) {
        GTEST_SKIP() << "Create layer will be tested in GraphicsComposerAidlBatchedCommandTest";
        return;
    }

    const auto& [status, layer] =
            mComposerClient->createLayer(getPrimaryDisplayId(), kBufferSlotCount, nullptr);

    EXPECT_TRUE(status.isOk());
    EXPECT_TRUE(mComposerClient->destroyLayer(getPrimaryDisplayId(), layer, nullptr).isOk());
}

TEST_P(GraphicsComposerAidlTest, CreateLayer_BadDisplay) {
    if (hasCapability(Capability::LAYER_LIFECYCLE_BATCH_COMMAND)) {
        GTEST_SKIP() << "Create layer will be tested in GraphicsComposerAidlBatchedCommandTest";
        return;
    }

    const auto& [status, _] =
            mComposerClient->createLayer(getInvalidDisplayId(), kBufferSlotCount, nullptr);

    EXPECT_FALSE(status.isOk());
    EXPECT_NO_FATAL_FAILURE(assertServiceSpecificError(status, IComposerClient::EX_BAD_DISPLAY));
}

TEST_P(GraphicsComposerAidlTest, DestroyLayer_BadDisplay) {
    if (hasCapability(Capability::LAYER_LIFECYCLE_BATCH_COMMAND)) {
        GTEST_SKIP() << "Destroy layer will be tested in GraphicsComposerAidlBatchedCommandTest";
        return;
    }

    const auto& [status, layer] =
            mComposerClient->createLayer(getPrimaryDisplayId(), kBufferSlotCount, nullptr);
    EXPECT_TRUE(status.isOk());

    const auto& destroyStatus =
            mComposerClient->destroyLayer(getInvalidDisplayId(), layer, nullptr);

    EXPECT_FALSE(destroyStatus.isOk());
    EXPECT_NO_FATAL_FAILURE(
            assertServiceSpecificError(destroyStatus, IComposerClient::EX_BAD_DISPLAY));
    ASSERT_TRUE(mComposerClient->destroyLayer(getPrimaryDisplayId(), layer, nullptr).isOk());
}

TEST_P(GraphicsComposerAidlTest, DestroyLayer_BadLayerError) {
    if (hasCapability(Capability::LAYER_LIFECYCLE_BATCH_COMMAND)) {
        GTEST_SKIP() << "Destroy layer will be tested in GraphicsComposerAidlBatchedCommandTest";
        return;
    }

    // We haven't created any layers yet, so any id should be invalid
    const auto& status = mComposerClient->destroyLayer(getPrimaryDisplayId(), /*layer*/ 1, nullptr);

    EXPECT_FALSE(status.isOk());
    EXPECT_NO_FATAL_FAILURE(assertServiceSpecificError(status, IComposerClient::EX_BAD_LAYER));
}

TEST_P(GraphicsComposerAidlTest, GetActiveConfig_BadDisplay) {
    const auto& [status, _] = mComposerClient->getActiveConfig(getInvalidDisplayId());

    EXPECT_FALSE(status.isOk());
    EXPECT_NO_FATAL_FAILURE(assertServiceSpecificError(status, IComposerClient::EX_BAD_DISPLAY));
}

TEST_P(GraphicsComposerAidlTest, GetDisplayConfig) {
    const auto& [status, _] = mComposerClient->getDisplayConfigs(getPrimaryDisplayId());
    EXPECT_TRUE(status.isOk());
}

TEST_P(GraphicsComposerAidlTest, GetDisplayConfig_BadDisplay) {
    const auto& [status, _] = mComposerClient->getDisplayConfigs(getInvalidDisplayId());

    EXPECT_FALSE(status.isOk());
    EXPECT_NO_FATAL_FAILURE(assertServiceSpecificError(status, IComposerClient::EX_BAD_DISPLAY));
}

TEST_P(GraphicsComposerAidlTest, GetDisplayName) {
    const auto& [status, _] = mComposerClient->getDisplayName(getPrimaryDisplayId());
    EXPECT_TRUE(status.isOk());
}

TEST_P(GraphicsComposerAidlTest, GetDisplayPhysicalOrientation_BadDisplay) {
    const auto& [status, _] = mComposerClient->getDisplayPhysicalOrientation(getInvalidDisplayId());

    EXPECT_FALSE(status.isOk());
    EXPECT_NO_FATAL_FAILURE(assertServiceSpecificError(status, IComposerClient::EX_BAD_DISPLAY));
}

TEST_P(GraphicsComposerAidlTest, GetDisplayPhysicalOrientation) {
    const auto allowedDisplayOrientations = std::array<Transform, 4>{
            Transform::NONE,
            Transform::ROT_90,
            Transform::ROT_180,
            Transform::ROT_270,
    };

    const auto& [status, displayOrientation] =
            mComposerClient->getDisplayPhysicalOrientation(getPrimaryDisplayId());

    EXPECT_TRUE(status.isOk());
    EXPECT_NE(std::find(allowedDisplayOrientations.begin(), allowedDisplayOrientations.end(),
                        displayOrientation),
              allowedDisplayOrientations.end());
}

TEST_P(GraphicsComposerAidlTest, SetClientTargetSlotCount) {
    EXPECT_TRUE(mComposerClient->setClientTargetSlotCount(getPrimaryDisplayId(), kBufferSlotCount)
                        .isOk());
}

TEST_P(GraphicsComposerAidlTest, SetActiveConfig) {
    const auto& [status, configs] = mComposerClient->getDisplayConfigs(getPrimaryDisplayId());
    EXPECT_TRUE(status.isOk());

    for (const auto& config : configs) {
        auto display = getEditablePrimaryDisplay();
        EXPECT_TRUE(mComposerClient->setActiveConfig(&display, config).isOk());
        const auto& [configStatus, config1] =
                mComposerClient->getActiveConfig(getPrimaryDisplayId());
        EXPECT_TRUE(configStatus.isOk());
        EXPECT_EQ(config, config1);
    }
}

TEST_P(GraphicsComposerAidlTest, SetActiveConfigPowerCycle) {
    EXPECT_TRUE(mComposerClient->setPowerMode(getPrimaryDisplayId(), PowerMode::OFF).isOk());
    EXPECT_TRUE(mComposerClient->setPowerMode(getPrimaryDisplayId(), PowerMode::ON).isOk());

    const auto& [status, configs] = mComposerClient->getDisplayConfigs(getPrimaryDisplayId());
    EXPECT_TRUE(status.isOk());

    for (const auto& config : configs) {
        auto display = getEditablePrimaryDisplay();
        EXPECT_TRUE(mComposerClient->setActiveConfig(&display, config).isOk());
        const auto& [config1Status, config1] =
                mComposerClient->getActiveConfig(getPrimaryDisplayId());
        EXPECT_TRUE(config1Status.isOk());
        EXPECT_EQ(config, config1);

        EXPECT_TRUE(mComposerClient->setPowerMode(getPrimaryDisplayId(), PowerMode::OFF).isOk());
        EXPECT_TRUE(mComposerClient->setPowerMode(getPrimaryDisplayId(), PowerMode::ON).isOk());
        const auto& [config2Status, config2] =
                mComposerClient->getActiveConfig(getPrimaryDisplayId());
        EXPECT_TRUE(config2Status.isOk());
        EXPECT_EQ(config, config2);
    }
}

TEST_P(GraphicsComposerAidlTest, SetPowerModeUnsupported) {
    const auto& [status, capabilities] =
            mComposerClient->getDisplayCapabilities(getPrimaryDisplayId());
    ASSERT_TRUE(status.isOk());

    const bool isDozeSupported = std::find(capabilities.begin(), capabilities.end(),
                                           DisplayCapability::DOZE) != capabilities.end();
    const bool isSuspendSupported = std::find(capabilities.begin(), capabilities.end(),
                                              DisplayCapability::SUSPEND) != capabilities.end();

    if (!isDozeSupported) {
        const auto& powerModeDozeStatus =
                mComposerClient->setPowerMode(getPrimaryDisplayId(), PowerMode::DOZE);
        EXPECT_FALSE(powerModeDozeStatus.isOk());
        EXPECT_NO_FATAL_FAILURE(
                assertServiceSpecificError(powerModeDozeStatus, IComposerClient::EX_UNSUPPORTED));

        const auto& powerModeDozeSuspendStatus =
                mComposerClient->setPowerMode(getPrimaryDisplayId(), PowerMode::DOZE_SUSPEND);
        EXPECT_FALSE(powerModeDozeSuspendStatus.isOk());
        EXPECT_NO_FATAL_FAILURE(assertServiceSpecificError(powerModeDozeSuspendStatus,
                                                           IComposerClient::EX_UNSUPPORTED));
    }

    if (!isSuspendSupported) {
        const auto& powerModeSuspendStatus =
                mComposerClient->setPowerMode(getPrimaryDisplayId(), PowerMode::ON_SUSPEND);
        EXPECT_FALSE(powerModeSuspendStatus.isOk());
        EXPECT_NO_FATAL_FAILURE(assertServiceSpecificError(powerModeSuspendStatus,
                                                           IComposerClient::EX_UNSUPPORTED));

        const auto& powerModeDozeSuspendStatus =
                mComposerClient->setPowerMode(getPrimaryDisplayId(), PowerMode::DOZE_SUSPEND);
        EXPECT_FALSE(powerModeDozeSuspendStatus.isOk());
        EXPECT_NO_FATAL_FAILURE(assertServiceSpecificError(powerModeDozeSuspendStatus,
                                                           IComposerClient::EX_UNSUPPORTED));
    }
}

TEST_P(GraphicsComposerAidlTest, SetVsyncEnabled) {
    mComposerClient->setVsyncAllowed(true);

    EXPECT_TRUE(mComposerClient->setVsync(getPrimaryDisplayId(), true).isOk());
    usleep(60 * 1000);
    EXPECT_TRUE(mComposerClient->setVsync(getPrimaryDisplayId(), false).isOk());

    mComposerClient->setVsyncAllowed(false);
}

TEST_P(GraphicsComposerAidlTest, SetPowerMode) {
    const auto& [status, capabilities] =
            mComposerClient->getDisplayCapabilities(getPrimaryDisplayId());
    ASSERT_TRUE(status.isOk());

    const bool isDozeSupported = std::find(capabilities.begin(), capabilities.end(),
                                           DisplayCapability::DOZE) != capabilities.end();
    const bool isSuspendSupported = std::find(capabilities.begin(), capabilities.end(),
                                              DisplayCapability::SUSPEND) != capabilities.end();

    std::vector<PowerMode> modes;
    modes.push_back(PowerMode::OFF);
    modes.push_back(PowerMode::ON);

    if (isSuspendSupported) {
        modes.push_back(PowerMode::ON_SUSPEND);
    }

    if (isDozeSupported) {
        modes.push_back(PowerMode::DOZE);
    }

    if (isSuspendSupported && isDozeSupported) {
        modes.push_back(PowerMode::DOZE_SUSPEND);
    }

    for (auto mode : modes) {
        EXPECT_TRUE(mComposerClient->setPowerMode(getPrimaryDisplayId(), mode).isOk());
    }
}

TEST_P(GraphicsComposerAidlTest, SetPowerModeVariations) {
    const auto& [status, capabilities] =
            mComposerClient->getDisplayCapabilities(getPrimaryDisplayId());
    ASSERT_TRUE(status.isOk());

    const bool isDozeSupported = std::find(capabilities.begin(), capabilities.end(),
                                           DisplayCapability::DOZE) != capabilities.end();
    const bool isSuspendSupported = std::find(capabilities.begin(), capabilities.end(),
                                              DisplayCapability::SUSPEND) != capabilities.end();

    std::vector<PowerMode> modes;

    modes.push_back(PowerMode::OFF);
    modes.push_back(PowerMode::ON);
    modes.push_back(PowerMode::OFF);
    for (auto mode : modes) {
        EXPECT_TRUE(mComposerClient->setPowerMode(getPrimaryDisplayId(), mode).isOk());
    }
    modes.clear();

    modes.push_back(PowerMode::OFF);
    modes.push_back(PowerMode::OFF);
    for (auto mode : modes) {
        EXPECT_TRUE(mComposerClient->setPowerMode(getPrimaryDisplayId(), mode).isOk());
    }
    modes.clear();

    modes.push_back(PowerMode::ON);
    modes.push_back(PowerMode::ON);
    for (auto mode : modes) {
        EXPECT_TRUE(mComposerClient->setPowerMode(getPrimaryDisplayId(), mode).isOk());
    }
    modes.clear();

    if (isSuspendSupported) {
        modes.push_back(PowerMode::ON_SUSPEND);
        modes.push_back(PowerMode::ON_SUSPEND);
        for (auto mode : modes) {
            EXPECT_TRUE(mComposerClient->setPowerMode(getPrimaryDisplayId(), mode).isOk());
        }
        modes.clear();
    }

    if (isDozeSupported) {
        modes.push_back(PowerMode::DOZE);
        modes.push_back(PowerMode::DOZE);
        for (auto mode : modes) {
            EXPECT_TRUE(mComposerClient->setPowerMode(getPrimaryDisplayId(), mode).isOk());
        }
        modes.clear();
    }

    if (isSuspendSupported && isDozeSupported) {
        modes.push_back(PowerMode::DOZE_SUSPEND);
        modes.push_back(PowerMode::DOZE_SUSPEND);
        for (auto mode : modes) {
            EXPECT_TRUE(mComposerClient->setPowerMode(getPrimaryDisplayId(), mode).isOk());
        }
        modes.clear();
    }
}

TEST_P(GraphicsComposerAidlTest, SetPowerMode_BadDisplay) {
    const auto& status = mComposerClient->setPowerMode(getInvalidDisplayId(), PowerMode::ON);

    EXPECT_FALSE(status.isOk());
    EXPECT_NO_FATAL_FAILURE(assertServiceSpecificError(status, IComposerClient::EX_BAD_DISPLAY));
}

TEST_P(GraphicsComposerAidlTest, SetPowerMode_BadParameter) {
    const auto& status =
            mComposerClient->setPowerMode(getPrimaryDisplayId(), static_cast<PowerMode>(-1));

    EXPECT_FALSE(status.isOk());
    EXPECT_NO_FATAL_FAILURE(assertServiceSpecificError(status, IComposerClient::EX_BAD_PARAMETER));
}

TEST_P(GraphicsComposerAidlTest, GetDataspaceSaturationMatrix) {
    const auto& [status, matrix] =
            mComposerClient->getDataspaceSaturationMatrix(common::Dataspace::SRGB_LINEAR);
    ASSERT_TRUE(status.isOk());
    ASSERT_EQ(16, matrix.size());  // matrix should not be empty if call succeeded.

    // the last row is known
    EXPECT_EQ(0.0f, matrix[12]);
    EXPECT_EQ(0.0f, matrix[13]);
    EXPECT_EQ(0.0f, matrix[14]);
    EXPECT_EQ(1.0f, matrix[15]);
}

TEST_P(GraphicsComposerAidlTest, GetDataspaceSaturationMatrix_BadParameter) {
    const auto& [status, matrix] =
            mComposerClient->getDataspaceSaturationMatrix(common::Dataspace::UNKNOWN);

    EXPECT_FALSE(status.isOk());
    EXPECT_NO_FATAL_FAILURE(assertServiceSpecificError(status, IComposerClient::EX_BAD_PARAMETER));
}

/*
 * Test that no two display configs are exactly the same.
 */
TEST_P(GraphicsComposerAidlTest, GetDisplayConfigNoRepetitions) {
    for (const auto& display : mDisplays) {
        const auto& [status, configs] = mComposerClient->getDisplayConfigs(display.getDisplayId());
        for (std::vector<int>::size_type i = 0; i < configs.size(); i++) {
            for (std::vector<int>::size_type j = i + 1; j < configs.size(); j++) {
                const auto& [widthStatus1, width1] = mComposerClient->getDisplayAttribute(
                        display.getDisplayId(), configs[i], DisplayAttribute::WIDTH);
                const auto& [heightStatus1, height1] = mComposerClient->getDisplayAttribute(
                        display.getDisplayId(), configs[i], DisplayAttribute::HEIGHT);
                const auto& [vsyncPeriodStatus1, vsyncPeriod1] =
                        mComposerClient->getDisplayAttribute(display.getDisplayId(), configs[i],
                                                             DisplayAttribute::VSYNC_PERIOD);
                const auto& [groupStatus1, group1] = mComposerClient->getDisplayAttribute(
                        display.getDisplayId(), configs[i], DisplayAttribute::CONFIG_GROUP);

                const auto& [widthStatus2, width2] = mComposerClient->getDisplayAttribute(
                        display.getDisplayId(), configs[j], DisplayAttribute::WIDTH);
                const auto& [heightStatus2, height2] = mComposerClient->getDisplayAttribute(
                        display.getDisplayId(), configs[j], DisplayAttribute::HEIGHT);
                const auto& [vsyncPeriodStatus2, vsyncPeriod2] =
                        mComposerClient->getDisplayAttribute(display.getDisplayId(), configs[j],
                                                             DisplayAttribute::VSYNC_PERIOD);
                const auto& [groupStatus2, group2] = mComposerClient->getDisplayAttribute(
                        display.getDisplayId(), configs[j], DisplayAttribute::CONFIG_GROUP);

                ASSERT_FALSE(width1 == width2 && height1 == height2 &&
                             vsyncPeriod1 == vsyncPeriod2 && group1 == group2);
            }
        }
    }
}

TEST_P(GraphicsComposerAidlTest, LayerLifecycleCapabilityNotSupportedOnOldVersions) {
    if (hasCapability(Capability::LAYER_LIFECYCLE_BATCH_COMMAND)) {
        EXPECT_GE(getInterfaceVersion(), 3);
    }
}

class GraphicsComposerAidlV2Test : public GraphicsComposerAidlTest {
  protected:
    void SetUp() override {
        GraphicsComposerAidlTest::SetUp();
        if (getInterfaceVersion() <= 1) {
            GTEST_SKIP() << "Device interface version is expected to be >= 2";
        }
    }
};

TEST_P(GraphicsComposerAidlV2Test, GetOverlaySupport) {
    const auto& [status, properties] = mComposerClient->getOverlaySupport();
    if (!status.isOk() && status.getExceptionCode() == EX_SERVICE_SPECIFIC &&
        status.getServiceSpecificError() == IComposerClient::EX_UNSUPPORTED) {
        GTEST_SUCCEED() << "getOverlaySupport is not supported";
        return;
    }

    ASSERT_TRUE(status.isOk());
    for (const auto& i : properties.combinations) {
        for (const auto standard : i.standards) {
            const auto val = static_cast<int32_t>(standard) &
                             static_cast<int32_t>(common::Dataspace::STANDARD_MASK);
            ASSERT_TRUE(val == static_cast<int32_t>(standard));
        }
        for (const auto transfer : i.transfers) {
            const auto val = static_cast<int32_t>(transfer) &
                             static_cast<int32_t>(common::Dataspace::TRANSFER_MASK);
            ASSERT_TRUE(val == static_cast<int32_t>(transfer));
        }
        for (const auto range : i.ranges) {
            const auto val = static_cast<int32_t>(range) &
                             static_cast<int32_t>(common::Dataspace::RANGE_MASK);
            ASSERT_TRUE(val == static_cast<int32_t>(range));
        }
    }
}

class GraphicsComposerAidlV3Test : public GraphicsComposerAidlTest {
  protected:
    void SetUp() override {
        GraphicsComposerAidlTest::SetUp();
        if (getInterfaceVersion() <= 2) {
            GTEST_SKIP() << "Device interface version is expected to be >= 3";
        }
    }
};

TEST_P(GraphicsComposerAidlV3Test, GetDisplayConfigurations) {
    for (const auto& display : mDisplays) {
        const auto& [status, displayConfigurations] =
                mComposerClient->getDisplayConfigurations(display.getDisplayId());
        EXPECT_TRUE(status.isOk());
        EXPECT_FALSE(displayConfigurations.empty());

        for (const auto& displayConfig : displayConfigurations) {
            EXPECT_NE(-1, displayConfig.width);
            EXPECT_NE(-1, displayConfig.height);
            EXPECT_NE(-1, displayConfig.vsyncPeriod);
            EXPECT_NE(-1, displayConfig.configGroup);
            if (displayConfig.dpi) {
                EXPECT_NE(-1.f, displayConfig.dpi->x);
                EXPECT_NE(-1.f, displayConfig.dpi->y);
            }
            if (displayConfig.vrrConfig) {
                const auto& vrrConfig = *displayConfig.vrrConfig;
                EXPECT_GE(vrrConfig.minFrameIntervalNs, displayConfig.vsyncPeriod);

                EXPECT_EQ(1, std::count_if(
                                     displayConfigurations.cbegin(), displayConfigurations.cend(),
                                     [displayConfig](const auto& config) {
                                         return config.configGroup == displayConfig.configGroup;
                                     }))
                        << "There should be only one VRR mode in one ConfigGroup";

                const auto verifyFrameIntervalIsDivisorOfVsync = [&](int32_t frameIntervalNs) {
                    constexpr auto kThreshold = 0.05f;  // 5%
                    const auto ratio =
                            static_cast<float>(frameIntervalNs) / displayConfig.vsyncPeriod;
                    return ratio - std::round(ratio) <= kThreshold;
                };

                EXPECT_TRUE(verifyFrameIntervalIsDivisorOfVsync(vrrConfig.minFrameIntervalNs));

                if (vrrConfig.frameIntervalPowerHints) {
                    const auto& frameIntervalPowerHints = *vrrConfig.frameIntervalPowerHints;
                    EXPECT_FALSE(frameIntervalPowerHints.empty());

                    const auto minFrameInterval = *min_element(frameIntervalPowerHints.cbegin(),
                                                               frameIntervalPowerHints.cend());
                    EXPECT_LE(minFrameInterval->frameIntervalNs,
                              VtsComposerClient::kMaxFrameIntervalNs);
                    const auto maxFrameInterval = *max_element(frameIntervalPowerHints.cbegin(),
                                                               frameIntervalPowerHints.cend());
                    EXPECT_GE(maxFrameInterval->frameIntervalNs, vrrConfig.minFrameIntervalNs);

                    EXPECT_TRUE(std::all_of(frameIntervalPowerHints.cbegin(),
                                            frameIntervalPowerHints.cend(),
                                            [&](const auto& frameIntervalPowerHint) {
                                                return verifyFrameIntervalIsDivisorOfVsync(
                                                        frameIntervalPowerHint->frameIntervalNs);
                                            }));
                }

                if (vrrConfig.notifyExpectedPresentConfig) {
                    const auto& notifyExpectedPresentConfig =
                            *vrrConfig.notifyExpectedPresentConfig;
                    EXPECT_GE(notifyExpectedPresentConfig.headsUpNs, 0);
                    EXPECT_GE(notifyExpectedPresentConfig.timeoutNs, 0);
                }
            }
        }
    }
}

TEST_P(GraphicsComposerAidlV3Test, GetDisplayConfigsIsSubsetOfGetDisplayConfigurations) {
    for (const auto& display : mDisplays) {
        const auto& [status, displayConfigurations] =
                mComposerClient->getDisplayConfigurations(display.getDisplayId());
        EXPECT_TRUE(status.isOk());

        const auto& [legacyConfigStatus, legacyConfigs] =
                mComposerClient->getDisplayConfigs(display.getDisplayId());
        EXPECT_TRUE(legacyConfigStatus.isOk());
        EXPECT_FALSE(legacyConfigs.empty());
        EXPECT_TRUE(legacyConfigs.size() <= displayConfigurations.size());

        for (const auto legacyConfigId : legacyConfigs) {
            const auto& legacyWidth = mComposerClient->getDisplayAttribute(
                    display.getDisplayId(), legacyConfigId, DisplayAttribute::WIDTH);
            const auto& legacyHeight = mComposerClient->getDisplayAttribute(
                    display.getDisplayId(), legacyConfigId, DisplayAttribute::HEIGHT);
            const auto& legacyVsyncPeriod = mComposerClient->getDisplayAttribute(
                    display.getDisplayId(), legacyConfigId, DisplayAttribute::VSYNC_PERIOD);
            const auto& legacyConfigGroup = mComposerClient->getDisplayAttribute(
                    display.getDisplayId(), legacyConfigId, DisplayAttribute::CONFIG_GROUP);
            const auto& legacyDpiX = mComposerClient->getDisplayAttribute(
                    display.getDisplayId(), legacyConfigId, DisplayAttribute::DPI_X);
            const auto& legacyDpiY = mComposerClient->getDisplayAttribute(
                    display.getDisplayId(), legacyConfigId, DisplayAttribute::DPI_Y);

            EXPECT_TRUE(legacyWidth.first.isOk() && legacyHeight.first.isOk() &&
                        legacyVsyncPeriod.first.isOk() && legacyConfigGroup.first.isOk());

            EXPECT_TRUE(std::any_of(
                    displayConfigurations.begin(), displayConfigurations.end(),
                    [&](const auto& displayConfiguration) {
                        const bool requiredAttributesPredicate =
                                displayConfiguration.configId == legacyConfigId &&
                                displayConfiguration.width == legacyWidth.second &&
                                displayConfiguration.height == legacyHeight.second &&
                                displayConfiguration.vsyncPeriod == legacyVsyncPeriod.second &&
                                displayConfiguration.configGroup == legacyConfigGroup.second;

                        if (!requiredAttributesPredicate) {
                            // Required attributes did not match
                            return false;
                        }

                        // Check optional attributes
                        const auto& [legacyDpiXStatus, legacyDpiXValue] = legacyDpiX;
                        const auto& [legacyDpiYStatus, legacyDpiYValue] = legacyDpiY;
                        if (displayConfiguration.dpi) {
                            if (!legacyDpiXStatus.isOk() || !legacyDpiYStatus.isOk()) {
                                // getDisplayAttribute failed for optional attributes
                                return false;
                            }

                            // DPI values in DisplayConfigurations are not scaled (* 1000.f)
                            // the way they are in the legacy DisplayConfigs.
                            constexpr float kEpsilon = 0.001f;
                            return std::abs(displayConfiguration.dpi->x -
                                            legacyDpiXValue / 1000.f) < kEpsilon &&
                                   std::abs(displayConfiguration.dpi->y -
                                            legacyDpiYValue / 1000.f) < kEpsilon;
                        } else {
                            return !legacyDpiXStatus.isOk() && !legacyDpiYStatus.isOk() &&
                                   EX_SERVICE_SPECIFIC == legacyDpiXStatus.getExceptionCode() &&
                                   EX_SERVICE_SPECIFIC == legacyDpiYStatus.getExceptionCode() &&
                                   IComposerClient::EX_UNSUPPORTED ==
                                           legacyDpiXStatus.getServiceSpecificError() &&
                                   IComposerClient::EX_UNSUPPORTED ==
                                           legacyDpiYStatus.getServiceSpecificError();
                        }
                    }));
        }
    }
}

// Tests for Command.
class GraphicsComposerAidlCommandTest : public GraphicsComposerAidlTest {
  protected:
    void TearDown() override {
        ASSERT_FALSE(mDisplays.empty());
        ASSERT_TRUE(mReader.takeErrors().empty());
        ASSERT_TRUE(mReader.takeChangedCompositionTypes(getPrimaryDisplayId()).empty());

        ASSERT_TRUE(mComposerClient->tearDown(&getWriter(getPrimaryDisplayId())));
        ASSERT_NO_FATAL_FAILURE(GraphicsComposerAidlTest::TearDown());
    }

    void execute() {
        std::vector<CommandResultPayload> payloads;
        for (auto& [_, writer] : mWriters) {
            executeInternal(writer, payloads);
        }
        mReader.parse(std::move(payloads));
    }

    void execute(ComposerClientWriter& writer, ComposerClientReader& reader) {
        std::vector<CommandResultPayload> payloads;
        executeInternal(writer, payloads);
        reader.parse(std::move(payloads));
    }

    static inline auto toTimePoint(nsecs_t time) {
        return std::chrono::time_point<std::chrono::steady_clock>(std::chrono::nanoseconds(time));
    }

    void forEachTwoConfigs(int64_t display, std::function<void(int32_t, int32_t)> func) {
        const auto& [status, displayConfigs] = mComposerClient->getDisplayConfigs(display);
        ASSERT_TRUE(status.isOk());
        for (const int32_t config1 : displayConfigs) {
            for (const int32_t config2 : displayConfigs) {
                if (config1 != config2) {
                    func(config1, config2);
                }
            }
        }
    }

    void waitForVsyncPeriodChange(int64_t display, const VsyncPeriodChangeTimeline& timeline,
                                  int64_t desiredTimeNanos, int64_t oldPeriodNanos,
                                  int64_t newPeriodNanos) {
        const auto kChangeDeadline = toTimePoint(timeline.newVsyncAppliedTimeNanos) + 100ms;
        while (std::chrono::steady_clock::now() <= kChangeDeadline) {
            const auto& [status, vsyncPeriodNanos] =
                    mComposerClient->getDisplayVsyncPeriod(display);
            EXPECT_TRUE(status.isOk());
            if (systemTime() <= desiredTimeNanos) {
                EXPECT_EQ(vsyncPeriodNanos, oldPeriodNanos);
            } else if (vsyncPeriodNanos == newPeriodNanos) {
                break;
            }
            std::this_thread::sleep_for(std::chrono::nanoseconds(oldPeriodNanos));
        }
    }

    bool checkIfCallbackRefreshRateChangedDebugEnabledReceived(
            std::function<bool(RefreshRateChangedDebugData)> filter) {
        const auto list = mComposerClient->takeListOfRefreshRateChangedDebugData();
        return std::any_of(list.begin(), list.end(), [&](auto refreshRateChangedDebugData) {
            return filter(refreshRateChangedDebugData);
        });
    }

    sp<GraphicBuffer> allocate(uint32_t width, uint32_t height,
                               ::android::PixelFormat pixelFormat) {
        return sp<GraphicBuffer>::make(
                width, height, pixelFormat, /*layerCount*/ 1U,
                static_cast<uint64_t>(common::BufferUsage::CPU_WRITE_OFTEN) |
                        static_cast<uint64_t>(common::BufferUsage::CPU_READ_OFTEN) |
                        static_cast<uint64_t>(common::BufferUsage::COMPOSER_OVERLAY),
                "VtsHalGraphicsComposer3_TargetTest");
    }

    sp<GraphicBuffer> allocate(::android::PixelFormat pixelFormat) {
        return allocate(static_cast<uint32_t>(getPrimaryDisplay().getDisplayWidth()),
                        static_cast<uint32_t>(getPrimaryDisplay().getDisplayHeight()), pixelFormat);
    }

    void sendRefreshFrame(const VtsDisplay& display, const VsyncPeriodChangeTimeline* timeline) {
        if (timeline != nullptr) {
            // Refresh time should be before newVsyncAppliedTimeNanos
            EXPECT_LT(timeline->refreshTimeNanos, timeline->newVsyncAppliedTimeNanos);

            std::this_thread::sleep_until(toTimePoint(timeline->refreshTimeNanos));
        }

        EXPECT_TRUE(mComposerClient->setPowerMode(display.getDisplayId(), PowerMode::ON).isOk());
        EXPECT_TRUE(mComposerClient
                            ->setColorMode(display.getDisplayId(), ColorMode::NATIVE,
                                           RenderIntent::COLORIMETRIC)
                            .isOk());

        auto& writer = getWriter(display.getDisplayId());
        const auto& [status, layer] =
                mComposerClient->createLayer(display.getDisplayId(), kBufferSlotCount, &writer);
        EXPECT_TRUE(status.isOk());
        {
            const auto buffer = allocate(::android::PIXEL_FORMAT_RGBA_8888);
            ASSERT_NE(nullptr, buffer);
            ASSERT_EQ(::android::OK, buffer->initCheck());
            ASSERT_NE(nullptr, buffer->handle);

            configureLayer(display, layer, Composition::DEVICE, display.getFrameRect(),
                           display.getCrop());
            writer.setLayerBuffer(display.getDisplayId(), layer, /*slot*/ 0, buffer->handle,
                                  /*acquireFence*/ -1);
            writer.setLayerDataspace(display.getDisplayId(), layer, common::Dataspace::UNKNOWN);

            writer.validateDisplay(display.getDisplayId(), ComposerClientWriter::kNoTimestamp,
                                   VtsComposerClient::kNoFrameIntervalNs);
            execute();
            ASSERT_TRUE(mReader.takeErrors().empty());

            writer.presentDisplay(display.getDisplayId());
            execute();
            ASSERT_TRUE(mReader.takeErrors().empty());
        }

        {
            const auto buffer = allocate(::android::PIXEL_FORMAT_RGBA_8888);
            ASSERT_NE(nullptr, buffer->handle);

            writer.setLayerBuffer(display.getDisplayId(), layer, /*slot*/ 0, buffer->handle,
                                  /*acquireFence*/ -1);
            writer.setLayerSurfaceDamage(display.getDisplayId(), layer,
                                         std::vector<Rect>(1, {0, 0, 10, 10}));
            writer.validateDisplay(display.getDisplayId(), ComposerClientWriter::kNoTimestamp,
                                   VtsComposerClient::kNoFrameIntervalNs);
            execute();
            ASSERT_TRUE(mReader.takeErrors().empty());

            writer.presentDisplay(display.getDisplayId());
            execute();
        }

        EXPECT_TRUE(mComposerClient->destroyLayer(display.getDisplayId(), layer, &writer).isOk());
    }

    sp<::android::Fence> presentAndGetFence(
            std::optional<ClockMonotonicTimestamp> expectedPresentTime,
            std::optional<int64_t> displayIdOpt = {},
            int32_t frameIntervalNs = VtsComposerClient::kNoFrameIntervalNs) {
        const auto displayId = displayIdOpt.value_or(getPrimaryDisplayId());
        auto& writer = getWriter(displayId);
        writer.validateDisplay(displayId, expectedPresentTime, frameIntervalNs);
        execute();
        EXPECT_TRUE(mReader.takeErrors().empty());

        writer.presentDisplay(displayId);
        execute();
        EXPECT_TRUE(mReader.takeErrors().empty());

        auto presentFence = mReader.takePresentFence(displayId);
        // take ownership
        const int fenceOwner = presentFence.get();
        *presentFence.getR() = -1;
        EXPECT_NE(-1, fenceOwner);
        return sp<::android::Fence>::make(fenceOwner);
    }

    int32_t getVsyncPeriod() {
        const auto& [status, activeConfig] =
                mComposerClient->getActiveConfig(getPrimaryDisplayId());
        EXPECT_TRUE(status.isOk());

        const auto& [vsyncPeriodStatus, vsyncPeriod] = mComposerClient->getDisplayAttribute(
                getPrimaryDisplayId(), activeConfig, DisplayAttribute::VSYNC_PERIOD);
        EXPECT_TRUE(vsyncPeriodStatus.isOk());
        return vsyncPeriod;
    }

<<<<<<< HEAD
    int64_t createOnScreenLayer(Composition composition = Composition::DEVICE) {
        auto& writer = getWriter(getPrimaryDisplayId());
        const auto& [status, layer] =
                mComposerClient->createLayer(getPrimaryDisplayId(), kBufferSlotCount, &writer);
        EXPECT_TRUE(status.isOk());
        Rect displayFrame{0, 0, getPrimaryDisplay().getDisplayWidth(),
                          getPrimaryDisplay().getDisplayHeight()};
        FRect cropRect{0, 0, (float)getPrimaryDisplay().getDisplayWidth(),
                       (float)getPrimaryDisplay().getDisplayHeight()};
        configureLayer(getPrimaryDisplay(), layer, composition, displayFrame, cropRect);

        writer.setLayerDataspace(getPrimaryDisplayId(), layer, common::Dataspace::UNKNOWN);
=======
    int64_t createOnScreenLayer(const VtsDisplay& display,
                                Composition composition = Composition::DEVICE) {
        auto& writer = getWriter(display.getDisplayId());
        const auto& [status, layer] =
                mComposerClient->createLayer(display.getDisplayId(), kBufferSlotCount, &writer);
        EXPECT_TRUE(status.isOk());
        Rect displayFrame{0, 0, display.getDisplayWidth(), display.getDisplayHeight()};
        FRect cropRect{0, 0, (float)display.getDisplayWidth(), (float)display.getDisplayHeight()};
        configureLayer(display, layer, composition, displayFrame, cropRect);

        writer.setLayerDataspace(display.getDisplayId(), layer, common::Dataspace::UNKNOWN);
>>>>>>> 8089ad4d
        return layer;
    }

    void sendBufferUpdate(int64_t layer) {
        const auto buffer = allocate(::android::PIXEL_FORMAT_RGBA_8888);
        ASSERT_NE(nullptr, buffer->handle);

        auto& writer = getWriter(getPrimaryDisplayId());
        writer.setLayerBuffer(getPrimaryDisplayId(), layer, /*slot*/ 0, buffer->handle,
                              /*acquireFence*/ -1);

        const sp<::android::Fence> presentFence =
                presentAndGetFence(ComposerClientWriter::kNoTimestamp);
        presentFence->waitForever(LOG_TAG);
    }

    bool hasDisplayCapability(int64_t display, DisplayCapability cap) {
        const auto& [status, capabilities] = mComposerClient->getDisplayCapabilities(display);
        EXPECT_TRUE(status.isOk());

        return std::find(capabilities.begin(), capabilities.end(), cap) != capabilities.end();
    }

    void Test_setActiveConfigWithConstraints(const TestParameters& params) {
        for (VtsDisplay& display : mDisplays) {
            forEachTwoConfigs(display.getDisplayId(), [&](int32_t config1, int32_t config2) {
                EXPECT_TRUE(mComposerClient->setActiveConfig(&display, config1).isOk());
                sendRefreshFrame(display, nullptr);

                const auto displayConfigGroup1 = display.getDisplayConfig(config1);
                int32_t vsyncPeriod1 = displayConfigGroup1.vsyncPeriod;
                int32_t configGroup1 = displayConfigGroup1.configGroup;

                const auto displayConfigGroup2 = display.getDisplayConfig(config2);
                int32_t vsyncPeriod2 = displayConfigGroup2.vsyncPeriod;
                int32_t configGroup2 = displayConfigGroup2.configGroup;

                if (vsyncPeriod1 == vsyncPeriod2) {
                    return;  // continue
                }

                // We don't allow delayed change when changing config groups
                if (params.delayForChange > 0 && configGroup1 != configGroup2) {
                    return;  // continue
                }

                VsyncPeriodChangeConstraints constraints = {
                        .desiredTimeNanos = systemTime() + params.delayForChange,
                        .seamlessRequired = false};
                const auto& [status, timeline] = mComposerClient->setActiveConfigWithConstraints(
                        &display, config2, constraints);
                EXPECT_TRUE(status.isOk());

                EXPECT_TRUE(timeline.newVsyncAppliedTimeNanos >= constraints.desiredTimeNanos);
                // Refresh rate should change within a reasonable time
                constexpr std::chrono::nanoseconds kReasonableTimeForChange = 1s;  // 1 second
                EXPECT_TRUE(timeline.newVsyncAppliedTimeNanos - constraints.desiredTimeNanos <=
                            kReasonableTimeForChange.count());

                if (timeline.refreshRequired) {
                    if (params.refreshMiss) {
                        // Miss the refresh frame on purpose to make sure the implementation sends a
                        // callback
                        std::this_thread::sleep_until(toTimePoint(timeline.refreshTimeNanos) +
                                                      100ms);
                    }
                    sendRefreshFrame(display, &timeline);
                }
                waitForVsyncPeriodChange(display.getDisplayId(), timeline,
                                         constraints.desiredTimeNanos, vsyncPeriod1, vsyncPeriod2);

                // At this point the refresh rate should have changed already, however in rare
                // cases the implementation might have missed the deadline. In this case a new
                // timeline should have been provided.
                auto newTimeline = mComposerClient->takeLastVsyncPeriodChangeTimeline();
                if (timeline.refreshRequired && params.refreshMiss) {
                    EXPECT_TRUE(newTimeline.has_value());
                }

                if (newTimeline.has_value()) {
                    if (newTimeline->refreshRequired) {
                        sendRefreshFrame(display, &newTimeline.value());
                    }
                    waitForVsyncPeriodChange(display.getDisplayId(), newTimeline.value(),
                                             constraints.desiredTimeNanos, vsyncPeriod1,
                                             vsyncPeriod2);
                }

                const auto& [vsyncPeriodNanosStatus, vsyncPeriodNanos] =
                        mComposerClient->getDisplayVsyncPeriod(display.getDisplayId());
                EXPECT_TRUE(vsyncPeriodNanosStatus.isOk());
                EXPECT_EQ(vsyncPeriodNanos, vsyncPeriod2);
            });
        }
    }

    void Test_expectedPresentTime(std::optional<int> framesDelay) {
        if (hasCapability(Capability::PRESENT_FENCE_IS_NOT_RELIABLE)) {
            GTEST_SUCCEED() << "Device has unreliable present fences capability, skipping";
            return;
        }

        ASSERT_TRUE(mComposerClient->setPowerMode(getPrimaryDisplayId(), PowerMode::ON).isOk());

        const auto vsyncPeriod = getVsyncPeriod();

        const auto buffer1 = allocate(::android::PIXEL_FORMAT_RGBA_8888);
        const auto buffer2 = allocate(::android::PIXEL_FORMAT_RGBA_8888);
        ASSERT_NE(nullptr, buffer1);
        ASSERT_NE(nullptr, buffer2);

        const auto layer = createOnScreenLayer(getPrimaryDisplay());
        auto& writer = getWriter(getPrimaryDisplayId());
        writer.setLayerBuffer(getPrimaryDisplayId(), layer, /*slot*/ 0, buffer1->handle,
                              /*acquireFence*/ -1);
        const sp<::android::Fence> presentFence1 =
                presentAndGetFence(ComposerClientWriter::kNoTimestamp);
        presentFence1->waitForever(LOG_TAG);

        auto expectedPresentTime = presentFence1->getSignalTime() + vsyncPeriod;
        if (framesDelay.has_value()) {
            expectedPresentTime += *framesDelay * vsyncPeriod;
        }

        writer.setLayerBuffer(getPrimaryDisplayId(), layer, /*slot*/ 0, buffer2->handle,
                              /*acquireFence*/ -1);
        const auto setExpectedPresentTime = [&]() -> std::optional<ClockMonotonicTimestamp> {
            if (!framesDelay.has_value()) {
                return ComposerClientWriter::kNoTimestamp;
            } else if (*framesDelay == 0) {
                return ClockMonotonicTimestamp{0};
            }
            return ClockMonotonicTimestamp{expectedPresentTime};
        }();

        const sp<::android::Fence> presentFence2 = presentAndGetFence(setExpectedPresentTime);
        presentFence2->waitForever(LOG_TAG);

        const auto actualPresentTime = presentFence2->getSignalTime();
        EXPECT_GE(actualPresentTime, expectedPresentTime - vsyncPeriod / 2);

        ASSERT_TRUE(mComposerClient->setPowerMode(getPrimaryDisplayId(), PowerMode::OFF).isOk());
    }

    void forEachNotifyExpectedPresentConfig(
            std::function<void(VtsDisplay&, const DisplayConfiguration&)> func) {
        for (VtsDisplay& display : mDisplays) {
            const auto displayId = display.getDisplayId();
            EXPECT_TRUE(mComposerClient->setPowerMode(displayId, PowerMode::ON).isOk());
            const auto& [status, displayConfigurations] =
                    mComposerClient->getDisplayConfigurations(displayId);
            EXPECT_TRUE(status.isOk());
            EXPECT_FALSE(displayConfigurations.empty());
            for (const auto& config : displayConfigurations) {
                if (config.vrrConfig && config.vrrConfig->notifyExpectedPresentConfig) {
                    const auto [vsyncPeriodStatus, oldVsyncPeriod] =
                            mComposerClient->getDisplayVsyncPeriod(displayId);
                    ASSERT_TRUE(vsyncPeriodStatus.isOk());
                    const auto& [timelineStatus, timeline] =
                            mComposerClient->setActiveConfigWithConstraints(
                                    &display, config.configId,
                                    VsyncPeriodChangeConstraints{.seamlessRequired = false});
                    ASSERT_TRUE(timelineStatus.isOk());
                    if (timeline.refreshRequired) {
                        sendRefreshFrame(display, &timeline);
                    }
                    waitForVsyncPeriodChange(displayId, timeline, systemTime(), oldVsyncPeriod,
                                             config.vsyncPeriod);
                    func(display, config);
                }
            }
            EXPECT_TRUE(
                    mComposerClient->setPowerMode(getPrimaryDisplayId(), PowerMode::OFF).isOk());
        }
    }

    void configureLayer(const VtsDisplay& display, int64_t layer, Composition composition,
                        const Rect& displayFrame, const FRect& cropRect) {
        auto& writer = getWriter(display.getDisplayId());
        writer.setLayerCompositionType(display.getDisplayId(), layer, composition);
        writer.setLayerDisplayFrame(display.getDisplayId(), layer, displayFrame);
        writer.setLayerPlaneAlpha(display.getDisplayId(), layer, /*alpha*/ 1);
        writer.setLayerSourceCrop(display.getDisplayId(), layer, cropRect);
        writer.setLayerTransform(display.getDisplayId(), layer, static_cast<Transform>(0));
        writer.setLayerVisibleRegion(display.getDisplayId(), layer,
                                     std::vector<Rect>(1, displayFrame));
        writer.setLayerZOrder(display.getDisplayId(), layer, /*z*/ 10);
        writer.setLayerBlendMode(display.getDisplayId(), layer, BlendMode::NONE);
        writer.setLayerSurfaceDamage(display.getDisplayId(), layer,
                                     std::vector<Rect>(1, displayFrame));
    }
    // clang-format off
    const std::array<float, 16> kIdentity = {{
            1.0f, 0.0f, 0.0f, 0.0f,
            0.0f, 1.0f, 0.0f, 0.0f,
            0.0f, 0.0f, 1.0f, 0.0f,
            0.0f, 0.0f, 0.0f, 1.0f,
    }};
    // clang-format on

    ComposerClientWriter& getWriter(int64_t display) {
        std::lock_guard guard{mWritersMutex};
        auto [it, _] = mWriters.try_emplace(display, display);
        return it->second;
    }

    ComposerClientReader mReader;

  private:
    void executeInternal(ComposerClientWriter& writer,
                         std::vector<CommandResultPayload>& payloads) {
        auto commands = writer.takePendingCommands();
        if (commands.empty()) {
            return;
        }

        auto [status, results] = mComposerClient->executeCommands(commands);
        ASSERT_TRUE(status.isOk()) << "executeCommands failed " << status.getDescription();

        payloads.reserve(payloads.size() + results.size());
        payloads.insert(payloads.end(), std::make_move_iterator(results.begin()),
                        std::make_move_iterator(results.end()));
    }

    // Guards access to the map itself. Callers must ensure not to attempt to
    // - modify the same writer from multiple threads
    // - insert a new writer into the map during concurrent access, which would invalidate
    //   references from other threads
    std::mutex mWritersMutex;
    std::unordered_map<int64_t, ComposerClientWriter> mWriters GUARDED_BY(mWritersMutex);
};

TEST_P(GraphicsComposerAidlCommandTest, SetColorTransform) {
    auto& writer = getWriter(getPrimaryDisplayId());
    writer.setColorTransform(getPrimaryDisplayId(), kIdentity.data());
    execute();
}

TEST_P(GraphicsComposerAidlCommandTest, SetLayerColorTransform) {
    auto& writer = getWriter(getPrimaryDisplayId());
    const auto& [status, layer] =
            mComposerClient->createLayer(getPrimaryDisplayId(), kBufferSlotCount, &writer);
    EXPECT_TRUE(status.isOk());
    writer.setLayerColorTransform(getPrimaryDisplayId(), layer, kIdentity.data());
    execute();

    const auto errors = mReader.takeErrors();
    if (errors.size() == 1 && errors[0].errorCode == IComposerClient::EX_UNSUPPORTED) {
        GTEST_SUCCEED() << "setLayerColorTransform is not supported";
        return;
    }
}

TEST_P(GraphicsComposerAidlCommandTest, SetDisplayBrightness) {
    EXPECT_TRUE(mComposerClient->setPowerMode(getPrimaryDisplayId(), PowerMode::ON).isOk());
    const auto& [status, capabilities] =
            mComposerClient->getDisplayCapabilities(getPrimaryDisplayId());
    ASSERT_TRUE(status.isOk());
    bool brightnessSupport = std::find(capabilities.begin(), capabilities.end(),
                                       DisplayCapability::BRIGHTNESS) != capabilities.end();
    auto& writer = getWriter(getPrimaryDisplayId());
    if (!brightnessSupport) {
        writer.setDisplayBrightness(getPrimaryDisplayId(), /*brightness*/ 0.5f, -1.f);
        execute();
        const auto errors = mReader.takeErrors();
        EXPECT_EQ(1, errors.size());
        EXPECT_EQ(IComposerClient::EX_UNSUPPORTED, errors[0].errorCode);
        GTEST_SUCCEED() << "SetDisplayBrightness is not supported";
        return;
    }

    writer.setDisplayBrightness(getPrimaryDisplayId(), /*brightness*/ 0.0f, -1.f);
    execute();
    EXPECT_TRUE(mReader.takeErrors().empty());

    writer.setDisplayBrightness(getPrimaryDisplayId(), /*brightness*/ 0.5f, -1.f);
    execute();
    EXPECT_TRUE(mReader.takeErrors().empty());

    writer.setDisplayBrightness(getPrimaryDisplayId(), /*brightness*/ 1.0f, -1.f);
    execute();
    EXPECT_TRUE(mReader.takeErrors().empty());

    writer.setDisplayBrightness(getPrimaryDisplayId(), /*brightness*/ -1.0f, -1.f);
    execute();
    EXPECT_TRUE(mReader.takeErrors().empty());

    writer.setDisplayBrightness(getPrimaryDisplayId(), /*brightness*/ 2.0f, -1.f);
    execute();
    {
        const auto errors = mReader.takeErrors();
        ASSERT_EQ(1, errors.size());
        EXPECT_EQ(IComposerClient::EX_BAD_PARAMETER, errors[0].errorCode);
    }

    writer.setDisplayBrightness(getPrimaryDisplayId(), /*brightness*/ -2.0f, -1.f);
    execute();
    {
        const auto errors = mReader.takeErrors();
        ASSERT_EQ(1, errors.size());
        EXPECT_EQ(IComposerClient::EX_BAD_PARAMETER, errors[0].errorCode);
    }
}

TEST_P(GraphicsComposerAidlCommandTest, SetClientTarget) {
    EXPECT_TRUE(mComposerClient->setClientTargetSlotCount(getPrimaryDisplayId(), kBufferSlotCount)
                        .isOk());

    auto& writer = getWriter(getPrimaryDisplayId());
    writer.setClientTarget(getPrimaryDisplayId(), /*slot*/ 0, nullptr, /*acquireFence*/ -1,
                           Dataspace::UNKNOWN, std::vector<Rect>(), 1.0f);

    execute();
}

TEST_P(GraphicsComposerAidlCommandTest, SetOutputBuffer) {
    const auto& [status, virtualDisplayCount] = mComposerClient->getMaxVirtualDisplayCount();
    EXPECT_TRUE(status.isOk());
    if (virtualDisplayCount == 0) {
        GTEST_SUCCEED() << "no virtual display support";
        return;
    }

    const auto& [displayStatus, display] = mComposerClient->createVirtualDisplay(
            /*width*/ 64, /*height*/ 64, common::PixelFormat::IMPLEMENTATION_DEFINED,
            kBufferSlotCount);
    EXPECT_TRUE(displayStatus.isOk());

    const auto buffer = allocate(::android::PIXEL_FORMAT_RGBA_8888);
    const auto handle = buffer->handle;
    auto& writer = getWriter(display.display);
    writer.setOutputBuffer(display.display, /*slot*/ 0, handle, /*releaseFence*/ -1);
    execute();
}

TEST_P(GraphicsComposerAidlCommandTest, ValidDisplay) {
    auto& writer = getWriter(getPrimaryDisplayId());
    writer.validateDisplay(getPrimaryDisplayId(), ComposerClientWriter::kNoTimestamp,
                           VtsComposerClient::kNoFrameIntervalNs);
    execute();
}

TEST_P(GraphicsComposerAidlCommandTest, AcceptDisplayChanges) {
    auto& writer = getWriter(getPrimaryDisplayId());
    writer.validateDisplay(getPrimaryDisplayId(), ComposerClientWriter::kNoTimestamp,
                           VtsComposerClient::kNoFrameIntervalNs);
    writer.acceptDisplayChanges(getPrimaryDisplayId());
    execute();
}

TEST_P(GraphicsComposerAidlCommandTest, PresentDisplay) {
    auto& writer = getWriter(getPrimaryDisplayId());
    writer.validateDisplay(getPrimaryDisplayId(), ComposerClientWriter::kNoTimestamp,
                           VtsComposerClient::kNoFrameIntervalNs);
    writer.presentDisplay(getPrimaryDisplayId());
    execute();
}

/**
 * Test IComposerClient::Command::PRESENT_DISPLAY
 *
 * Test that IComposerClient::Command::PRESENT_DISPLAY works without
 * additional call to validateDisplay when only the layer buffer handle and
 * surface damage have been set
 */
TEST_P(GraphicsComposerAidlCommandTest, PresentDisplayNoLayerStateChanges) {
    EXPECT_TRUE(mComposerClient->setPowerMode(getPrimaryDisplayId(), PowerMode::ON).isOk());

    const auto& [renderIntentsStatus, renderIntents] =
            mComposerClient->getRenderIntents(getPrimaryDisplayId(), ColorMode::NATIVE);
    EXPECT_TRUE(renderIntentsStatus.isOk());
    auto& writer = getWriter(getPrimaryDisplayId());
    for (auto intent : renderIntents) {
        EXPECT_TRUE(mComposerClient->setColorMode(getPrimaryDisplayId(), ColorMode::NATIVE, intent)
                            .isOk());

        const auto buffer = allocate(::android::PIXEL_FORMAT_RGBA_8888);
        const auto handle = buffer->handle;
        ASSERT_NE(nullptr, handle);

        const auto& [layerStatus, layer] =
                mComposerClient->createLayer(getPrimaryDisplayId(), kBufferSlotCount, &writer);
        EXPECT_TRUE(layerStatus.isOk());

        Rect displayFrame{0, 0, getPrimaryDisplay().getDisplayWidth(),
                          getPrimaryDisplay().getDisplayHeight()};
        FRect cropRect{0, 0, (float)getPrimaryDisplay().getDisplayWidth(),
                       (float)getPrimaryDisplay().getDisplayHeight()};
        configureLayer(getPrimaryDisplay(), layer, Composition::CURSOR, displayFrame, cropRect);
        writer.setLayerBuffer(getPrimaryDisplayId(), layer, /*slot*/ 0, handle,
                              /*acquireFence*/ -1);
        writer.setLayerDataspace(getPrimaryDisplayId(), layer, Dataspace::UNKNOWN);
        writer.validateDisplay(getPrimaryDisplayId(), ComposerClientWriter::kNoTimestamp,
                               VtsComposerClient::kNoFrameIntervalNs);
        execute();
        if (!mReader.takeChangedCompositionTypes(getPrimaryDisplayId()).empty()) {
            GTEST_SUCCEED() << "Composition change requested, skipping test";
            return;
        }

        ASSERT_TRUE(mReader.takeErrors().empty());
        writer.presentDisplay(getPrimaryDisplayId());
        execute();
        ASSERT_TRUE(mReader.takeErrors().empty());

        const auto buffer2 = allocate(::android::PIXEL_FORMAT_RGBA_8888);
        const auto handle2 = buffer2->handle;
        ASSERT_NE(nullptr, handle2);
        writer.setLayerBuffer(getPrimaryDisplayId(), layer, /*slot*/ 0, handle2,
                              /*acquireFence*/ -1);
        writer.setLayerSurfaceDamage(getPrimaryDisplayId(), layer,
                                     std::vector<Rect>(1, {0, 0, 10, 10}));
        writer.presentDisplay(getPrimaryDisplayId());
        execute();
    }
}

TEST_P(GraphicsComposerAidlCommandTest, SetLayerCursorPosition) {
    auto& writer = getWriter(getPrimaryDisplayId());
    const auto& [layerStatus, layer] =
            mComposerClient->createLayer(getPrimaryDisplayId(), kBufferSlotCount, &writer);
    EXPECT_TRUE(layerStatus.isOk());

    const auto buffer = allocate(::android::PIXEL_FORMAT_RGBA_8888);
    const auto handle = buffer->handle;
    ASSERT_NE(nullptr, handle);

    writer.setLayerBuffer(getPrimaryDisplayId(), layer, /*slot*/ 0, handle, /*acquireFence*/ -1);

    Rect displayFrame{0, 0, getPrimaryDisplay().getDisplayWidth(),
                      getPrimaryDisplay().getDisplayHeight()};
    FRect cropRect{0, 0, (float)getPrimaryDisplay().getDisplayWidth(),
                   (float)getPrimaryDisplay().getDisplayHeight()};
    configureLayer(getPrimaryDisplay(), layer, Composition::CURSOR, displayFrame, cropRect);
    writer.setLayerDataspace(getPrimaryDisplayId(), layer, Dataspace::UNKNOWN);
    writer.validateDisplay(getPrimaryDisplayId(), ComposerClientWriter::kNoTimestamp,
                           VtsComposerClient::kNoFrameIntervalNs);

    execute();

    if (!mReader.takeChangedCompositionTypes(getPrimaryDisplayId()).empty()) {
        GTEST_SUCCEED() << "Composition change requested, skipping test";
        return;
    }
    writer.presentDisplay(getPrimaryDisplayId());
    ASSERT_TRUE(mReader.takeErrors().empty());

    writer.setLayerCursorPosition(getPrimaryDisplayId(), layer, /*x*/ 1, /*y*/ 1);
    execute();

    writer.setLayerCursorPosition(getPrimaryDisplayId(), layer, /*x*/ 0, /*y*/ 0);
    writer.validateDisplay(getPrimaryDisplayId(), ComposerClientWriter::kNoTimestamp,
                           VtsComposerClient::kNoFrameIntervalNs);
    writer.presentDisplay(getPrimaryDisplayId());
    execute();
}

TEST_P(GraphicsComposerAidlCommandTest, SetLayerBuffer) {
    const auto buffer = allocate(::android::PIXEL_FORMAT_RGBA_8888);
    const auto handle = buffer->handle;
    ASSERT_NE(nullptr, handle);

    auto& writer = getWriter(getPrimaryDisplayId());
    const auto& [layerStatus, layer] =
            mComposerClient->createLayer(getPrimaryDisplayId(), kBufferSlotCount, &writer);
    EXPECT_TRUE(layerStatus.isOk());
    writer.setLayerBuffer(getPrimaryDisplayId(), layer, /*slot*/ 0, handle, /*acquireFence*/ -1);
    execute();
}

TEST_P(GraphicsComposerAidlCommandTest, SetLayerBufferMultipleTimes) {
    auto& writer = getWriter(getPrimaryDisplayId());
    const auto& [layerStatus, layer] =
            mComposerClient->createLayer(getPrimaryDisplayId(), kBufferSlotCount, &writer);
    EXPECT_TRUE(layerStatus.isOk());

    // Setup 3 buffers in the buffer cache, with the last buffer being active. Then, emulate the
    // Android platform code that clears all 3 buffer slots by setting all but the active buffer
    // slot to a placeholder buffer, and then restoring the active buffer.

    // This is used on HALs that don't support setLayerBufferSlotsToClear (version <= 3.1).

    const auto buffer1 = allocate(::android::PIXEL_FORMAT_RGBA_8888);
    ASSERT_NE(nullptr, buffer1);
    const auto handle1 = buffer1->handle;
    writer.setLayerBuffer(getPrimaryDisplayId(), layer, /*slot*/ 0, handle1, /*acquireFence*/ -1);
    execute();
    ASSERT_TRUE(mReader.takeErrors().empty());

    const auto buffer2 = allocate(::android::PIXEL_FORMAT_RGBA_8888);
    ASSERT_NE(nullptr, buffer2);
    const auto handle2 = buffer2->handle;
    writer.setLayerBuffer(getPrimaryDisplayId(), layer, /*slot*/ 1, handle2, /*acquireFence*/ -1);
    execute();
    ASSERT_TRUE(mReader.takeErrors().empty());

    const auto buffer3 = allocate(::android::PIXEL_FORMAT_RGBA_8888);
    ASSERT_NE(nullptr, buffer3);
    const auto handle3 = buffer3->handle;
    writer.setLayerBuffer(getPrimaryDisplayId(), layer, /*slot*/ 2, handle3, /*acquireFence*/ -1);
    execute();
    ASSERT_TRUE(mReader.takeErrors().empty());

    // Older versions of the HAL clear all but the active buffer slot with a placeholder buffer,
    // and then restoring the current active buffer at the end
    auto clearSlotBuffer = allocate(1u, 1u, ::android::PIXEL_FORMAT_RGB_888);
    ASSERT_NE(nullptr, clearSlotBuffer);
    auto clearSlotBufferHandle = clearSlotBuffer->handle;

    // clear buffer slots 0 and 1 with new layer commands... and then...
    writer.setLayerBufferWithNewCommand(getPrimaryDisplayId(), layer, /* slot */ 0,
                                        clearSlotBufferHandle, /*acquireFence*/ -1);
    writer.setLayerBufferWithNewCommand(getPrimaryDisplayId(), layer, /* slot */ 1,
                                        clearSlotBufferHandle, /*acquireFence*/ -1);
    // ...reset the layer buffer to the current active buffer slot with a final new command
    writer.setLayerBufferWithNewCommand(getPrimaryDisplayId(), layer, /*slot*/ 2, nullptr,
                                        /*acquireFence*/ -1);
    execute();
    ASSERT_TRUE(mReader.takeErrors().empty());
}

TEST_P(GraphicsComposerAidlCommandTest, SetLayerSurfaceDamage) {
    auto& writer = getWriter(getPrimaryDisplayId());
    const auto& [layerStatus, layer] =
            mComposerClient->createLayer(getPrimaryDisplayId(), kBufferSlotCount, &writer);
    EXPECT_TRUE(layerStatus.isOk());

    Rect empty{0, 0, 0, 0};
    Rect unit{0, 0, 1, 1};

    writer.setLayerSurfaceDamage(getPrimaryDisplayId(), layer, std::vector<Rect>(1, empty));
    execute();
    ASSERT_TRUE(mReader.takeErrors().empty());

    writer.setLayerSurfaceDamage(getPrimaryDisplayId(), layer, std::vector<Rect>(1, unit));
    execute();
    ASSERT_TRUE(mReader.takeErrors().empty());

    writer.setLayerSurfaceDamage(getPrimaryDisplayId(), layer, std::vector<Rect>());
    execute();
    ASSERT_TRUE(mReader.takeErrors().empty());
}

TEST_P(GraphicsComposerAidlCommandTest, SetLayerBlockingRegion) {
    auto& writer = getWriter(getPrimaryDisplayId());
    const auto& [layerStatus, layer] =
            mComposerClient->createLayer(getPrimaryDisplayId(), kBufferSlotCount, &writer);
    EXPECT_TRUE(layerStatus.isOk());

    Rect empty{0, 0, 0, 0};
    Rect unit{0, 0, 1, 1};

    writer.setLayerBlockingRegion(getPrimaryDisplayId(), layer, std::vector<Rect>(1, empty));
    execute();
    ASSERT_TRUE(mReader.takeErrors().empty());

    writer.setLayerBlockingRegion(getPrimaryDisplayId(), layer, std::vector<Rect>(1, unit));
    execute();
    ASSERT_TRUE(mReader.takeErrors().empty());

    writer.setLayerBlockingRegion(getPrimaryDisplayId(), layer, std::vector<Rect>());
    execute();
    ASSERT_TRUE(mReader.takeErrors().empty());
}

TEST_P(GraphicsComposerAidlCommandTest, SetLayerBlendMode) {
    auto& writer = getWriter(getPrimaryDisplayId());
    const auto& [layerStatus, layer] =
            mComposerClient->createLayer(getPrimaryDisplayId(), kBufferSlotCount, &writer);
    EXPECT_TRUE(layerStatus.isOk());

    writer.setLayerBlendMode(getPrimaryDisplayId(), layer, BlendMode::NONE);
    execute();
    ASSERT_TRUE(mReader.takeErrors().empty());

    writer.setLayerBlendMode(getPrimaryDisplayId(), layer, BlendMode::PREMULTIPLIED);
    execute();
    ASSERT_TRUE(mReader.takeErrors().empty());

    writer.setLayerBlendMode(getPrimaryDisplayId(), layer, BlendMode::COVERAGE);
    execute();
    ASSERT_TRUE(mReader.takeErrors().empty());
}

TEST_P(GraphicsComposerAidlCommandTest, SetLayerColor) {
    auto& writer = getWriter(getPrimaryDisplayId());
    const auto& [layerStatus, layer] =
            mComposerClient->createLayer(getPrimaryDisplayId(), kBufferSlotCount, &writer);
    EXPECT_TRUE(layerStatus.isOk());

    writer.setLayerColor(getPrimaryDisplayId(), layer, Color{1.0f, 1.0f, 1.0f, 1.0f});
    execute();
    ASSERT_TRUE(mReader.takeErrors().empty());

    writer.setLayerColor(getPrimaryDisplayId(), layer, Color{0.0f, 0.0f, 0.0f, 0.0f});
    execute();
    ASSERT_TRUE(mReader.takeErrors().empty());
}

TEST_P(GraphicsComposerAidlCommandTest, SetLayerCompositionType) {
    auto& writer = getWriter(getPrimaryDisplayId());
    const auto& [layerStatus, layer] =
            mComposerClient->createLayer(getPrimaryDisplayId(), kBufferSlotCount, &writer);
    EXPECT_TRUE(layerStatus.isOk());

    writer.setLayerCompositionType(getPrimaryDisplayId(), layer, Composition::CLIENT);
    execute();
    ASSERT_TRUE(mReader.takeErrors().empty());

    writer.setLayerCompositionType(getPrimaryDisplayId(), layer, Composition::DEVICE);
    execute();
    ASSERT_TRUE(mReader.takeErrors().empty());

    writer.setLayerCompositionType(getPrimaryDisplayId(), layer, Composition::SOLID_COLOR);
    execute();
    ASSERT_TRUE(mReader.takeErrors().empty());

    writer.setLayerCompositionType(getPrimaryDisplayId(), layer, Composition::CURSOR);
    execute();
}

TEST_P(GraphicsComposerAidlCommandTest, DisplayDecoration) {
    for (VtsDisplay& display : mDisplays) {
        auto& writer = getWriter(display.getDisplayId());
        const auto [layerStatus, layer] =
                mComposerClient->createLayer(display.getDisplayId(), kBufferSlotCount, &writer);
        EXPECT_TRUE(layerStatus.isOk());

        const auto [error, support] =
                mComposerClient->getDisplayDecorationSupport(display.getDisplayId());

        const auto format = (error.isOk() && support) ? support->format
                        : aidl::android::hardware::graphics::common::PixelFormat::RGBA_8888;
        const auto decorBuffer = allocate(static_cast<::android::PixelFormat>(format));
        ASSERT_NE(nullptr, decorBuffer);
        if (::android::OK != decorBuffer->initCheck()) {
            if (support) {
                FAIL() << "Device advertised display decoration support with format  "
                       << aidl::android::hardware::graphics::common::toString(format)
                       << " but failed to allocate it!";
            } else {
                FAIL() << "Device advertised NO display decoration support, but it should "
                       << "still be able to allocate "
                       << aidl::android::hardware::graphics::common::toString(format);
            }
        }

        configureLayer(display, layer, Composition::DISPLAY_DECORATION, display.getFrameRect(),
                       display.getCrop());
        writer.setLayerBuffer(display.getDisplayId(), layer, /*slot*/ 0, decorBuffer->handle,
                              /*acquireFence*/ -1);
        writer.validateDisplay(display.getDisplayId(), ComposerClientWriter::kNoTimestamp,
                               VtsComposerClient::kNoFrameIntervalNs);
        execute();
        if (support) {
            ASSERT_TRUE(mReader.takeErrors().empty());
        } else {
            const auto errors = mReader.takeErrors();
            ASSERT_EQ(1, errors.size());
            EXPECT_EQ(IComposerClient::EX_UNSUPPORTED, errors[0].errorCode);
        }
    }
}

TEST_P(GraphicsComposerAidlCommandTest, SetLayerDataspace) {
    auto& writer = getWriter(getPrimaryDisplayId());
    const auto& [layerStatus, layer] =
            mComposerClient->createLayer(getPrimaryDisplayId(), kBufferSlotCount, &writer);
    EXPECT_TRUE(layerStatus.isOk());

    writer.setLayerDataspace(getPrimaryDisplayId(), layer, Dataspace::UNKNOWN);
    execute();
}

TEST_P(GraphicsComposerAidlCommandTest, SetLayerDisplayFrame) {
    auto& writer = getWriter(getPrimaryDisplayId());
    const auto& [layerStatus, layer] =
            mComposerClient->createLayer(getPrimaryDisplayId(), kBufferSlotCount, &writer);
    EXPECT_TRUE(layerStatus.isOk());

    writer.setLayerDisplayFrame(getPrimaryDisplayId(), layer, Rect{0, 0, 1, 1});
    execute();
}

TEST_P(GraphicsComposerAidlCommandTest, SetLayerPlaneAlpha) {
    auto& writer = getWriter(getPrimaryDisplayId());
    const auto& [layerStatus, layer] =
            mComposerClient->createLayer(getPrimaryDisplayId(), kBufferSlotCount, &writer);
    EXPECT_TRUE(layerStatus.isOk());

    writer.setLayerPlaneAlpha(getPrimaryDisplayId(), layer, /*alpha*/ 0.0f);
    execute();
    ASSERT_TRUE(mReader.takeErrors().empty());

    writer.setLayerPlaneAlpha(getPrimaryDisplayId(), layer, /*alpha*/ 1.0f);
    execute();
    ASSERT_TRUE(mReader.takeErrors().empty());
}

TEST_P(GraphicsComposerAidlCommandTest, SetLayerSidebandStream) {
    if (!hasCapability(Capability::SIDEBAND_STREAM)) {
        GTEST_SUCCEED() << "no sideband stream support";
        return;
    }

    const auto buffer = allocate(::android::PIXEL_FORMAT_RGBA_8888);
    const auto handle = buffer->handle;
    ASSERT_NE(nullptr, handle);

    auto& writer = getWriter(getPrimaryDisplayId());
    const auto& [layerStatus, layer] =
            mComposerClient->createLayer(getPrimaryDisplayId(), kBufferSlotCount, &writer);
    EXPECT_TRUE(layerStatus.isOk());

    writer.setLayerSidebandStream(getPrimaryDisplayId(), layer, handle);
    execute();
}

TEST_P(GraphicsComposerAidlCommandTest, SetLayerSourceCrop) {
    auto& writer = getWriter(getPrimaryDisplayId());
    const auto& [layerStatus, layer] =
            mComposerClient->createLayer(getPrimaryDisplayId(), kBufferSlotCount, &writer);
    EXPECT_TRUE(layerStatus.isOk());

    writer.setLayerSourceCrop(getPrimaryDisplayId(), layer, FRect{0.0f, 0.0f, 1.0f, 1.0f});
    execute();
}

TEST_P(GraphicsComposerAidlCommandTest, SetLayerTransform) {
    auto& writer = getWriter(getPrimaryDisplayId());
    const auto& [layerStatus, layer] =
            mComposerClient->createLayer(getPrimaryDisplayId(), kBufferSlotCount, &writer);
    EXPECT_TRUE(layerStatus.isOk());

    writer.setLayerTransform(getPrimaryDisplayId(), layer, static_cast<Transform>(0));
    execute();
    ASSERT_TRUE(mReader.takeErrors().empty());

    writer.setLayerTransform(getPrimaryDisplayId(), layer, Transform::FLIP_H);
    execute();
    ASSERT_TRUE(mReader.takeErrors().empty());

    writer.setLayerTransform(getPrimaryDisplayId(), layer, Transform::FLIP_V);
    execute();
    ASSERT_TRUE(mReader.takeErrors().empty());

    writer.setLayerTransform(getPrimaryDisplayId(), layer, Transform::ROT_90);
    execute();
    ASSERT_TRUE(mReader.takeErrors().empty());

    writer.setLayerTransform(getPrimaryDisplayId(), layer, Transform::ROT_180);
    execute();
    ASSERT_TRUE(mReader.takeErrors().empty());

    writer.setLayerTransform(getPrimaryDisplayId(), layer, Transform::ROT_270);
    execute();
    ASSERT_TRUE(mReader.takeErrors().empty());

    writer.setLayerTransform(getPrimaryDisplayId(), layer,
                             static_cast<Transform>(static_cast<int>(Transform::FLIP_H) |
                                                    static_cast<int>(Transform::ROT_90)));
    execute();
    ASSERT_TRUE(mReader.takeErrors().empty());

    writer.setLayerTransform(getPrimaryDisplayId(), layer,
                             static_cast<Transform>(static_cast<int>(Transform::FLIP_V) |
                                                    static_cast<int>(Transform::ROT_90)));
    execute();
    ASSERT_TRUE(mReader.takeErrors().empty());
}

TEST_P(GraphicsComposerAidlCommandTest, SetLayerVisibleRegion) {
    auto& writer = getWriter(getPrimaryDisplayId());
    const auto& [layerStatus, layer] =
            mComposerClient->createLayer(getPrimaryDisplayId(), kBufferSlotCount, &writer);
    EXPECT_TRUE(layerStatus.isOk());

    Rect empty{0, 0, 0, 0};
    Rect unit{0, 0, 1, 1};

    writer.setLayerVisibleRegion(getPrimaryDisplayId(), layer, std::vector<Rect>(1, empty));
    execute();
    ASSERT_TRUE(mReader.takeErrors().empty());

    writer.setLayerVisibleRegion(getPrimaryDisplayId(), layer, std::vector<Rect>(1, unit));
    execute();
    ASSERT_TRUE(mReader.takeErrors().empty());

    writer.setLayerVisibleRegion(getPrimaryDisplayId(), layer, std::vector<Rect>());
    execute();
    ASSERT_TRUE(mReader.takeErrors().empty());
}

TEST_P(GraphicsComposerAidlCommandTest, SetLayerZOrder) {
    auto& writer = getWriter(getPrimaryDisplayId());

    const auto& [layerStatus, layer] =
            mComposerClient->createLayer(getPrimaryDisplayId(), kBufferSlotCount, &writer);
    EXPECT_TRUE(layerStatus.isOk());

    writer.setLayerZOrder(getPrimaryDisplayId(), layer, /*z*/ 10);
    execute();
    ASSERT_TRUE(mReader.takeErrors().empty());

    writer.setLayerZOrder(getPrimaryDisplayId(), layer, /*z*/ 0);
    execute();
    ASSERT_TRUE(mReader.takeErrors().empty());
}

TEST_P(GraphicsComposerAidlCommandTest, SetLayerPerFrameMetadata) {
    auto& writer = getWriter(getPrimaryDisplayId());
    const auto& [layerStatus, layer] =
            mComposerClient->createLayer(getPrimaryDisplayId(), kBufferSlotCount, &writer);
    EXPECT_TRUE(layerStatus.isOk());

    /**
     * DISPLAY_P3 is a color space that uses the DCI_P3 primaries,
     * the D65 white point and the SRGB transfer functions.
     * Rendering Intent: Colorimetric
     * Primaries:
     *                  x       y
     *  green           0.265   0.690
     *  blue            0.150   0.060
     *  red             0.680   0.320
     *  white (D65)     0.3127  0.3290
     */

    std::vector<PerFrameMetadata> aidlMetadata;
    aidlMetadata.push_back({PerFrameMetadataKey::DISPLAY_RED_PRIMARY_X, 0.680f});
    aidlMetadata.push_back({PerFrameMetadataKey::DISPLAY_RED_PRIMARY_Y, 0.320f});
    aidlMetadata.push_back({PerFrameMetadataKey::DISPLAY_GREEN_PRIMARY_X, 0.265f});
    aidlMetadata.push_back({PerFrameMetadataKey::DISPLAY_GREEN_PRIMARY_Y, 0.690f});
    aidlMetadata.push_back({PerFrameMetadataKey::DISPLAY_BLUE_PRIMARY_X, 0.150f});
    aidlMetadata.push_back({PerFrameMetadataKey::DISPLAY_BLUE_PRIMARY_Y, 0.060f});
    aidlMetadata.push_back({PerFrameMetadataKey::WHITE_POINT_X, 0.3127f});
    aidlMetadata.push_back({PerFrameMetadataKey::WHITE_POINT_Y, 0.3290f});
    aidlMetadata.push_back({PerFrameMetadataKey::MAX_LUMINANCE, 100.0f});
    aidlMetadata.push_back({PerFrameMetadataKey::MIN_LUMINANCE, 0.1f});
    aidlMetadata.push_back({PerFrameMetadataKey::MAX_CONTENT_LIGHT_LEVEL, 78.0});
    aidlMetadata.push_back({PerFrameMetadataKey::MAX_FRAME_AVERAGE_LIGHT_LEVEL, 62.0});
    writer.setLayerPerFrameMetadata(getPrimaryDisplayId(), layer, aidlMetadata);
    execute();

    const auto errors = mReader.takeErrors();
    if (errors.size() == 1 && errors[0].errorCode == EX_UNSUPPORTED_OPERATION) {
        GTEST_SUCCEED() << "SetLayerPerFrameMetadata is not supported";
        EXPECT_TRUE(mComposerClient->destroyLayer(getPrimaryDisplayId(), layer, &writer).isOk());
        return;
    }

    EXPECT_TRUE(mComposerClient->destroyLayer(getPrimaryDisplayId(), layer, &writer).isOk());
}

TEST_P(GraphicsComposerAidlCommandTest, setLayerBrightness) {
    auto& writer = getWriter(getPrimaryDisplayId());

    const auto& [layerStatus, layer] =
            mComposerClient->createLayer(getPrimaryDisplayId(), kBufferSlotCount, &writer);

    writer.setLayerBrightness(getPrimaryDisplayId(), layer, 0.2f);
    execute();
    ASSERT_TRUE(mReader.takeErrors().empty());

    writer.setLayerBrightness(getPrimaryDisplayId(), layer, 1.f);
    execute();
    ASSERT_TRUE(mReader.takeErrors().empty());

    writer.setLayerBrightness(getPrimaryDisplayId(), layer, 0.f);
    execute();
    ASSERT_TRUE(mReader.takeErrors().empty());

    writer.setLayerBrightness(getPrimaryDisplayId(), layer, -1.f);
    execute();
    {
        const auto errors = mReader.takeErrors();
        ASSERT_EQ(1, errors.size());
        EXPECT_EQ(IComposerClient::EX_BAD_PARAMETER, errors[0].errorCode);
    }

    writer.setLayerBrightness(getPrimaryDisplayId(), layer, std::nanf(""));
    execute();
    {
        const auto errors = mReader.takeErrors();
        ASSERT_EQ(1, errors.size());
        EXPECT_EQ(IComposerClient::EX_BAD_PARAMETER, errors[0].errorCode);
    }
}

TEST_P(GraphicsComposerAidlCommandTest, SetActiveConfigWithConstraints) {
    Test_setActiveConfigWithConstraints({.delayForChange = 0, .refreshMiss = false});
}

TEST_P(GraphicsComposerAidlCommandTest, SetActiveConfigWithConstraints_Delayed) {
    Test_setActiveConfigWithConstraints({.delayForChange = 300'000'000,  // 300ms
                                         .refreshMiss = false});
}

TEST_P(GraphicsComposerAidlCommandTest, SetActiveConfigWithConstraints_MissRefresh) {
    Test_setActiveConfigWithConstraints({.delayForChange = 0, .refreshMiss = true});
}

TEST_P(GraphicsComposerAidlCommandTest, GetDisplayVsyncPeriod) {
    for (VtsDisplay& display : mDisplays) {
        const auto& [status, configs] = mComposerClient->getDisplayConfigs(display.getDisplayId());
        EXPECT_TRUE(status.isOk());

        for (int32_t config : configs) {
            int32_t expectedVsyncPeriodNanos = display.getDisplayConfig(config).vsyncPeriod;

            VsyncPeriodChangeConstraints constraints;

            constraints.desiredTimeNanos = systemTime();
            constraints.seamlessRequired = false;

            const auto& [timelineStatus, timeline] =
                    mComposerClient->setActiveConfigWithConstraints(&display, config, constraints);
            EXPECT_TRUE(timelineStatus.isOk());

            if (timeline.refreshRequired) {
                sendRefreshFrame(display, &timeline);
            }
            waitForVsyncPeriodChange(display.getDisplayId(), timeline, constraints.desiredTimeNanos,
                                     /*odPeriodNanos*/ 0, expectedVsyncPeriodNanos);

            int32_t vsyncPeriodNanos;
            int retryCount = 100;
            do {
                std::this_thread::sleep_for(10ms);
                const auto& [vsyncPeriodNanosStatus, vsyncPeriodNanosValue] =
                        mComposerClient->getDisplayVsyncPeriod(display.getDisplayId());

                EXPECT_TRUE(vsyncPeriodNanosStatus.isOk());
                vsyncPeriodNanos = vsyncPeriodNanosValue;
                --retryCount;
            } while (vsyncPeriodNanos != expectedVsyncPeriodNanos && retryCount > 0);

            EXPECT_EQ(vsyncPeriodNanos, expectedVsyncPeriodNanos);

            // Make sure that the vsync period stays the same if the active config is not
            // changed.
            auto timeout = 1ms;
            for (int i = 0; i < 10; i++) {
                std::this_thread::sleep_for(timeout);
                timeout *= 2;
                vsyncPeriodNanos = 0;
                const auto& [vsyncPeriodNanosStatus, vsyncPeriodNanosValue] =
                        mComposerClient->getDisplayVsyncPeriod(display.getDisplayId());

                EXPECT_TRUE(vsyncPeriodNanosStatus.isOk());
                vsyncPeriodNanos = vsyncPeriodNanosValue;
                EXPECT_EQ(vsyncPeriodNanos, expectedVsyncPeriodNanos);
            }
        }
    }
}

TEST_P(GraphicsComposerAidlCommandTest, SetActiveConfigWithConstraints_SeamlessNotAllowed) {
    VsyncPeriodChangeConstraints constraints;
    constraints.seamlessRequired = true;
    constraints.desiredTimeNanos = systemTime();

    for (VtsDisplay& display : mDisplays) {
        forEachTwoConfigs(display.getDisplayId(), [&](int32_t config1, int32_t config2) {
            int32_t configGroup1 = display.getDisplayConfig(config1).configGroup;
            int32_t configGroup2 = display.getDisplayConfig(config2).configGroup;
            if (configGroup1 != configGroup2) {
                EXPECT_TRUE(mComposerClient->setActiveConfig(&display, config1).isOk());
                sendRefreshFrame(display, nullptr);
                const auto& [status, _] = mComposerClient->setActiveConfigWithConstraints(
                        &display, config2, constraints);
                EXPECT_FALSE(status.isOk());
                EXPECT_NO_FATAL_FAILURE(assertServiceSpecificError(
                        status, IComposerClient::EX_SEAMLESS_NOT_ALLOWED));
            }
        });
    }
}

TEST_P(GraphicsComposerAidlCommandTest, ExpectedPresentTime_NoTimestamp) {
    ASSERT_NO_FATAL_FAILURE(Test_expectedPresentTime(/*framesDelay*/ std::nullopt));
}

TEST_P(GraphicsComposerAidlCommandTest, ExpectedPresentTime_0) {
    ASSERT_NO_FATAL_FAILURE(Test_expectedPresentTime(/*framesDelay*/ 0));
}

TEST_P(GraphicsComposerAidlCommandTest, ExpectedPresentTime_5) {
    ASSERT_NO_FATAL_FAILURE(Test_expectedPresentTime(/*framesDelay*/ 5));
}

TEST_P(GraphicsComposerAidlCommandTest, SetIdleTimerEnabled_Unsupported) {
    const bool hasDisplayIdleTimerSupport =
            hasDisplayCapability(getPrimaryDisplayId(), DisplayCapability::DISPLAY_IDLE_TIMER);
    if (!hasDisplayIdleTimerSupport) {
        const auto& status =
                mComposerClient->setIdleTimerEnabled(getPrimaryDisplayId(), /*timeout*/ 0);
        EXPECT_FALSE(status.isOk());
        EXPECT_NO_FATAL_FAILURE(
                assertServiceSpecificError(status, IComposerClient::EX_UNSUPPORTED));
    }
}

TEST_P(GraphicsComposerAidlCommandTest, SetIdleTimerEnabled_BadParameter) {
    const bool hasDisplayIdleTimerSupport =
            hasDisplayCapability(getPrimaryDisplayId(), DisplayCapability::DISPLAY_IDLE_TIMER);
    if (!hasDisplayIdleTimerSupport) {
        GTEST_SUCCEED() << "DisplayCapability::DISPLAY_IDLE_TIMER is not supported";
        return;
    }

    const auto& status =
            mComposerClient->setIdleTimerEnabled(getPrimaryDisplayId(), /*timeout*/ -1);
    EXPECT_FALSE(status.isOk());
    EXPECT_NO_FATAL_FAILURE(assertServiceSpecificError(status, IComposerClient::EX_BAD_PARAMETER));
}

TEST_P(GraphicsComposerAidlCommandTest, SetIdleTimerEnabled_Disable) {
    const bool hasDisplayIdleTimerSupport =
            hasDisplayCapability(getPrimaryDisplayId(), DisplayCapability::DISPLAY_IDLE_TIMER);
    if (!hasDisplayIdleTimerSupport) {
        GTEST_SUCCEED() << "DisplayCapability::DISPLAY_IDLE_TIMER is not supported";
        return;
    }

    EXPECT_TRUE(mComposerClient->setIdleTimerEnabled(getPrimaryDisplayId(), /*timeout*/ 0).isOk());
    std::this_thread::sleep_for(1s);
    EXPECT_EQ(0, mComposerClient->getVsyncIdleCount());
}

TEST_P(GraphicsComposerAidlCommandTest, SetIdleTimerEnabled_Timeout_2) {
    const bool hasDisplayIdleTimerSupport =
            hasDisplayCapability(getPrimaryDisplayId(), DisplayCapability::DISPLAY_IDLE_TIMER);
    if (!hasDisplayIdleTimerSupport) {
        GTEST_SUCCEED() << "DisplayCapability::DISPLAY_IDLE_TIMER is not supported";
        return;
    }

    EXPECT_TRUE(mComposerClient->setPowerMode(getPrimaryDisplayId(), PowerMode::ON).isOk());
    EXPECT_TRUE(mComposerClient->setIdleTimerEnabled(getPrimaryDisplayId(), /*timeout*/ 0).isOk());

    const auto buffer = allocate(::android::PIXEL_FORMAT_RGBA_8888);
    ASSERT_NE(nullptr, buffer->handle);

    const auto layer = createOnScreenLayer(getPrimaryDisplay());
    auto& writer = getWriter(getPrimaryDisplayId());
    writer.setLayerBuffer(getPrimaryDisplayId(), layer, /*slot*/ 0, buffer->handle,
                          /*acquireFence*/ -1);
    int32_t vsyncIdleCount = mComposerClient->getVsyncIdleCount();
    auto earlyVsyncIdleTime = systemTime() + std::chrono::nanoseconds(2s).count();
    EXPECT_TRUE(
            mComposerClient->setIdleTimerEnabled(getPrimaryDisplayId(), /*timeout*/ 2000).isOk());

    const sp<::android::Fence> presentFence =
            presentAndGetFence(ComposerClientWriter::kNoTimestamp);
    presentFence->waitForever(LOG_TAG);

    std::this_thread::sleep_for(3s);
    if (vsyncIdleCount < mComposerClient->getVsyncIdleCount()) {
        EXPECT_GE(mComposerClient->getVsyncIdleTime(), earlyVsyncIdleTime);
    }

    EXPECT_TRUE(mComposerClient->setPowerMode(getPrimaryDisplayId(), PowerMode::OFF).isOk());
}

class GraphicsComposerAidlCommandV2Test : public GraphicsComposerAidlCommandTest {
  protected:
    void SetUp() override {
        GraphicsComposerAidlTest::SetUp();
        if (getInterfaceVersion() <= 1) {
            GTEST_SKIP() << "Device interface version is expected to be >= 2";
        }
    }
};
/**
 * Test Capability::SKIP_VALIDATE
 *
 * Capability::SKIP_VALIDATE has been deprecated and should not be enabled.
 */
TEST_P(GraphicsComposerAidlCommandV2Test, SkipValidateDeprecatedTest) {
#pragma clang diagnostic push
#pragma clang diagnostic ignored "-Wdeprecated-declarations"
    ASSERT_FALSE(hasCapability(Capability::SKIP_VALIDATE))
            << "Found Capability::SKIP_VALIDATE capability.";
#pragma clang diagnostic pop
}

TEST_P(GraphicsComposerAidlCommandV2Test, SetLayerBufferSlotsToClear) {
    auto& writer = getWriter(getPrimaryDisplayId());
    // Older HAL versions use a backwards compatible way of clearing buffer slots
    // HAL at version 1 or lower does not have LayerCommand::bufferSlotsToClear
    const auto& [layerStatus, layer] =
            mComposerClient->createLayer(getPrimaryDisplayId(), kBufferSlotCount, &writer);
    EXPECT_TRUE(layerStatus.isOk());

    // setup 3 buffers in the buffer cache, with the last buffer being active
    // then emulate the Android platform code that clears all 3 buffer slots

    const auto buffer1 = allocate(::android::PIXEL_FORMAT_RGBA_8888);
    ASSERT_NE(nullptr, buffer1);
    const auto handle1 = buffer1->handle;
    writer.setLayerBuffer(getPrimaryDisplayId(), layer, /*slot*/ 0, handle1, /*acquireFence*/ -1);
    execute();
    ASSERT_TRUE(mReader.takeErrors().empty());

    const auto buffer2 = allocate(::android::PIXEL_FORMAT_RGBA_8888);
    ASSERT_NE(nullptr, buffer2);
    const auto handle2 = buffer2->handle;
    writer.setLayerBuffer(getPrimaryDisplayId(), layer, /*slot*/ 1, handle2, /*acquireFence*/ -1);
    execute();
    ASSERT_TRUE(mReader.takeErrors().empty());

    const auto buffer3 = allocate(::android::PIXEL_FORMAT_RGBA_8888);
    ASSERT_NE(nullptr, buffer3);
    const auto handle3 = buffer3->handle;
    writer.setLayerBuffer(getPrimaryDisplayId(), layer, /*slot*/ 2, handle3, /*acquireFence*/ -1);
    execute();
    ASSERT_TRUE(mReader.takeErrors().empty());

    // Ensure we can clear all 3 buffer slots, even the active buffer - it is assumed the
    // current active buffer's slot will be cleared, but still remain the active buffer and no
    // errors will occur.
    writer.setLayerBufferSlotsToClear(getPrimaryDisplayId(), layer, {0, 1, 2});
    execute();
    ASSERT_TRUE(mReader.takeErrors().empty());
}

TEST_P(GraphicsComposerAidlCommandV2Test, SetRefreshRateChangedCallbackDebug_Unsupported) {
    if (!hasCapability(Capability::REFRESH_RATE_CHANGED_CALLBACK_DEBUG)) {
        auto status = mComposerClient->setRefreshRateChangedCallbackDebugEnabled(
                getPrimaryDisplayId(), /*enabled*/ true);
        EXPECT_FALSE(status.isOk());
        EXPECT_NO_FATAL_FAILURE(
                assertServiceSpecificError(status, IComposerClient::EX_UNSUPPORTED));

        status = mComposerClient->setRefreshRateChangedCallbackDebugEnabled(getPrimaryDisplayId(),
                                                                            /*enabled*/ false);
        EXPECT_FALSE(status.isOk());
        EXPECT_NO_FATAL_FAILURE(
                assertServiceSpecificError(status, IComposerClient::EX_UNSUPPORTED));
    }
}

TEST_P(GraphicsComposerAidlCommandV2Test, SetRefreshRateChangedCallbackDebug_Enabled) {
    if (!hasCapability(Capability::REFRESH_RATE_CHANGED_CALLBACK_DEBUG)) {
        GTEST_SUCCEED() << "Capability::REFRESH_RATE_CHANGED_CALLBACK_DEBUG is not supported";
        return;
    }

    for (VtsDisplay& display : mDisplays) {
        const auto displayId = display.getDisplayId();
        EXPECT_TRUE(mComposerClient->setPowerMode(displayId, PowerMode::ON).isOk());
        // Enable the callback
        ASSERT_TRUE(mComposerClient
                            ->setRefreshRateChangedCallbackDebugEnabled(displayId,
                                                                        /*enabled*/ true)
                            .isOk());
        std::this_thread::sleep_for(100ms);

        const auto [status, configId] = mComposerClient->getActiveConfig(display.getDisplayId());
        EXPECT_TRUE(status.isOk());

        const auto displayFilter = [&](auto refreshRateChangedDebugData) {
            bool nonVrrRateMatching = true;
            if (std::optional<VrrConfig> vrrConfigOpt =
                        display.getDisplayConfig(configId).vrrConfig;
                getInterfaceVersion() >= 3 && !vrrConfigOpt) {
                nonVrrRateMatching = refreshRateChangedDebugData.refreshPeriodNanos ==
                                     refreshRateChangedDebugData.vsyncPeriodNanos;
            }
            const bool isDisplaySame =
                    display.getDisplayId() == refreshRateChangedDebugData.display;
            return nonVrrRateMatching && isDisplaySame;
        };

        // Check that we immediately got a callback
        EXPECT_TRUE(checkIfCallbackRefreshRateChangedDebugEnabledReceived(displayFilter));

        ASSERT_TRUE(mComposerClient
                            ->setRefreshRateChangedCallbackDebugEnabled(displayId,
                                                                        /*enabled*/ false)
                            .isOk());
    }
}

TEST_P(GraphicsComposerAidlCommandV2Test,
       SetRefreshRateChangedCallbackDebugEnabled_noCallbackWhenIdle) {
    if (!hasCapability(Capability::REFRESH_RATE_CHANGED_CALLBACK_DEBUG)) {
        GTEST_SUCCEED() << "Capability::REFRESH_RATE_CHANGED_CALLBACK_DEBUG is not supported";
        return;
    }

    auto display = getEditablePrimaryDisplay();
    const auto displayId = display.getDisplayId();

    if (!hasDisplayCapability(displayId, DisplayCapability::DISPLAY_IDLE_TIMER)) {
        GTEST_SUCCEED() << "DisplayCapability::DISPLAY_IDLE_TIMER is not supported";
        return;
    }

    EXPECT_TRUE(mComposerClient->setPowerMode(displayId, PowerMode::ON).isOk());
    EXPECT_TRUE(mComposerClient->setPeakRefreshRateConfig(&display).isOk());

    ASSERT_TRUE(mComposerClient->setIdleTimerEnabled(displayId, /*timeoutMs*/ 500).isOk());
    // Enable the callback
    ASSERT_TRUE(mComposerClient
                        ->setRefreshRateChangedCallbackDebugEnabled(displayId,
                                                                    /*enabled*/ true)
                        .isOk());

    const auto displayFilter = [displayId](auto refreshRateChangedDebugData) {
        return displayId == refreshRateChangedDebugData.display;
    };

    int retryCount = 3;
    do {
        // Wait for 1s so that we enter the idle state
        std::this_thread::sleep_for(1s);
        if (!checkIfCallbackRefreshRateChangedDebugEnabledReceived(displayFilter)) {
            // DID NOT receive a callback, we are in the idle state.
            break;
        }
    } while (--retryCount > 0);

    if (retryCount == 0) {
        GTEST_SUCCEED() << "Unable to enter the idle mode";
        return;
    }

    // Send the REFRESH_RATE_INDICATOR update
    ASSERT_NO_FATAL_FAILURE(sendBufferUpdate(
            createOnScreenLayer(getPrimaryDisplay(), Composition::REFRESH_RATE_INDICATOR)));
    std::this_thread::sleep_for(1s);
    EXPECT_FALSE(checkIfCallbackRefreshRateChangedDebugEnabledReceived(displayFilter))
            << "A callback should not be received for REFRESH_RATE_INDICATOR";

    EXPECT_TRUE(mComposerClient
                        ->setRefreshRateChangedCallbackDebugEnabled(displayId,
                                                                    /*enabled*/ false)
                        .isOk());
}

TEST_P(GraphicsComposerAidlCommandV2Test,
       SetRefreshRateChangedCallbackDebugEnabled_SetActiveConfigWithConstraints) {
    if (!hasCapability(Capability::REFRESH_RATE_CHANGED_CALLBACK_DEBUG)) {
        GTEST_SUCCEED() << "Capability::REFRESH_RATE_CHANGED_CALLBACK_DEBUG is not supported";
        return;
    }

    VsyncPeriodChangeConstraints constraints;
    constraints.seamlessRequired = false;
    constraints.desiredTimeNanos = systemTime();

    for (VtsDisplay& display : mDisplays) {
        const auto displayId = display.getDisplayId();
        EXPECT_TRUE(mComposerClient->setPowerMode(displayId, PowerMode::ON).isOk());

        // Enable the callback
        ASSERT_TRUE(mComposerClient
                            ->setRefreshRateChangedCallbackDebugEnabled(displayId, /*enabled*/ true)
                            .isOk());

        forEachTwoConfigs(displayId, [&](int32_t config1, int32_t config2) {
            const int32_t vsyncPeriod1 = display.getDisplayConfig(config1).vsyncPeriod;
            const int32_t vsyncPeriod2 = display.getDisplayConfig(config2).vsyncPeriod;

            if (vsyncPeriod1 == vsyncPeriod2) {
                return;  // continue
            }

            EXPECT_TRUE(mComposerClient->setActiveConfig(&display, config1).isOk());
            sendRefreshFrame(display, nullptr);

            const auto& [status, timeline] =
                    mComposerClient->setActiveConfigWithConstraints(&display, config2, constraints);
            EXPECT_TRUE(status.isOk());

            if (timeline.refreshRequired) {
                sendRefreshFrame(display, &timeline);
            }

            const auto callbackFilter = [displayId,
                                         vsyncPeriod2](auto refreshRateChangedDebugData) {
                constexpr int kVsyncThreshold = 1000;
                return displayId == refreshRateChangedDebugData.display &&
                       std::abs(vsyncPeriod2 - refreshRateChangedDebugData.vsyncPeriodNanos) <=
                               kVsyncThreshold;
            };

            int retryCount = 3;
            do {
                std::this_thread::sleep_for(100ms);
                if (checkIfCallbackRefreshRateChangedDebugEnabledReceived(callbackFilter)) {
                    GTEST_SUCCEED() << "Received a callback successfully";
                    break;
                }
            } while (--retryCount > 0);

            if (retryCount == 0) {
                GTEST_FAIL() << "failed to get a callback for the display " << displayId
                             << " with config " << config2;
            }
        });

        EXPECT_TRUE(
                mComposerClient
                        ->setRefreshRateChangedCallbackDebugEnabled(displayId, /*enabled*/ false)
                        .isOk());
    }
}

TEST_P(GraphicsComposerAidlCommandTest, MultiThreadedPresent) {
    std::vector<VtsDisplay*> displays;
    for (auto& display : mDisplays) {
        if (hasDisplayCapability(display.getDisplayId(),
                                 DisplayCapability::MULTI_THREADED_PRESENT)) {
            displays.push_back(&display);
        }
    }

    const size_t numDisplays = displays.size();
    if (numDisplays <= 1u) {
        GTEST_SKIP();
    }

    // When multi-threaded, use a reader per display. As with mWriters, this mutex
    // guards access to the map.
    std::mutex readersMutex;
    std::unordered_map<int64_t, ComposerClientReader> readers;
    std::vector<std::thread> threads;
    threads.reserve(numDisplays);

    // Each display will have a layer to present. This maps from the display to
    // the layer, so we can properly destroy each layer at the end.
    std::unordered_map<int64_t, int64_t> layers;

    for (auto* const display : displays) {
        const int64_t displayId = display->getDisplayId();

        // Ensure that all writers and readers have been added to their respective
        // maps initially, so that the following loop never modifies the maps. The
        // maps are accessed from different threads, and if the maps were modified,
        // this would invalidate their iterators, and therefore references to the
        // writers and readers.
        auto& writer = getWriter(displayId);
        {
            std::lock_guard guard{readersMutex};
            readers.try_emplace(displayId, displayId);
        }

        EXPECT_TRUE(mComposerClient->setPowerMode(displayId, PowerMode::ON).isOk());

        const auto& [status, layer] =
                mComposerClient->createLayer(displayId, kBufferSlotCount, &writer);
        const auto buffer = allocate(::android::PIXEL_FORMAT_RGBA_8888);
        ASSERT_NE(nullptr, buffer);
        ASSERT_EQ(::android::OK, buffer->initCheck());
        ASSERT_NE(nullptr, buffer->handle);

        configureLayer(*display, layer, Composition::DEVICE, display->getFrameRect(),
                       display->getCrop());
        writer.setLayerBuffer(displayId, layer, /*slot*/ 0, buffer->handle,
                              /*acquireFence*/ -1);
        writer.setLayerDataspace(displayId, layer, common::Dataspace::UNKNOWN);
        layers.try_emplace(displayId, layer);
    }

    for (auto* const display : displays) {
        const int64_t displayId = display->getDisplayId();
        auto& writer = getWriter(displayId);
        std::unique_lock lock{readersMutex};
        auto& reader = readers.at(displayId);
        lock.unlock();

        writer.validateDisplay(displayId, ComposerClientWriter::kNoTimestamp,
                               VtsComposerClient::kNoFrameIntervalNs);
        execute(writer, reader);

        threads.emplace_back([this, displayId, &readers, &readersMutex]() {
            auto& writer = getWriter(displayId);
            std::unique_lock lock{readersMutex};
            ComposerClientReader& reader = readers.at(displayId);
            lock.unlock();

            writer.presentDisplay(displayId);
            execute(writer, reader);
            ASSERT_TRUE(reader.takeErrors().empty());

            auto presentFence = reader.takePresentFence(displayId);
            // take ownership
            const int fenceOwner = presentFence.get();
            *presentFence.getR() = -1;
            EXPECT_NE(-1, fenceOwner);
            const auto presentFence2 = sp<::android::Fence>::make(fenceOwner);
            presentFence2->waitForever(LOG_TAG);
        });
    }

    for (auto& thread : threads) {
        thread.join();
    }

    for (auto& [displayId, layer] : layers) {
        auto& writer = getWriter(displayId);
        EXPECT_TRUE(mComposerClient->destroyLayer(displayId, layer, &writer).isOk());
    }

    std::lock_guard guard{readersMutex};
    for (auto& [displayId, reader] : readers) {
        ASSERT_TRUE(reader.takeErrors().empty());
        ASSERT_TRUE(reader.takeChangedCompositionTypes(displayId).empty());
    }
}

class GraphicsComposerAidlCommandV3Test : public GraphicsComposerAidlCommandTest {
  protected:
    void SetUp() override {
        GraphicsComposerAidlTest::SetUp();
        if (getInterfaceVersion() <= 2) {
            GTEST_SKIP() << "Device interface version is expected to be >= 3";
        }
    }
};

TEST_P(GraphicsComposerAidlCommandV3Test, CreateBatchedCommand) {
    if (!hasCapability(Capability::LAYER_LIFECYCLE_BATCH_COMMAND)) {
        GTEST_SKIP() << "LAYER_LIFECYCLE_BATCH_COMMAND not supported by the implementation";
        return;
    }

    auto& writer = getWriter(getPrimaryDisplayId());
    int64_t layer = 5;
    writer.setLayerLifecycleBatchCommandType(getPrimaryDisplayId(), layer,
                                             LayerLifecycleBatchCommandType::CREATE);
    writer.setNewBufferSlotCount(getPrimaryDisplayId(), layer, 1);
    writer.validateDisplay(getPrimaryDisplayId(), ComposerClientWriter::kNoTimestamp,
                           VtsComposerClient::kNoFrameIntervalNs);
    execute();
    ASSERT_TRUE(mReader.takeErrors().empty());
}

TEST_P(GraphicsComposerAidlCommandV3Test, CreateBatchedCommand_BadDisplay) {
    if (!hasCapability(Capability::LAYER_LIFECYCLE_BATCH_COMMAND)) {
        GTEST_SKIP() << "LAYER_LIFECYCLE_BATCH_COMMAND not supported by the implementation";
        return;
    }

    auto& writer = getWriter(getPrimaryDisplayId());
    int64_t layer = 5;
    writer.setLayerLifecycleBatchCommandType(getInvalidDisplayId(), layer,
                                             LayerLifecycleBatchCommandType::CREATE);
    writer.setNewBufferSlotCount(getPrimaryDisplayId(), layer, 1);
    writer.validateDisplay(getPrimaryDisplayId(), ComposerClientWriter::kNoTimestamp,
                           VtsComposerClient::kNoFrameIntervalNs);
    execute();
    const auto errors = mReader.takeErrors();
    ASSERT_TRUE(errors.size() == 1 && errors[0].errorCode == IComposerClient::EX_BAD_DISPLAY);
}

TEST_P(GraphicsComposerAidlCommandV3Test, DestroyBatchedCommand) {
    if (!hasCapability(Capability::LAYER_LIFECYCLE_BATCH_COMMAND)) {
        GTEST_SKIP() << "LAYER_LIFECYCLE_BATCH_COMMAND not supported by the implementation";
        return;
    }

    auto& writer = getWriter(getPrimaryDisplayId());
    int64_t layer = 5;
    writer.setLayerLifecycleBatchCommandType(getPrimaryDisplayId(), layer,
                                             LayerLifecycleBatchCommandType::CREATE);
    writer.setNewBufferSlotCount(getPrimaryDisplayId(), layer, 1);
    writer.validateDisplay(getPrimaryDisplayId(), ComposerClientWriter::kNoTimestamp,
                           VtsComposerClient::kNoFrameIntervalNs);
    execute();
    ASSERT_TRUE(mReader.takeErrors().empty());
    writer.setLayerLifecycleBatchCommandType(getPrimaryDisplayId(), layer,
                                             LayerLifecycleBatchCommandType::DESTROY);
    layer++;
    writer.setLayerLifecycleBatchCommandType(getPrimaryDisplayId(), layer,
                                             LayerLifecycleBatchCommandType::CREATE);
    writer.setNewBufferSlotCount(getPrimaryDisplayId(), layer, 1);

    execute();
    const auto errors = mReader.takeErrors();
    ASSERT_TRUE(errors.size() == 1 && errors[0].errorCode == IComposerClient::EX_BAD_DISPLAY);
}

TEST_P(GraphicsComposerAidlCommandV3Test, DestroyBatchedCommand_BadDisplay) {
    if (!hasCapability(Capability::LAYER_LIFECYCLE_BATCH_COMMAND)) {
        GTEST_SKIP() << "LAYER_LIFECYCLE_BATCH_COMMAND not supported by the implementation";
        return;
    }

    auto& writer = getWriter(getPrimaryDisplayId());
    int64_t layer = 5;
    writer.setLayerLifecycleBatchCommandType(getPrimaryDisplayId(), layer,
                                             LayerLifecycleBatchCommandType::CREATE);
    writer.setNewBufferSlotCount(getPrimaryDisplayId(), layer, 1);
    writer.validateDisplay(getPrimaryDisplayId(), ComposerClientWriter::kNoTimestamp,
                           VtsComposerClient::kNoFrameIntervalNs);
    execute();
    ASSERT_TRUE(mReader.takeErrors().empty());
    writer.setLayerLifecycleBatchCommandType(getInvalidDisplayId(), layer,
                                             LayerLifecycleBatchCommandType::DESTROY);
    layer++;
    writer.setLayerLifecycleBatchCommandType(getInvalidDisplayId(), layer,
                                             LayerLifecycleBatchCommandType::CREATE);
    writer.setNewBufferSlotCount(getPrimaryDisplayId(), layer, 1);

    execute();
    ASSERT_TRUE(mReader.takeErrors().empty());
}

TEST_P(GraphicsComposerAidlCommandV3Test, NoCreateDestroyBatchedCommandIncorrectLayer) {
    if (!hasCapability(Capability::LAYER_LIFECYCLE_BATCH_COMMAND)) {
        GTEST_SKIP() << "LAYER_LIFECYCLE_BATCH_COMMAND not supported by the implementation";
        return;
    }

    auto& writer = getWriter(getPrimaryDisplayId());
    int64_t layer = 5;
    writer.setLayerLifecycleBatchCommandType(getPrimaryDisplayId(), layer,
                                             LayerLifecycleBatchCommandType::DESTROY);
    execute();
    const auto errors = mReader.takeErrors();
    ASSERT_TRUE(errors.size() == 1 && errors[0].errorCode == IComposerClient::EX_BAD_LAYER);
}

<<<<<<< HEAD
=======
TEST_P(GraphicsComposerAidlCommandV3Test, notifyExpectedPresentTimeout) {
    if (hasCapability(Capability::PRESENT_FENCE_IS_NOT_RELIABLE)) {
        GTEST_SUCCEED() << "Device has unreliable present fences capability, skipping";
        return;
    }
    forEachNotifyExpectedPresentConfig([&](VtsDisplay& display,
                                           const DisplayConfiguration& config) {
        const auto displayId = display.getDisplayId();
        auto minFrameIntervalNs = config.vrrConfig->minFrameIntervalNs;
        const auto timeoutNs = config.vrrConfig->notifyExpectedPresentConfig->timeoutNs;

        const auto buffer = allocate(::android::PIXEL_FORMAT_RGBA_8888);
        ASSERT_NE(nullptr, buffer);
        const auto layer = createOnScreenLayer(display);
        auto& writer = getWriter(displayId);
        writer.setLayerBuffer(displayId, layer, /*slot*/ 0, buffer->handle,
                              /*acquireFence*/ -1);
        sp<::android::Fence> presentFence = presentAndGetFence(ComposerClientWriter::kNoTimestamp,
                                                               displayId, minFrameIntervalNs);
        presentFence->waitForever(LOG_TAG);
        auto lastPresentTimeNs = presentFence->getSignalTime();

        // Frame presents 30ms after timeout
        const auto timeout = static_cast<const std::chrono::nanoseconds>(timeoutNs);
        const auto vsyncPeriod = config.vsyncPeriod;
        int32_t frameAfterTimeoutNs =
                vsyncPeriod * static_cast<int32_t>((timeout + 30ms).count() / vsyncPeriod);
        auto expectedPresentTimestamp =
                ClockMonotonicTimestamp{lastPresentTimeNs + frameAfterTimeoutNs};
        std::this_thread::sleep_for(timeout);
        mComposerClient->notifyExpectedPresent(displayId, expectedPresentTimestamp,
                                               minFrameIntervalNs);
        presentFence = presentAndGetFence(expectedPresentTimestamp, displayId, minFrameIntervalNs);
        presentFence->waitForever(LOG_TAG);
        lastPresentTimeNs = presentFence->getSignalTime();
        ASSERT_GE(lastPresentTimeNs, expectedPresentTimestamp.timestampNanos - vsyncPeriod / 2);
        mComposerClient->destroyLayer(displayId, layer, &writer);
    });
}

TEST_P(GraphicsComposerAidlCommandV3Test, notifyExpectedPresentFrameIntervalChange) {
    if (hasCapability(Capability::PRESENT_FENCE_IS_NOT_RELIABLE)) {
        GTEST_SUCCEED() << "Device has unreliable present fences capability, skipping";
        return;
    }
    forEachNotifyExpectedPresentConfig([&](VtsDisplay& display,
                                           const DisplayConfiguration& config) {
        const auto displayId = display.getDisplayId();
        const auto buffer = allocate(::android::PIXEL_FORMAT_RGBA_8888);
        ASSERT_NE(nullptr, buffer);
        const auto layer = createOnScreenLayer(display);
        auto& writer = getWriter(displayId);
        writer.setLayerBuffer(displayId, layer, /*slot*/ 0, buffer->handle,
                              /*acquireFence*/ -1);
        auto minFrameIntervalNs = config.vrrConfig->minFrameIntervalNs;
        sp<::android::Fence> presentFence = presentAndGetFence(ComposerClientWriter::kNoTimestamp,
                                                               displayId, minFrameIntervalNs);
        presentFence->waitForever(LOG_TAG);
        auto lastPresentTimeNs = presentFence->getSignalTime();

        auto vsyncPeriod = config.vsyncPeriod;
        int32_t highestDivisor = VtsComposerClient::kMaxFrameIntervalNs / vsyncPeriod;
        int32_t lowestDivisor = minFrameIntervalNs / vsyncPeriod;
        const auto headsUpNs = config.vrrConfig->notifyExpectedPresentConfig->headsUpNs;
        float totalDivisorsPassed = 0.f;
        for (int divisor = lowestDivisor; divisor <= highestDivisor; divisor++) {
            const auto frameIntervalNs = vsyncPeriod * divisor;
            const auto frameAfterHeadsUp = frameIntervalNs * (headsUpNs / frameIntervalNs);
            auto presentTime = lastPresentTimeNs + frameIntervalNs + frameAfterHeadsUp;
            const auto expectedPresentTimestamp = ClockMonotonicTimestamp{presentTime};
            ASSERT_TRUE(mComposerClient
                                ->notifyExpectedPresent(displayId, expectedPresentTimestamp,
                                                        frameIntervalNs)
                                .isOk());
            presentFence = presentAndGetFence(expectedPresentTimestamp, displayId, frameIntervalNs);
            presentFence->waitForever(LOG_TAG);
            lastPresentTimeNs = presentFence->getSignalTime();
            if (lastPresentTimeNs >= expectedPresentTimestamp.timestampNanos - vsyncPeriod / 2) {
                ++totalDivisorsPassed;
            }
        }
        EXPECT_TRUE(totalDivisorsPassed >
                    (static_cast<float>(highestDivisor - lowestDivisor)) * 0.75f);
        mComposerClient->destroyLayer(displayId, layer, &writer);
    });
}

TEST_P(GraphicsComposerAidlCommandV3Test, frameIntervalChangeAtPresentFrame) {
    if (hasCapability(Capability::PRESENT_FENCE_IS_NOT_RELIABLE)) {
        GTEST_SUCCEED() << "Device has unreliable present fences capability, skipping";
        return;
    }
    forEachNotifyExpectedPresentConfig([&](VtsDisplay& display,
                                           const DisplayConfiguration& config) {
        const auto displayId = display.getDisplayId();
        const auto buffer = allocate(::android::PIXEL_FORMAT_RGBA_8888);
        ASSERT_NE(nullptr, buffer);
        const auto layer = createOnScreenLayer(display);
        auto& writer = getWriter(displayId);
        writer.setLayerBuffer(displayId, layer, /*slot*/ 0, buffer->handle,
                              /*acquireFence*/ -1);
        auto minFrameIntervalNs = config.vrrConfig->minFrameIntervalNs;

        auto vsyncPeriod = config.vsyncPeriod;
        int32_t highestDivisor = VtsComposerClient::kMaxFrameIntervalNs / vsyncPeriod;
        int32_t lowestDivisor = minFrameIntervalNs / vsyncPeriod;
        const auto headsUpNs = config.vrrConfig->notifyExpectedPresentConfig->headsUpNs;
        float totalDivisorsPassed = 0.f;
        int divisor = lowestDivisor;
        auto frameIntervalNs = vsyncPeriod * divisor;
        sp<::android::Fence> presentFence =
                presentAndGetFence(ComposerClientWriter::kNoTimestamp, displayId, frameIntervalNs);
        presentFence->waitForever(LOG_TAG);
        auto lastPresentTimeNs = presentFence->getSignalTime();
        do {
            frameIntervalNs = vsyncPeriod * divisor;
            ++divisor;
            const auto nextFrameIntervalNs = vsyncPeriod * divisor;
            const auto frameAfterHeadsUp = frameIntervalNs * (headsUpNs / frameIntervalNs);
            auto presentTime = lastPresentTimeNs + frameIntervalNs + frameAfterHeadsUp;
            const auto expectedPresentTimestamp = ClockMonotonicTimestamp{presentTime};
            presentFence =
                    presentAndGetFence(expectedPresentTimestamp, displayId, nextFrameIntervalNs);
            presentFence->waitForever(LOG_TAG);
            lastPresentTimeNs = presentFence->getSignalTime();
            if (lastPresentTimeNs >= expectedPresentTimestamp.timestampNanos - vsyncPeriod / 2) {
                ++totalDivisorsPassed;
            }
        } while (divisor < highestDivisor);
        EXPECT_TRUE(totalDivisorsPassed >
                    (static_cast<float>(highestDivisor - lowestDivisor)) * 0.75f);
        mComposerClient->destroyLayer(displayId, layer, &writer);
    });
}

>>>>>>> 8089ad4d
GTEST_ALLOW_UNINSTANTIATED_PARAMETERIZED_TEST(GraphicsComposerAidlCommandTest);
INSTANTIATE_TEST_SUITE_P(
        PerInstance, GraphicsComposerAidlCommandTest,
        testing::ValuesIn(::android::getAidlHalInstanceNames(IComposer::descriptor)),
        ::android::PrintInstanceNameToString);
GTEST_ALLOW_UNINSTANTIATED_PARAMETERIZED_TEST(GraphicsComposerAidlTest);
INSTANTIATE_TEST_SUITE_P(
        PerInstance, GraphicsComposerAidlTest,
        testing::ValuesIn(::android::getAidlHalInstanceNames(IComposer::descriptor)),
        ::android::PrintInstanceNameToString);
GTEST_ALLOW_UNINSTANTIATED_PARAMETERIZED_TEST(GraphicsComposerAidlV2Test);
INSTANTIATE_TEST_SUITE_P(
        PerInstance, GraphicsComposerAidlV2Test,
        testing::ValuesIn(::android::getAidlHalInstanceNames(IComposer::descriptor)),
        ::android::PrintInstanceNameToString);
GTEST_ALLOW_UNINSTANTIATED_PARAMETERIZED_TEST(GraphicsComposerAidlV3Test);
INSTANTIATE_TEST_SUITE_P(
        PerInstance, GraphicsComposerAidlV3Test,
        testing::ValuesIn(::android::getAidlHalInstanceNames(IComposer::descriptor)),
        ::android::PrintInstanceNameToString);
GTEST_ALLOW_UNINSTANTIATED_PARAMETERIZED_TEST(GraphicsComposerAidlCommandV2Test);
INSTANTIATE_TEST_SUITE_P(
        PerInstance, GraphicsComposerAidlCommandV2Test,
        testing::ValuesIn(::android::getAidlHalInstanceNames(IComposer::descriptor)),
        ::android::PrintInstanceNameToString);
GTEST_ALLOW_UNINSTANTIATED_PARAMETERIZED_TEST(GraphicsComposerAidlCommandV3Test);
INSTANTIATE_TEST_SUITE_P(
        PerInstance, GraphicsComposerAidlCommandV3Test,
        testing::ValuesIn(::android::getAidlHalInstanceNames(IComposer::descriptor)),
        ::android::PrintInstanceNameToString);
}  // namespace aidl::android::hardware::graphics::composer3::vts

int main(int argc, char** argv) {
    ::testing::InitGoogleTest(&argc, argv);

    using namespace std::chrono_literals;
    if (!android::base::WaitForProperty("init.svc.surfaceflinger", "stopped", 10s)) {
        ALOGE("Failed to stop init.svc.surfaceflinger");
        return -1;
    }

    android::ProcessState::self()->setThreadPoolMaxThreadCount(4);

    // The binder threadpool we start will inherit sched policy and priority
    // of (this) creating thread. We want the binder thread pool to have
    // SCHED_FIFO policy and priority 1 (lowest RT priority)
    // Once the pool is created we reset this thread's priority back to
    // original.
    // This thread policy is based on what we do in the SurfaceFlinger while starting
    // the thread pool and we need to replicate that for the VTS tests.
    int newPriority = 0;
    int origPolicy = sched_getscheduler(0);
    struct sched_param origSchedParam;

    int errorInPriorityModification = sched_getparam(0, &origSchedParam);
    if (errorInPriorityModification == 0) {
        int policy = SCHED_FIFO;
        newPriority = sched_get_priority_min(policy);

        struct sched_param param;
        param.sched_priority = newPriority;

        errorInPriorityModification = sched_setscheduler(0, policy, &param);
    }

    // start the thread pool
    android::ProcessState::self()->startThreadPool();

    // Reset current thread's policy and priority
    if (errorInPriorityModification == 0) {
        errorInPriorityModification = sched_setscheduler(0, origPolicy, &origSchedParam);
    } else {
        ALOGE("Failed to set VtsHalGraphicsComposer3_TargetTest binder threadpool priority to "
              "SCHED_FIFO");
    }

    return RUN_ALL_TESTS();
}<|MERGE_RESOLUTION|>--- conflicted
+++ resolved
@@ -1563,20 +1563,6 @@
         return vsyncPeriod;
     }
 
-<<<<<<< HEAD
-    int64_t createOnScreenLayer(Composition composition = Composition::DEVICE) {
-        auto& writer = getWriter(getPrimaryDisplayId());
-        const auto& [status, layer] =
-                mComposerClient->createLayer(getPrimaryDisplayId(), kBufferSlotCount, &writer);
-        EXPECT_TRUE(status.isOk());
-        Rect displayFrame{0, 0, getPrimaryDisplay().getDisplayWidth(),
-                          getPrimaryDisplay().getDisplayHeight()};
-        FRect cropRect{0, 0, (float)getPrimaryDisplay().getDisplayWidth(),
-                       (float)getPrimaryDisplay().getDisplayHeight()};
-        configureLayer(getPrimaryDisplay(), layer, composition, displayFrame, cropRect);
-
-        writer.setLayerDataspace(getPrimaryDisplayId(), layer, common::Dataspace::UNKNOWN);
-=======
     int64_t createOnScreenLayer(const VtsDisplay& display,
                                 Composition composition = Composition::DEVICE) {
         auto& writer = getWriter(display.getDisplayId());
@@ -1588,7 +1574,6 @@
         configureLayer(display, layer, composition, displayFrame, cropRect);
 
         writer.setLayerDataspace(display.getDisplayId(), layer, common::Dataspace::UNKNOWN);
->>>>>>> 8089ad4d
         return layer;
     }
 
@@ -3115,8 +3100,6 @@
     ASSERT_TRUE(errors.size() == 1 && errors[0].errorCode == IComposerClient::EX_BAD_LAYER);
 }
 
-<<<<<<< HEAD
-=======
 TEST_P(GraphicsComposerAidlCommandV3Test, notifyExpectedPresentTimeout) {
     if (hasCapability(Capability::PRESENT_FENCE_IS_NOT_RELIABLE)) {
         GTEST_SUCCEED() << "Device has unreliable present fences capability, skipping";
@@ -3252,7 +3235,6 @@
     });
 }
 
->>>>>>> 8089ad4d
 GTEST_ALLOW_UNINSTANTIATED_PARAMETERIZED_TEST(GraphicsComposerAidlCommandTest);
 INSTANTIATE_TEST_SUITE_P(
         PerInstance, GraphicsComposerAidlCommandTest,
