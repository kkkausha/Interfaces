/*
 * Copyright (C) 2017 The Android Open Source Project
 *
 * Licensed under the Apache License, Version 2.0 (the "License");
 * you may not use this file except in compliance with the License.
 * You may obtain a copy of the License at
 *
 *      http://www.apache.org/licenses/LICENSE-2.0
 *
 * Unless required by applicable law or agreed to in writing, software
 * distributed under the License is distributed on an "AS IS" BASIS,
 * WITHOUT WARRANTIES OR CONDITIONS OF ANY KIND, either express or implied.
 * See the License for the specific language governing permissions and
 * limitations under the License.
 */

#define LOG_TAG "media_omx_hidl_audio_dec_test"
#ifdef __LP64__
#define OMX_ANDROID_COMPILE_AS_32BIT_ON_64BIT_PLATFORMS
#endif

#include <android-base/logging.h>

#include <android/hardware/media/omx/1.0/IOmx.h>
#include <android/hardware/media/omx/1.0/IOmxNode.h>
#include <android/hardware/media/omx/1.0/IOmxObserver.h>
#include <android/hardware/media/omx/1.0/types.h>
#include <android/hidl/allocator/1.0/IAllocator.h>
#include <android/hidl/memory/1.0/IMapper.h>
#include <android/hidl/memory/1.0/IMemory.h>

using ::android::hardware::media::omx::V1_0::IOmx;
using ::android::hardware::media::omx::V1_0::IOmxObserver;
using ::android::hardware::media::omx::V1_0::IOmxNode;
using ::android::hardware::media::omx::V1_0::Message;
using ::android::hardware::media::omx::V1_0::CodecBuffer;
using ::android::hardware::media::omx::V1_0::PortMode;
using ::android::hidl::allocator::V1_0::IAllocator;
using ::android::hidl::memory::V1_0::IMemory;
using ::android::hidl::memory::V1_0::IMapper;
using ::android::hardware::Return;
using ::android::hardware::Void;
using ::android::hardware::hidl_vec;
using ::android::hardware::hidl_string;
using ::android::sp;

#include <VtsHalHidlTargetTestBase.h>
#include <getopt.h>
#include <media_audio_hidl_test_common.h>
#include <media_hidl_test_common.h>
#include <fstream>

// A class for test environment setup
class ComponentTestEnvironment : public ::testing::Environment {
   public:
    virtual void SetUp() {}
    virtual void TearDown() {}

    ComponentTestEnvironment() : instance("default"), res("/sdcard/media/") {}

    void setInstance(const char* _instance) { instance = _instance; }

    void setComponent(const char* _component) { component = _component; }

    void setRole(const char* _role) { role = _role; }

    void setRes(const char* _res) { res = _res; }

    const hidl_string getInstance() const { return instance; }

    const hidl_string getComponent() const { return component; }

    const hidl_string getRole() const { return role; }

    const hidl_string getRes() const { return res; }

    int initFromOptions(int argc, char** argv) {
        static struct option options[] = {
            {"instance", required_argument, 0, 'I'},
            {"component", required_argument, 0, 'C'},
            {"role", required_argument, 0, 'R'},
            {"res", required_argument, 0, 'P'},
            {0, 0, 0, 0}};

        while (true) {
            int index = 0;
            int c = getopt_long(argc, argv, "I:C:R:P:", options, &index);
            if (c == -1) {
                break;
            }

            switch (c) {
                case 'I':
                    setInstance(optarg);
                    break;
                case 'C':
                    setComponent(optarg);
                    break;
                case 'R':
                    setRole(optarg);
                    break;
                case 'P':
                    setRes(optarg);
                    break;
                case '?':
                    break;
            }
        }

        if (optind < argc) {
            fprintf(stderr,
                    "unrecognized option: %s\n\n"
                    "usage: %s <gtest options> <test options>\n\n"
                    "test options are:\n\n"
                    "-I, --instance: HAL instance to test\n"
                    "-C, --component: OMX component to test\n"
                    "-R, --role: OMX component Role\n"
                    "-P, --res: Resource files directory location\n",
                    argv[optind ?: 1], argv[0]);
            return 2;
        }
        return 0;
    }

   private:
    hidl_string instance;
    hidl_string component;
    hidl_string role;
    hidl_string res;
};

static ComponentTestEnvironment* gEnv = nullptr;

// audio decoder test fixture class
class AudioDecHidlTest : public ::testing::VtsHalHidlTargetTestBase {
   private:
    typedef ::testing::VtsHalHidlTargetTestBase Super;
   public:
    ::std::string getTestCaseInfo() const override {
        return ::std::string() +
                "Component: " + gEnv->getComponent().c_str() + " | " +
                "Role: " + gEnv->getRole().c_str() + " | " +
                "Instance: " + gEnv->getInstance().c_str() + " | " +
                "Res: " + gEnv->getRes().c_str();
    }

    virtual void SetUp() override {
        Super::SetUp();
        disableTest = false;
        android::hardware::media::omx::V1_0::Status status;
        omx = Super::getService<IOmx>(gEnv->getInstance());
        ASSERT_NE(omx, nullptr);
        observer =
            new CodecObserver([this](Message msg, const BufferInfo* buffer) {
                handleMessage(msg, buffer);
            });
        ASSERT_NE(observer, nullptr);
        if (strncmp(gEnv->getComponent().c_str(), "OMX.", 4) != 0)
            disableTest = true;
        EXPECT_TRUE(omx->allocateNode(
                           gEnv->getComponent(), observer,
                           [&](android::hardware::media::omx::V1_0::Status _s,
                               sp<IOmxNode> const& _nl) {
                               status = _s;
                               this->omxNode = _nl;
                           })
                        .isOk());
        ASSERT_EQ(status, ::android::hardware::media::omx::V1_0::Status::OK);
        ASSERT_NE(omxNode, nullptr);
        ASSERT_NE(gEnv->getRole().empty(), true) << "Invalid Component Role";
        struct StringToName {
            const char* Name;
            standardComp CompName;
        };
        const StringToName kStringToName[] = {
            {"mp3", mp3}, {"amrnb", amrnb},       {"amrwb", amrwb},
            {"aac", aac}, {"vorbis", vorbis},     {"opus", opus},
            {"pcm", pcm}, {"g711alaw", g711alaw}, {"g711mlaw", g711mlaw},
            {"gsm", gsm}, {"raw", raw},           {"flac", flac},
        };
        const size_t kNumStringToName =
            sizeof(kStringToName) / sizeof(kStringToName[0]);
        const char* pch;
        char substring[OMX_MAX_STRINGNAME_SIZE];
        strcpy(substring, gEnv->getRole().c_str());
        pch = strchr(substring, '.');
        ASSERT_NE(pch, nullptr);
        compName = unknown_comp;
        for (size_t i = 0; i < kNumStringToName; ++i) {
            if (!strcasecmp(pch + 1, kStringToName[i].Name)) {
                compName = kStringToName[i].CompName;
                break;
            }
        }
        if (compName == unknown_comp) disableTest = true;
        struct CompToCoding {
            standardComp CompName;
            OMX_AUDIO_CODINGTYPE eEncoding;
        };
        static const CompToCoding kCompToCoding[] = {
            {mp3, OMX_AUDIO_CodingMP3},
            {amrnb, OMX_AUDIO_CodingAMR},
            {amrwb, OMX_AUDIO_CodingAMR},
            {aac, OMX_AUDIO_CodingAAC},
            {vorbis, OMX_AUDIO_CodingVORBIS},
            {pcm, OMX_AUDIO_CodingPCM},
            {opus, (OMX_AUDIO_CODINGTYPE)OMX_AUDIO_CodingAndroidOPUS},
            {g711alaw, OMX_AUDIO_CodingG711},
            {g711mlaw, OMX_AUDIO_CodingG711},
            {gsm, OMX_AUDIO_CodingGSMFR},
            {raw, OMX_AUDIO_CodingPCM},
            {flac, OMX_AUDIO_CodingFLAC},
        };
        static const size_t kNumCompToCoding =
            sizeof(kCompToCoding) / sizeof(kCompToCoding[0]);
        size_t i;
        for (i = 0; i < kNumCompToCoding; ++i) {
            if (kCompToCoding[i].CompName == compName) {
                eEncoding = kCompToCoding[i].eEncoding;
                break;
            }
        }
        if (i == kNumCompToCoding) disableTest = true;
        eosFlag = false;
        framesReceived = 0;
        timestampUs = 0;
        timestampDevTest = false;
<<<<<<< HEAD
=======
        isSecure = false;
        size_t suffixLen = strlen(".secure");
        if (strlen(gEnv->getComponent().c_str()) >= suffixLen) {
            isSecure =
                !strcmp(gEnv->getComponent().c_str() +
                            strlen(gEnv->getComponent().c_str()) - suffixLen,
                        ".secure");
        }
        if (isSecure) disableTest = true;
>>>>>>> b92f1d2e
        if (disableTest) std::cout << "[   WARN   ] Test Disabled \n";
    }

    virtual void TearDown() override {
        if (omxNode != nullptr) {
            // If you have encountered a fatal failure, it is possible that
            // freeNode() will not go through. Instead of hanging the app.
            // let it pass through and report errors
            if (::testing::Test::HasFatalFailure()) return;
            EXPECT_TRUE((omxNode->freeNode()).isOk());
            omxNode = nullptr;
        }
        Super::TearDown();
    }

    // callback function to process messages received by onMessages() from IL
    // client.
    void handleMessage(Message msg, const BufferInfo* buffer) {
        (void)buffer;
        if (msg.type == Message::Type::FILL_BUFFER_DONE) {
            if (msg.data.extendedBufferData.flags & OMX_BUFFERFLAG_EOS) {
                eosFlag = true;
            }
            if (msg.data.extendedBufferData.rangeLength != 0) {
                framesReceived += 1;
                // For decoder components current timestamp always exceeds
                // previous timestamp
                EXPECT_GE(msg.data.extendedBufferData.timestampUs, timestampUs);
                timestampUs = msg.data.extendedBufferData.timestampUs;
                // Test if current timestamp is among the list of queued
                // timestamps
                if (timestampDevTest) {
                    bool tsHit = false;
                    android::List<uint64_t>::iterator it =
                        timestampUslist.begin();
                    while (it != timestampUslist.end()) {
                        if (*it == timestampUs) {
                            timestampUslist.erase(it);
                            tsHit = true;
                            break;
                        }
                        it++;
                    }
                    if (tsHit == false) {
                        if (timestampUslist.empty() == false) {
                            EXPECT_EQ(tsHit, true)
                                << "TimeStamp not recognized";
                        } else {
                            std::cout << "[   INFO   ] Received non-zero "
                                         "output / TimeStamp not recognized \n";
                        }
                    }
                }
#define WRITE_OUTPUT 0
#if WRITE_OUTPUT
                static int count = 0;
                FILE* ofp = nullptr;
                if (count)
                    ofp = fopen("out.bin", "ab");
                else
                    ofp = fopen("out.bin", "wb");
                if (ofp != nullptr) {
                    fwrite(static_cast<void*>(buffer->mMemory->getPointer()),
                           sizeof(char),
                           msg.data.extendedBufferData.rangeLength, ofp);
                    fclose(ofp);
                    count++;
                }
#endif
            }
        }
    }

    enum standardComp {
        mp3,
        amrnb,
        amrwb,
        aac,
        vorbis,
        opus,
        pcm,
        g711alaw,
        g711mlaw,
        gsm,
        raw,
        flac,
        unknown_comp,
    };

    sp<IOmx> omx;
    sp<CodecObserver> observer;
    sp<IOmxNode> omxNode;
    standardComp compName;
    OMX_AUDIO_CODINGTYPE eEncoding;
    bool disableTest;
    bool eosFlag;
    bool isSecure;
    uint32_t framesReceived;
    uint64_t timestampUs;
    ::android::List<uint64_t> timestampUslist;
    bool timestampDevTest;

   protected:
    static void description(const std::string& description) {
        RecordProperty("description", description);
    }
};

// Set Default port param.
void setDefaultPortParam(
    sp<IOmxNode> omxNode, OMX_U32 portIndex, OMX_AUDIO_CODINGTYPE eEncoding,
    int32_t nChannels = 2, int32_t nSampleRate = 44100,
    OMX_AUDIO_PCMMODETYPE ePCMMode = OMX_AUDIO_PCMModeLinear,
    OMX_NUMERICALDATATYPE eNumData = OMX_NumericalDataSigned,
    int32_t nBitPerSample = 16) {
    android::hardware::media::omx::V1_0::Status status;

    OMX_PARAM_PORTDEFINITIONTYPE portDef;
    status = getPortParam(omxNode, OMX_IndexParamPortDefinition, portIndex,
                          &portDef);
    EXPECT_EQ(status, ::android::hardware::media::omx::V1_0::Status::OK);

    portDef.format.audio.bFlagErrorConcealment = OMX_TRUE;
    portDef.format.audio.eEncoding = eEncoding;
    status = setPortParam(omxNode, OMX_IndexParamPortDefinition, portIndex,
                          &portDef);
    EXPECT_EQ(status, ::android::hardware::media::omx::V1_0::Status::OK);

    switch ((int)eEncoding) {
        case OMX_AUDIO_CodingPCM:
            setupPCMPort(omxNode, portIndex, nChannels, eNumData, nBitPerSample,
                         nSampleRate, ePCMMode);
            break;
        case OMX_AUDIO_CodingAAC:
            setupAACPort(omxNode, portIndex, OMX_AUDIO_AACObjectNull,
                         OMX_AUDIO_AACStreamFormatMP4FF, nChannels, 0,
                         nSampleRate);
        default:
            break;
    }
}

// In decoder components, often the input port parameters get updated upon
// parsing the header of elementary stream. Client needs to collect this
// information to reconfigure other ports that share data with this input
// port.
void getInputChannelInfo(sp<IOmxNode> omxNode, OMX_U32 kPortIndexInput,
                         OMX_AUDIO_CODINGTYPE eEncoding, int32_t* nChannels,
                         int32_t* nSampleRate) {
    android::hardware::media::omx::V1_0::Status status;
    *nChannels = 0;
    *nSampleRate = 0;

    switch ((int)eEncoding) {
        case OMX_AUDIO_CodingGSMFR:
        case OMX_AUDIO_CodingG711:
        case OMX_AUDIO_CodingPCM: {
            OMX_AUDIO_PARAM_PCMMODETYPE param;
            status = getPortParam(omxNode, OMX_IndexParamAudioPcm,
                                  kPortIndexInput, &param);
            ASSERT_EQ(status,
                      ::android::hardware::media::omx::V1_0::Status::OK);
            *nChannels = param.nChannels;
            *nSampleRate = param.nSamplingRate;
            break;
        }
        case OMX_AUDIO_CodingMP3: {
            OMX_AUDIO_PARAM_MP3TYPE param;
            status = getPortParam(omxNode, OMX_IndexParamAudioMp3,
                                  kPortIndexInput, &param);
            ASSERT_EQ(status,
                      ::android::hardware::media::omx::V1_0::Status::OK);
            *nChannels = param.nChannels;
            *nSampleRate = param.nSampleRate;
            break;
        }
        case OMX_AUDIO_CodingAndroidOPUS: {
            OMX_AUDIO_PARAM_ANDROID_OPUSTYPE param;
            status = getPortParam(omxNode,
                                  (OMX_INDEXTYPE)OMX_IndexParamAudioAndroidOpus,
                                  kPortIndexInput, &param);
            ASSERT_EQ(status,
                      ::android::hardware::media::omx::V1_0::Status::OK);
            *nChannels = param.nChannels;
            *nSampleRate = param.nSampleRate;
            break;
        }
        case OMX_AUDIO_CodingVORBIS: {
            OMX_AUDIO_PARAM_VORBISTYPE param;
            status = getPortParam(omxNode, OMX_IndexParamAudioVorbis,
                                  kPortIndexInput, &param);
            ASSERT_EQ(status,
                      ::android::hardware::media::omx::V1_0::Status::OK);
            *nChannels = param.nChannels;
            *nSampleRate = param.nSampleRate;
            break;
        }
        case OMX_AUDIO_CodingAMR: {
            OMX_AUDIO_PARAM_AMRTYPE param;
            status = getPortParam(omxNode, OMX_IndexParamAudioAmr,
                                  kPortIndexInput, &param);
            ASSERT_EQ(status,
                      ::android::hardware::media::omx::V1_0::Status::OK);
            *nChannels = param.nChannels;
            // NOTE: For amrnb sample rate is 8k and amrwb sample rate is 16k.
            // There is no nSampleRate field in OMX_AUDIO_PARAM_AMRTYPE. Just
            // return 8k to avoid returning uninit variable.
            *nSampleRate = 8000;
            break;
        }
        case OMX_AUDIO_CodingAAC: {
            OMX_AUDIO_PARAM_AACPROFILETYPE param;
            status = getPortParam(omxNode, OMX_IndexParamAudioAac,
                                  kPortIndexInput, &param);
            ASSERT_EQ(status,
                      ::android::hardware::media::omx::V1_0::Status::OK);
            *nChannels = param.nChannels;
            *nSampleRate = param.nSampleRate;
            break;
        }
        case OMX_AUDIO_CodingFLAC: {
            OMX_AUDIO_PARAM_FLACTYPE param;
            status = getPortParam(omxNode, OMX_IndexParamAudioFlac,
                                  kPortIndexInput, &param);
            ASSERT_EQ(status,
                      ::android::hardware::media::omx::V1_0::Status::OK);
            *nChannels = param.nChannels;
            *nSampleRate = param.nSampleRate;
            break;
        }
        default:
            ASSERT_TRUE(false);
            break;
    }
}

// LookUpTable of clips and metadata for component testing
void GetURLForComponent(AudioDecHidlTest::standardComp comp, char* mURL,
                        char* info) {
    struct CompToURL {
        AudioDecHidlTest::standardComp comp;
        const char* mURL;
        const char* info;
    };
    static const CompToURL kCompToURL[] = {
        {AudioDecHidlTest::standardComp::mp3,
         "bbb_mp3_stereo_192kbps_48000hz.mp3",
         "bbb_mp3_stereo_192kbps_48000hz.info"},
        {AudioDecHidlTest::standardComp::aac,
         "bbb_aac_stereo_128kbps_48000hz.aac",
         "bbb_aac_stereo_128kbps_48000hz.info"},
        {AudioDecHidlTest::standardComp::amrnb,
         "sine_amrnb_1ch_12kbps_8000hz.amrnb",
         "sine_amrnb_1ch_12kbps_8000hz.info"},
        {AudioDecHidlTest::standardComp::amrwb,
         "bbb_amrwb_1ch_14kbps_16000hz.amrwb",
         "bbb_amrwb_1ch_14kbps_16000hz.info"},
        {AudioDecHidlTest::standardComp::vorbis,
         "bbb_vorbis_stereo_128kbps_48000hz.vorbis",
         "bbb_vorbis_stereo_128kbps_48000hz.info"},
        {AudioDecHidlTest::standardComp::opus,
         "bbb_opus_stereo_128kbps_48000hz.opus",
         "bbb_opus_stereo_128kbps_48000hz.info"},
        {AudioDecHidlTest::standardComp::g711alaw, "bbb_g711alaw_1ch_8khz.raw",
         "bbb_g711alaw_1ch_8khz.info"},
        {AudioDecHidlTest::standardComp::g711mlaw, "bbb_g711mulaw_1ch_8khz.raw",
         "bbb_g711mulaw_1ch_8khz.info"},
        {AudioDecHidlTest::standardComp::gsm, "bbb_gsm_1ch_8khz_13kbps.raw",
         "bbb_gsm_1ch_8khz_13kbps.info"},
        {AudioDecHidlTest::standardComp::raw, "bbb_raw_1ch_8khz_s32le.raw",
         "bbb_raw_1ch_8khz_s32le.info"},
        {AudioDecHidlTest::standardComp::flac,
         "bbb_flac_stereo_680kbps_48000hz.flac",
         "bbb_flac_stereo_680kbps_48000hz.info"},
    };

    for (size_t i = 0; i < sizeof(kCompToURL) / sizeof(kCompToURL[0]); ++i) {
        if (kCompToURL[i].comp == comp) {
            strcat(mURL, kCompToURL[i].mURL);
            strcat(info, kCompToURL[i].info);
            return;
        }
    }
}

// port settings reconfiguration during runtime. reconfigures sample rate and
// number
typedef struct {
    OMX_AUDIO_CODINGTYPE eEncoding;
    AudioDecHidlTest::standardComp comp;
} packedArgs;
void portReconfiguration(sp<IOmxNode> omxNode, sp<CodecObserver> observer,
                         android::Vector<BufferInfo>* iBuffer,
                         android::Vector<BufferInfo>* oBuffer,
                         OMX_U32 kPortIndexInput, OMX_U32 kPortIndexOutput,
                         Message msg, PortMode oPortMode, void* args) {
    android::hardware::media::omx::V1_0::Status status;
    packedArgs* audioArgs = static_cast<packedArgs*>(args);
    OMX_AUDIO_CODINGTYPE eEncoding = audioArgs->eEncoding;
    AudioDecHidlTest::standardComp comp = audioArgs->comp;
    (void)oPortMode;

    if (msg.data.eventData.event == OMX_EventPortSettingsChanged) {
        ASSERT_EQ(msg.data.eventData.data1, kPortIndexOutput);

        status = omxNode->sendCommand(toRawCommandType(OMX_CommandPortDisable),
                                      kPortIndexOutput);
        ASSERT_EQ(status, android::hardware::media::omx::V1_0::Status::OK);

        status =
            observer->dequeueMessage(&msg, DEFAULT_TIMEOUT, iBuffer, oBuffer);
        if (status == android::hardware::media::omx::V1_0::Status::TIMED_OUT) {
            for (size_t i = 0; i < oBuffer->size(); ++i) {
                // test if client got all its buffers back
                EXPECT_EQ((*oBuffer)[i].owner, client);
                // free the buffers
                status =
                    omxNode->freeBuffer(kPortIndexOutput, (*oBuffer)[i].id);
                ASSERT_EQ(status,
                          android::hardware::media::omx::V1_0::Status::OK);
            }
            status = observer->dequeueMessage(&msg, DEFAULT_TIMEOUT, iBuffer,
                                              oBuffer);
            ASSERT_EQ(status, android::hardware::media::omx::V1_0::Status::OK);
            ASSERT_EQ(msg.type, Message::Type::EVENT);
            ASSERT_EQ(msg.data.eventData.event, OMX_EventCmdComplete);
            ASSERT_EQ(msg.data.eventData.data1, OMX_CommandPortDisable);
            ASSERT_EQ(msg.data.eventData.data2, kPortIndexOutput);

            // set Port Params
            int32_t nChannels;
            int32_t nSampleRate;
            ASSERT_NO_FATAL_FAILURE(getInputChannelInfo(
                omxNode, kPortIndexInput, eEncoding, &nChannels, &nSampleRate));
            // Configure output port
            // SPECIAL CASE: Soft Vorbis, Opus and Raw Decoders do not offer way
            // to configure output PCM port. The port undergoes auto
            // configuration internally basing on parsed elementary stream
            // information.
            if (comp != AudioDecHidlTest::standardComp::vorbis &&
                comp != AudioDecHidlTest::standardComp::opus &&
                comp != AudioDecHidlTest::standardComp::raw) {
                setDefaultPortParam(omxNode, kPortIndexOutput,
                                    OMX_AUDIO_CodingPCM, nChannels,
                                    nSampleRate);
            }

            // If you can disable a port, then you should be able to enable it
            // as well
            status = omxNode->sendCommand(
                toRawCommandType(OMX_CommandPortEnable), kPortIndexOutput);
            ASSERT_EQ(status, android::hardware::media::omx::V1_0::Status::OK);

            // do not enable the port until all the buffers are supplied
            status = observer->dequeueMessage(&msg, DEFAULT_TIMEOUT, iBuffer,
                                              oBuffer);
            ASSERT_EQ(status,
                      android::hardware::media::omx::V1_0::Status::TIMED_OUT);

            ASSERT_NO_FATAL_FAILURE(
                allocatePortBuffers(omxNode, oBuffer, kPortIndexOutput));
            status = observer->dequeueMessage(&msg, DEFAULT_TIMEOUT, iBuffer,
                                              oBuffer);
            ASSERT_EQ(status, android::hardware::media::omx::V1_0::Status::OK);
            ASSERT_EQ(msg.type, Message::Type::EVENT);
            ASSERT_EQ(msg.data.eventData.data1, OMX_CommandPortEnable);
            ASSERT_EQ(msg.data.eventData.data2, kPortIndexOutput);

            // dispatch output buffers
            for (size_t i = 0; i < oBuffer->size(); i++) {
                ASSERT_NO_FATAL_FAILURE(
                    dispatchOutputBuffer(omxNode, oBuffer, i));
            }
        } else {
            ASSERT_TRUE(false);
        }
    } else {
        ASSERT_TRUE(false);
    }
}

// blocking call to ensures application to Wait till all the inputs are consumed
void waitOnInputConsumption(sp<IOmxNode> omxNode, sp<CodecObserver> observer,
                            android::Vector<BufferInfo>* iBuffer,
                            android::Vector<BufferInfo>* oBuffer,
                            OMX_AUDIO_CODINGTYPE eEncoding,
                            OMX_U32 kPortIndexInput, OMX_U32 kPortIndexOutput,
                            AudioDecHidlTest::standardComp comp) {
    android::hardware::media::omx::V1_0::Status status;
    Message msg;
    int timeOut = TIMEOUT_COUNTER_Q;

    while (timeOut--) {
        size_t i = 0;
        status =
            observer->dequeueMessage(&msg, DEFAULT_TIMEOUT_Q, iBuffer, oBuffer);
        if (status == android::hardware::media::omx::V1_0::Status::OK) {
            ASSERT_EQ(msg.type, Message::Type::EVENT);
            packedArgs audioArgs = {eEncoding, comp};
            ASSERT_NO_FATAL_FAILURE(
                portReconfiguration(omxNode, observer, iBuffer, oBuffer,
                                    kPortIndexInput, kPortIndexOutput, msg,
                                    PortMode::PRESET_BYTE_BUFFER, &audioArgs));
        }
        // status == TIMED_OUT, it could be due to process time being large
        // than DEFAULT_TIMEOUT or component needs output buffers to start
        // processing.
        for (; i < iBuffer->size(); i++) {
            if ((*iBuffer)[i].owner != client) break;
        }
        if (i == iBuffer->size()) break;

        // Dispatch an output buffer assuming outQueue.empty() is true
        size_t index;
        if ((index = getEmptyBufferID(oBuffer)) < oBuffer->size()) {
            ASSERT_NO_FATAL_FAILURE(
                dispatchOutputBuffer(omxNode, oBuffer, index));
            timeOut = TIMEOUT_COUNTER_Q;
        }
    }
}

// Decode N Frames
void decodeNFrames(sp<IOmxNode> omxNode, sp<CodecObserver> observer,
                   android::Vector<BufferInfo>* iBuffer,
                   android::Vector<BufferInfo>* oBuffer,
                   OMX_AUDIO_CODINGTYPE eEncoding, OMX_U32 kPortIndexInput,
                   OMX_U32 kPortIndexOutput, std::ifstream& eleStream,
                   android::Vector<FrameData>* Info, int offset, int range,
                   AudioDecHidlTest::standardComp comp, bool signalEOS = true) {
    android::hardware::media::omx::V1_0::Status status;
    Message msg;
    size_t index;
    uint32_t flags = 0;
    int frameID = offset;
    int timeOut = TIMEOUT_COUNTER_Q;
    bool iQueued, oQueued;

    while (1) {
        iQueued = oQueued = false;
        status =
            observer->dequeueMessage(&msg, DEFAULT_TIMEOUT_Q, iBuffer, oBuffer);
        // Port Reconfiguration
        if (status == android::hardware::media::omx::V1_0::Status::OK &&
            msg.type == Message::Type::EVENT) {
            packedArgs audioArgs = {eEncoding, comp};
            ASSERT_NO_FATAL_FAILURE(
                portReconfiguration(omxNode, observer, iBuffer, oBuffer,
                                    kPortIndexInput, kPortIndexOutput, msg,
                                    PortMode::PRESET_BYTE_BUFFER, &audioArgs));
        }

        if (frameID == (int)Info->size() || frameID == (offset + range)) break;

        // Dispatch input buffer
        if ((index = getEmptyBufferID(iBuffer)) < iBuffer->size()) {
            char* ipBuffer = static_cast<char*>(
                static_cast<void*>((*iBuffer)[index].mMemory->getPointer()));
            ASSERT_LE((*Info)[frameID].bytesCount,
                      static_cast<int>((*iBuffer)[index].mMemory->getSize()));
            eleStream.read(ipBuffer, (*Info)[frameID].bytesCount);
            ASSERT_EQ(eleStream.gcount(), (*Info)[frameID].bytesCount);
            flags = (*Info)[frameID].flags;
            // Indicate to omx core that the buffer contains a full frame worth
            // of data
            flags |= OMX_BUFFERFLAG_ENDOFFRAME;
            // Indicate the omx core that this is the last buffer it needs to
            // process
            if (signalEOS && ((frameID == (int)Info->size() - 1) ||
                              (frameID == (offset + range - 1))))
                flags |= OMX_BUFFERFLAG_EOS;
            ASSERT_NO_FATAL_FAILURE(dispatchInputBuffer(
                omxNode, iBuffer, index, (*Info)[frameID].bytesCount, flags,
                (*Info)[frameID].timestamp));
            frameID++;
            iQueued = true;
        }
        // Dispatch output buffer
        if ((index = getEmptyBufferID(oBuffer)) < oBuffer->size()) {
            ASSERT_NO_FATAL_FAILURE(
                dispatchOutputBuffer(omxNode, oBuffer, index));
            oQueued = true;
        }
        // Reset Counters when either input or output buffer is dispatched
        if (iQueued || oQueued)
            timeOut = TIMEOUT_COUNTER_Q;
        else
            timeOut--;
        if (timeOut == 0) {
            ASSERT_TRUE(false) << "Wait on Input/Output is found indefinite";
        }
    }
}

// set component role
TEST_F(AudioDecHidlTest, SetRole) {
    description("Test Set Component Role");
    if (disableTest) return;
    android::hardware::media::omx::V1_0::Status status;
    status = setRole(omxNode, gEnv->getRole().c_str());
    ASSERT_EQ(status, ::android::hardware::media::omx::V1_0::Status::OK);
}

// port format enumeration
TEST_F(AudioDecHidlTest, EnumeratePortFormat) {
    description("Test Component on Mandatory Port Parameters (Port Format)");
    if (disableTest) return;
    android::hardware::media::omx::V1_0::Status status;
    uint32_t kPortIndexInput = 0, kPortIndexOutput = 1;
    status = setRole(omxNode, gEnv->getRole().c_str());
    ASSERT_EQ(status, ::android::hardware::media::omx::V1_0::Status::OK);
    OMX_PORT_PARAM_TYPE params;
    status = getParam(omxNode, OMX_IndexParamAudioInit, &params);
    if (status == ::android::hardware::media::omx::V1_0::Status::OK) {
        ASSERT_EQ(params.nPorts, 2U);
        kPortIndexInput = params.nStartPortNumber;
        kPortIndexOutput = kPortIndexInput + 1;
    }
    status = setAudioPortFormat(omxNode, kPortIndexInput, eEncoding);
    EXPECT_EQ(status, ::android::hardware::media::omx::V1_0::Status::OK);
    status = setAudioPortFormat(omxNode, kPortIndexOutput, OMX_AUDIO_CodingPCM);
    EXPECT_EQ(status, ::android::hardware::media::omx::V1_0::Status::OK);
}

// test port settings reconfiguration, elementary stream decode and timestamp
// deviation
TEST_F(AudioDecHidlTest, DecodeTest) {
    description("Tests Port Reconfiguration, Decode and timestamp deviation");
    if (disableTest) return;
    android::hardware::media::omx::V1_0::Status status;
    uint32_t kPortIndexInput = 0, kPortIndexOutput = 1;
    status = setRole(omxNode, gEnv->getRole().c_str());
    ASSERT_EQ(status, ::android::hardware::media::omx::V1_0::Status::OK);
    OMX_PORT_PARAM_TYPE params;
    status = getParam(omxNode, OMX_IndexParamAudioInit, &params);
    if (status == ::android::hardware::media::omx::V1_0::Status::OK) {
        ASSERT_EQ(params.nPorts, 2U);
        kPortIndexInput = params.nStartPortNumber;
        kPortIndexOutput = kPortIndexInput + 1;
    }
    char mURL[512], info[512];
    strcpy(mURL, gEnv->getRes().c_str());
    strcpy(info, gEnv->getRes().c_str());
    GetURLForComponent(compName, mURL, info);

    std::ifstream eleStream, eleInfo;

    eleInfo.open(info);
    ASSERT_EQ(eleInfo.is_open(), true);
    android::Vector<FrameData> Info;
    int bytesCount = 0;
    uint32_t flags = 0;
    uint32_t timestamp = 0;
    timestampDevTest = false;
    while (1) {
        if (!(eleInfo >> bytesCount)) break;
        eleInfo >> flags;
        eleInfo >> timestamp;
        Info.push_back({bytesCount, flags, timestamp});
        if (timestampDevTest && (flags != OMX_BUFFERFLAG_CODECCONFIG))
            timestampUslist.push_back(timestamp);
    }
    eleInfo.close();

    int32_t nChannels, nSampleRate;
    // Configure input port
    setDefaultPortParam(omxNode, kPortIndexInput, eEncoding);
    if (compName == raw)
        setDefaultPortParam(omxNode, kPortIndexInput, eEncoding, 1, 8000,
                            OMX_AUDIO_PCMModeLinear, OMX_NumericalDataSigned,
                            32);
    ASSERT_NO_FATAL_FAILURE(getInputChannelInfo(
        omxNode, kPortIndexInput, eEncoding, &nChannels, &nSampleRate));
    // Configure output port
    // SPECIAL CASE: Soft Vorbis, Opus and Raw Decoders do not offer way to
    // configure output PCM port. The port undergoes auto configuration
    // internally basing on parsed elementary stream information.
    if (compName != vorbis && compName != opus && compName != raw) {
        setDefaultPortParam(omxNode, kPortIndexOutput, OMX_AUDIO_CodingPCM,
                            nChannels, nSampleRate);
    }

    android::Vector<BufferInfo> iBuffer, oBuffer;

    // set state to idle
    ASSERT_NO_FATAL_FAILURE(changeStateLoadedtoIdle(omxNode, observer, &iBuffer,
                                                    &oBuffer, kPortIndexInput,
                                                    kPortIndexOutput));
    // set state to executing
    ASSERT_NO_FATAL_FAILURE(changeStateIdletoExecute(omxNode, observer));
    // Port Reconfiguration
    eleStream.open(mURL, std::ifstream::binary);
    ASSERT_EQ(eleStream.is_open(), true);
    ASSERT_NO_FATAL_FAILURE(decodeNFrames(
        omxNode, observer, &iBuffer, &oBuffer, eEncoding, kPortIndexInput,
        kPortIndexOutput, eleStream, &Info, 0, (int)Info.size(), compName));
    eleStream.close();
    ASSERT_NO_FATAL_FAILURE(
        waitOnInputConsumption(omxNode, observer, &iBuffer, &oBuffer, eEncoding,
                               kPortIndexInput, kPortIndexOutput, compName));
    packedArgs audioArgs = {eEncoding, compName};
    ASSERT_NO_FATAL_FAILURE(testEOS(
        omxNode, observer, &iBuffer, &oBuffer, false, eosFlag, nullptr,
        portReconfiguration, kPortIndexInput, kPortIndexOutput, &audioArgs));
    if (timestampDevTest) EXPECT_EQ(timestampUslist.empty(), true);
    // set state to idle
    ASSERT_NO_FATAL_FAILURE(
        changeStateExecutetoIdle(omxNode, observer, &iBuffer, &oBuffer));
    // set state to executing
    ASSERT_NO_FATAL_FAILURE(changeStateIdletoLoaded(omxNode, observer, &iBuffer,
                                                    &oBuffer, kPortIndexInput,
                                                    kPortIndexOutput));
}

// end of sequence test
TEST_F(AudioDecHidlTest, EOSTest_M) {
    description("Test end of stream monkeying");
    if (disableTest) return;
    android::hardware::media::omx::V1_0::Status status;
    uint32_t kPortIndexInput = 0, kPortIndexOutput = 1;
    status = setRole(omxNode, gEnv->getRole().c_str());
    ASSERT_EQ(status, ::android::hardware::media::omx::V1_0::Status::OK);
    OMX_PORT_PARAM_TYPE params;
    status = getParam(omxNode, OMX_IndexParamAudioInit, &params);
    if (status == ::android::hardware::media::omx::V1_0::Status::OK) {
        ASSERT_EQ(params.nPorts, 2U);
        kPortIndexInput = params.nStartPortNumber;
        kPortIndexOutput = kPortIndexInput + 1;
    }

    int32_t nChannels, nSampleRate;
    // Configure input port
    setDefaultPortParam(omxNode, kPortIndexInput, eEncoding);
    if (compName == raw)
        setDefaultPortParam(omxNode, kPortIndexInput, eEncoding, 1, 8000,
                            OMX_AUDIO_PCMModeLinear, OMX_NumericalDataSigned,
                            32);
    ASSERT_NO_FATAL_FAILURE(getInputChannelInfo(
        omxNode, kPortIndexInput, eEncoding, &nChannels, &nSampleRate));
    // Configure output port
    // SPECIAL CASE: Soft Vorbis, Opus and Raw Decoders do not offer way to
    // configure output PCM port. The port undergoes auto configuration
    // internally basing on parsed elementary stream information.
    if (compName != vorbis && compName != opus && compName != raw) {
        setDefaultPortParam(omxNode, kPortIndexOutput, OMX_AUDIO_CodingPCM,
                            nChannels, nSampleRate);
    }

    android::Vector<BufferInfo> iBuffer, oBuffer;

    // set state to idle
    ASSERT_NO_FATAL_FAILURE(changeStateLoadedtoIdle(omxNode, observer, &iBuffer,
                                                    &oBuffer, kPortIndexInput,
                                                    kPortIndexOutput));
    // set state to executing
    ASSERT_NO_FATAL_FAILURE(changeStateIdletoExecute(omxNode, observer));

    // request EOS at the start
    packedArgs audioArgs = {eEncoding, compName};
    ASSERT_NO_FATAL_FAILURE(testEOS(
        omxNode, observer, &iBuffer, &oBuffer, true, eosFlag, nullptr,
        portReconfiguration, kPortIndexInput, kPortIndexOutput, &audioArgs));
    ASSERT_NO_FATAL_FAILURE(flushPorts(omxNode, observer, &iBuffer, &oBuffer,
                                       kPortIndexInput, kPortIndexOutput));
    EXPECT_GE(framesReceived, 0U);
    framesReceived = 0;
    timestampUs = 0;

    // set state to idle
    ASSERT_NO_FATAL_FAILURE(
        changeStateExecutetoIdle(omxNode, observer, &iBuffer, &oBuffer));

    // set state to executing
    ASSERT_NO_FATAL_FAILURE(changeStateIdletoLoaded(omxNode, observer, &iBuffer,
                                                    &oBuffer, kPortIndexInput,
                                                    kPortIndexOutput));
}

// end of sequence test
TEST_F(AudioDecHidlTest, ThumbnailTest) {
    description("Test Request for thumbnail");
    if (disableTest) return;
    android::hardware::media::omx::V1_0::Status status;
    uint32_t kPortIndexInput = 0, kPortIndexOutput = 1;
    status = setRole(omxNode, gEnv->getRole().c_str());
    ASSERT_EQ(status, ::android::hardware::media::omx::V1_0::Status::OK);
    OMX_PORT_PARAM_TYPE params;
    status = getParam(omxNode, OMX_IndexParamAudioInit, &params);
    if (status == ::android::hardware::media::omx::V1_0::Status::OK) {
        ASSERT_EQ(params.nPorts, 2U);
        kPortIndexInput = params.nStartPortNumber;
        kPortIndexOutput = kPortIndexInput + 1;
    }
    char mURL[512], info[512];
    strcpy(mURL, gEnv->getRes().c_str());
    strcpy(info, gEnv->getRes().c_str());
    GetURLForComponent(compName, mURL, info);

    std::ifstream eleStream, eleInfo;

    eleInfo.open(info);
    ASSERT_EQ(eleInfo.is_open(), true);
    android::Vector<FrameData> Info;
    int bytesCount = 0;
    uint32_t flags = 0;
    uint32_t timestamp = 0;
    while (1) {
        if (!(eleInfo >> bytesCount)) break;
        eleInfo >> flags;
        eleInfo >> timestamp;
        Info.push_back({bytesCount, flags, timestamp});
    }
    eleInfo.close();

    int32_t nChannels, nSampleRate;
    // Configure input port
    setDefaultPortParam(omxNode, kPortIndexInput, eEncoding);
    if (compName == raw)
        setDefaultPortParam(omxNode, kPortIndexInput, eEncoding, 1, 8000,
                            OMX_AUDIO_PCMModeLinear, OMX_NumericalDataSigned,
                            32);
    ASSERT_NO_FATAL_FAILURE(getInputChannelInfo(
        omxNode, kPortIndexInput, eEncoding, &nChannels, &nSampleRate));
    // Configure output port
    // SPECIAL CASE: Soft Vorbis, Opus and Raw Decoders do not offer way to
    // configure output PCM port. The port undergoes auto configuration
    // internally basing on parsed elementary stream information.
    if (compName != vorbis && compName != opus && compName != raw) {
        setDefaultPortParam(omxNode, kPortIndexOutput, OMX_AUDIO_CodingPCM,
                            nChannels, nSampleRate);
    }

    android::Vector<BufferInfo> iBuffer, oBuffer;

    // set state to idle
    ASSERT_NO_FATAL_FAILURE(changeStateLoadedtoIdle(omxNode, observer, &iBuffer,
                                                    &oBuffer, kPortIndexInput,
                                                    kPortIndexOutput));
    // set state to executing
    ASSERT_NO_FATAL_FAILURE(changeStateIdletoExecute(omxNode, observer));

    // request EOS for thumbnail
    // signal EOS flag with last frame
    size_t i = 0;
    while (!(Info[i].flags & OMX_BUFFERFLAG_SYNCFRAME)) i++;
    eleStream.open(mURL, std::ifstream::binary);
    ASSERT_EQ(eleStream.is_open(), true);
    ASSERT_NO_FATAL_FAILURE(decodeNFrames(
        omxNode, observer, &iBuffer, &oBuffer, eEncoding, kPortIndexInput,
        kPortIndexOutput, eleStream, &Info, 0, i + 1, compName));
    eleStream.close();
    ASSERT_NO_FATAL_FAILURE(
        waitOnInputConsumption(omxNode, observer, &iBuffer, &oBuffer, eEncoding,
                               kPortIndexInput, kPortIndexOutput, compName));
    packedArgs audioArgs = {eEncoding, compName};
    ASSERT_NO_FATAL_FAILURE(testEOS(
        omxNode, observer, &iBuffer, &oBuffer, false, eosFlag, nullptr,
        portReconfiguration, kPortIndexInput, kPortIndexOutput, &audioArgs));
    ASSERT_NO_FATAL_FAILURE(flushPorts(omxNode, observer, &iBuffer, &oBuffer,
                                       kPortIndexInput, kPortIndexOutput));
    EXPECT_GE(framesReceived, 1U);
    framesReceived = 0;
    timestampUs = 0;

    // signal EOS flag after last frame
    eleStream.open(mURL, std::ifstream::binary);
    ASSERT_EQ(eleStream.is_open(), true);
    ASSERT_NO_FATAL_FAILURE(decodeNFrames(
        omxNode, observer, &iBuffer, &oBuffer, eEncoding, kPortIndexInput,
        kPortIndexOutput, eleStream, &Info, 0, i + 1, compName, false));
    eleStream.close();
    ASSERT_NO_FATAL_FAILURE(
        waitOnInputConsumption(omxNode, observer, &iBuffer, &oBuffer, eEncoding,
                               kPortIndexInput, kPortIndexOutput, compName));
    ASSERT_NO_FATAL_FAILURE(testEOS(
        omxNode, observer, &iBuffer, &oBuffer, true, eosFlag, nullptr,
        portReconfiguration, kPortIndexInput, kPortIndexOutput, &audioArgs));
    ASSERT_NO_FATAL_FAILURE(flushPorts(omxNode, observer, &iBuffer, &oBuffer,
                                       kPortIndexInput, kPortIndexOutput));
    EXPECT_GE(framesReceived, 1U);
    framesReceived = 0;
    timestampUs = 0;

    // set state to idle
    ASSERT_NO_FATAL_FAILURE(
        changeStateExecutetoIdle(omxNode, observer, &iBuffer, &oBuffer));
    // set state to executing
    ASSERT_NO_FATAL_FAILURE(changeStateIdletoLoaded(omxNode, observer, &iBuffer,
                                                    &oBuffer, kPortIndexInput,
                                                    kPortIndexOutput));
}

// end of sequence test
TEST_F(AudioDecHidlTest, SimpleEOSTest) {
    description("Test end of stream");
    if (disableTest) return;
    android::hardware::media::omx::V1_0::Status status;
    uint32_t kPortIndexInput = 0, kPortIndexOutput = 1;
    status = setRole(omxNode, gEnv->getRole().c_str());
    ASSERT_EQ(status, ::android::hardware::media::omx::V1_0::Status::OK);
    OMX_PORT_PARAM_TYPE params;
    status = getParam(omxNode, OMX_IndexParamAudioInit, &params);
    if (status == ::android::hardware::media::omx::V1_0::Status::OK) {
        ASSERT_EQ(params.nPorts, 2U);
        kPortIndexInput = params.nStartPortNumber;
        kPortIndexOutput = kPortIndexInput + 1;
    }
    char mURL[512], info[512];
    strcpy(mURL, gEnv->getRes().c_str());
    strcpy(info, gEnv->getRes().c_str());
    GetURLForComponent(compName, mURL, info);

    std::ifstream eleStream, eleInfo;

    eleInfo.open(info);
    ASSERT_EQ(eleInfo.is_open(), true);
    android::Vector<FrameData> Info;
    int bytesCount = 0;
    uint32_t flags = 0;
    uint32_t timestamp = 0;
    while (1) {
        if (!(eleInfo >> bytesCount)) break;
        eleInfo >> flags;
        eleInfo >> timestamp;
        Info.push_back({bytesCount, flags, timestamp});
    }
    eleInfo.close();

    int32_t nChannels, nSampleRate;
    // Configure input port
    setDefaultPortParam(omxNode, kPortIndexInput, eEncoding);
    if (compName == raw)
        setDefaultPortParam(omxNode, kPortIndexInput, eEncoding, 1, 8000,
                            OMX_AUDIO_PCMModeLinear, OMX_NumericalDataSigned,
                            32);
    ASSERT_NO_FATAL_FAILURE(getInputChannelInfo(
        omxNode, kPortIndexInput, eEncoding, &nChannels, &nSampleRate));
    // Configure output port
    // SPECIAL CASE: Soft Vorbis, Opus and Raw Decoders do not offer way to
    // configure output PCM port. The port undergoes auto configuration
    // internally basing on parsed elementary stream information.
    if (compName != vorbis && compName != opus && compName != raw) {
        setDefaultPortParam(omxNode, kPortIndexOutput, OMX_AUDIO_CodingPCM,
                            nChannels, nSampleRate);
    }

    android::Vector<BufferInfo> iBuffer, oBuffer;

    // set state to idle
    ASSERT_NO_FATAL_FAILURE(changeStateLoadedtoIdle(omxNode, observer, &iBuffer,
                                                    &oBuffer, kPortIndexInput,
                                                    kPortIndexOutput));
    // set state to executing
    ASSERT_NO_FATAL_FAILURE(changeStateIdletoExecute(omxNode, observer));

    // request EOS at the end
    eleStream.open(mURL, std::ifstream::binary);
    ASSERT_EQ(eleStream.is_open(), true);
    ASSERT_NO_FATAL_FAILURE(decodeNFrames(omxNode, observer, &iBuffer, &oBuffer,
                                          eEncoding, kPortIndexInput,
                                          kPortIndexOutput, eleStream, &Info, 0,
                                          (int)Info.size(), compName, false));
    eleStream.close();
    ASSERT_NO_FATAL_FAILURE(
        waitOnInputConsumption(omxNode, observer, &iBuffer, &oBuffer, eEncoding,
                               kPortIndexInput, kPortIndexOutput, compName));
    packedArgs audioArgs = {eEncoding, compName};
    ASSERT_NO_FATAL_FAILURE(testEOS(
        omxNode, observer, &iBuffer, &oBuffer, true, eosFlag, nullptr,
        portReconfiguration, kPortIndexInput, kPortIndexOutput, &audioArgs));
    ASSERT_NO_FATAL_FAILURE(flushPorts(omxNode, observer, &iBuffer, &oBuffer,
                                       kPortIndexInput, kPortIndexOutput));
    framesReceived = 0;
    timestampUs = 0;

    // set state to idle
    ASSERT_NO_FATAL_FAILURE(
        changeStateExecutetoIdle(omxNode, observer, &iBuffer, &oBuffer));
    // set state to executing
    ASSERT_NO_FATAL_FAILURE(changeStateIdletoLoaded(omxNode, observer, &iBuffer,
                                                    &oBuffer, kPortIndexInput,
                                                    kPortIndexOutput));
}

// test input/output port flush
TEST_F(AudioDecHidlTest, FlushTest) {
    description("Test Flush");
    if (disableTest) return;
    android::hardware::media::omx::V1_0::Status status;
    uint32_t kPortIndexInput = 0, kPortIndexOutput = 1;
    status = setRole(omxNode, gEnv->getRole().c_str());
    ASSERT_EQ(status, ::android::hardware::media::omx::V1_0::Status::OK);
    OMX_PORT_PARAM_TYPE params;
    status = getParam(omxNode, OMX_IndexParamAudioInit, &params);
    if (status == ::android::hardware::media::omx::V1_0::Status::OK) {
        ASSERT_EQ(params.nPorts, 2U);
        kPortIndexInput = params.nStartPortNumber;
        kPortIndexOutput = kPortIndexInput + 1;
    }
    char mURL[512], info[512];
    strcpy(mURL, gEnv->getRes().c_str());
    strcpy(info, gEnv->getRes().c_str());
    GetURLForComponent(compName, mURL, info);

    std::ifstream eleStream, eleInfo;

    eleInfo.open(info);
    ASSERT_EQ(eleInfo.is_open(), true);
    android::Vector<FrameData> Info;
    int bytesCount = 0;
    uint32_t flags = 0;
    uint32_t timestamp = 0;
    while (1) {
        if (!(eleInfo >> bytesCount)) break;
        eleInfo >> flags;
        eleInfo >> timestamp;
        Info.push_back({bytesCount, flags, timestamp});
    }
    eleInfo.close();

    int32_t nChannels, nSampleRate;
    // Configure input port
    setDefaultPortParam(omxNode, kPortIndexInput, eEncoding);
    if (compName == raw)
        setDefaultPortParam(omxNode, kPortIndexInput, eEncoding, 1, 8000,
                            OMX_AUDIO_PCMModeLinear, OMX_NumericalDataSigned,
                            32);
    ASSERT_NO_FATAL_FAILURE(getInputChannelInfo(
        omxNode, kPortIndexInput, eEncoding, &nChannels, &nSampleRate));
    // Configure output port
    // SPECIAL CASE: Soft Vorbis, Opus and Raw Decoders do not offer way to
    // configure output PCM port. The port undergoes auto configuration
    // internally basing on parsed elementary stream information.
    if (compName != vorbis && compName != opus && compName != raw) {
        setDefaultPortParam(omxNode, kPortIndexOutput, OMX_AUDIO_CodingPCM,
                            nChannels, nSampleRate);
    }

    android::Vector<BufferInfo> iBuffer, oBuffer;

    // set state to idle
    ASSERT_NO_FATAL_FAILURE(changeStateLoadedtoIdle(omxNode, observer, &iBuffer,
                                                    &oBuffer, kPortIndexInput,
                                                    kPortIndexOutput));
    // set state to executing
    ASSERT_NO_FATAL_FAILURE(changeStateIdletoExecute(omxNode, observer));

    // Decode 128 frames and flush. here 128 is chosen to ensure there is a key
    // frame after this so that the below section can be convered for all
    // components
    int nFrames = 128;
    eleStream.open(mURL, std::ifstream::binary);
    ASSERT_EQ(eleStream.is_open(), true);
    ASSERT_NO_FATAL_FAILURE(decodeNFrames(
        omxNode, observer, &iBuffer, &oBuffer, eEncoding, kPortIndexInput,
        kPortIndexOutput, eleStream, &Info, 0, nFrames, compName, false));
    ASSERT_NO_FATAL_FAILURE(flushPorts(omxNode, observer, &iBuffer, &oBuffer,
                                       kPortIndexInput, kPortIndexOutput));
    framesReceived = 0;

    // Seek to next key frame and start decoding till the end
    int index = nFrames;
    bool keyFrame = false;
    while (index < (int)Info.size()) {
        if ((Info[index].flags & OMX_BUFFERFLAG_SYNCFRAME) ==
            OMX_BUFFERFLAG_SYNCFRAME) {
            timestampUs = Info[index - 1].timestamp;
            keyFrame = true;
            break;
        }
        eleStream.ignore(Info[index].bytesCount);
        index++;
    }
    if (keyFrame) {
        ASSERT_NO_FATAL_FAILURE(
            decodeNFrames(omxNode, observer, &iBuffer, &oBuffer, eEncoding,
                          kPortIndexInput, kPortIndexOutput, eleStream, &Info,
                          index, Info.size() - index, compName, false));
    }
    ASSERT_NO_FATAL_FAILURE(flushPorts(omxNode, observer, &iBuffer, &oBuffer,
                                       kPortIndexInput, kPortIndexOutput));
    framesReceived = 0;

    // set state to idle
    ASSERT_NO_FATAL_FAILURE(
        changeStateExecutetoIdle(omxNode, observer, &iBuffer, &oBuffer));
    // set state to executing
    ASSERT_NO_FATAL_FAILURE(changeStateIdletoLoaded(omxNode, observer, &iBuffer,
                                                    &oBuffer, kPortIndexInput,
                                                    kPortIndexOutput));
}

int main(int argc, char** argv) {
    gEnv = new ComponentTestEnvironment();
    ::testing::AddGlobalTestEnvironment(gEnv);
    ::testing::InitGoogleTest(&argc, argv);
    int status = gEnv->initFromOptions(argc, argv);
    if (status == 0) {
        status = RUN_ALL_TESTS();
        ALOGI("Test result = %d", status);
    }
    return status;
}<|MERGE_RESOLUTION|>--- conflicted
+++ resolved
@@ -225,8 +225,6 @@
         framesReceived = 0;
         timestampUs = 0;
         timestampDevTest = false;
-<<<<<<< HEAD
-=======
         isSecure = false;
         size_t suffixLen = strlen(".secure");
         if (strlen(gEnv->getComponent().c_str()) >= suffixLen) {
@@ -236,7 +234,6 @@
                         ".secure");
         }
         if (isSecure) disableTest = true;
->>>>>>> b92f1d2e
         if (disableTest) std::cout << "[   WARN   ] Test Disabled \n";
     }
 
