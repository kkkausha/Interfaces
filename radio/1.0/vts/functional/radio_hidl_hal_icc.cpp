--- conflicted
+++ resolved
@@ -168,16 +168,10 @@
             EXPECT_EQ(std::cv_status::no_timeout, wait());
             EXPECT_EQ(serial, radioRsp->rspInfo.serial);
             EXPECT_EQ(RadioResponseType::SOLICITED, radioRsp->rspInfo.type);
-<<<<<<< HEAD
-            ASSERT_TRUE(CheckAnyOfErrors(
-                radioRsp->rspInfo.error,
-                {RadioError::PASSWORD_INCORRECT, RadioError::REQUEST_NOT_SUPPORTED}));
-=======
             ASSERT_TRUE(
                 CheckAnyOfErrors(radioRsp->rspInfo.error,
                                  {RadioError::PASSWORD_INCORRECT, RadioError::REQUEST_NOT_SUPPORTED,
                                   RadioError::SIM_PUK2}));
->>>>>>> d12eece0
         }
     }
 }
