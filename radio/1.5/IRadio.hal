--- conflicted
+++ resolved
@@ -26,11 +26,8 @@
 import @1.5::IndicationFilter;
 import @1.5::LinkAddress;
 import @1.5::NetworkScanRequest;
-<<<<<<< HEAD
+import @1.5::PersoSubstate;
 import @1.5::RadioAccessNetworks;
-=======
-import @1.5::PersoSubstate;
->>>>>>> 20a6e2f6
 import @1.5::RadioAccessSpecifier;
 import @1.5::SignalThresholdInfo;
 
@@ -253,7 +250,6 @@
     oneway getBarringInfo(int32_t serial);
 
     /**
-<<<<<<< HEAD
      * Request current voice registration state
      *
      * @param serial Serial number of request.
@@ -299,7 +295,8 @@
      * Response callback is IRadioResponse.sendCdmaSMSExpectMoreResponse()
      */
     oneway sendCdmaSmsExpectMore(int32_t serial, CdmaSmsMessage sms);
-=======
+
+    /**
      * Requests that deactivates one category of the device personalization.
      *
      * @param serial Serial number of request.
@@ -309,5 +306,4 @@
      * Response function is IRadioResponse.supplySimDepersonalizationResponse()
      */
     oneway supplySimDepersonalization(int32_t serial, PersoSubstate persoType, string controlKey);
->>>>>>> 20a6e2f6
 };