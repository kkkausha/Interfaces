/*
 * Copyright (C) 2021 The Android Open Source Project
 *
 * Licensed under the Apache License, Version 2.0 (the "License");
 * you may not use this file except in compliance with the License.
 * You may obtain a copy of the License at
 *
 *      http://www.apache.org/licenses/LICENSE-2.0
 *
 * Unless required by applicable law or agreed to in writing, software
 * distributed under the License is distributed on an "AS IS" BASIS,
 * WITHOUT WARRANTIES OR CONDITIONS OF ANY KIND, either express or implied.
 * See the License for the specific language governing permissions and
 * limitations under the License.
 */

#include "radio_network_utils.h"

RadioNetworkResponse::RadioNetworkResponse(RadioServiceTest& parent) : parent_network(parent) {}

ndk::ScopedAStatus RadioNetworkResponse::acknowledgeRequest(int32_t /*serial*/) {
    return ndk::ScopedAStatus::ok();
}

ndk::ScopedAStatus RadioNetworkResponse::getAllowedNetworkTypesBitmapResponse(
        const RadioResponseInfo& info, const int32_t networkTypeBitmap) {
    rspInfo = info;
    networkTypeBitmapResponse = networkTypeBitmap;
    parent_network.notify(info.serial);
    return ndk::ScopedAStatus::ok();
}

ndk::ScopedAStatus RadioNetworkResponse::getAvailableBandModesResponse(
        const RadioResponseInfo& info, const std::vector<RadioBandMode>& bandModes) {
    rspInfo = info;
    radioBandModes = bandModes;
    parent_network.notify(info.serial);
    return ndk::ScopedAStatus::ok();
}

ndk::ScopedAStatus RadioNetworkResponse::getAvailableNetworksResponse(
        const RadioResponseInfo& info, const std::vector<OperatorInfo>& operatorInfos) {
    rspInfo = info;
    networkInfos = operatorInfos;
    parent_network.notify(info.serial);
    return ndk::ScopedAStatus::ok();
}

ndk::ScopedAStatus RadioNetworkResponse::getBarringInfoResponse(
        const RadioResponseInfo& info, const CellIdentity& cellIdentity,
        const std::vector<BarringInfo>& barringInfos) {
    rspInfo = info;
    barringCellIdentity = cellIdentity;
    barringInfoList = barringInfos;
    parent_network.notify(info.serial);
    return ndk::ScopedAStatus::ok();
}

ndk::ScopedAStatus RadioNetworkResponse::getCdmaRoamingPreferenceResponse(
        const RadioResponseInfo& info, CdmaRoamingType /*type*/) {
    rspInfo = info;
    parent_network.notify(info.serial);
    return ndk::ScopedAStatus::ok();
}

ndk::ScopedAStatus RadioNetworkResponse::getCellInfoListResponse(
        const RadioResponseInfo& info, const std::vector<CellInfo>& /*cellInfo*/) {
    rspInfo = info;
    parent_network.notify(info.serial);
    return ndk::ScopedAStatus::ok();
}

ndk::ScopedAStatus RadioNetworkResponse::getDataRegistrationStateResponse(
        const RadioResponseInfo& info, const RegStateResult& regResponse) {
    rspInfo = info;
    dataRegResp = regResponse;
    parent_network.notify(info.serial);
    return ndk::ScopedAStatus::ok();
}

ndk::ScopedAStatus RadioNetworkResponse::getImsRegistrationStateResponse(
        const RadioResponseInfo& info, bool /*isRegistered*/, RadioTechnologyFamily /*ratFamily*/) {
    rspInfo = info;
    parent_network.notify(info.serial);
    return ndk::ScopedAStatus::ok();
}

ndk::ScopedAStatus RadioNetworkResponse::getNetworkSelectionModeResponse(
        const RadioResponseInfo& info, bool /*manual*/) {
    rspInfo = info;
    parent_network.notify(info.serial);
    return ndk::ScopedAStatus::ok();
}

ndk::ScopedAStatus RadioNetworkResponse::getOperatorResponse(const RadioResponseInfo& info,
                                                             const std::string& /*longName*/,
                                                             const std::string& /*shortName*/,
                                                             const std::string& /*numeric*/) {
    rspInfo = info;
    parent_network.notify(info.serial);
    return ndk::ScopedAStatus::ok();
}

ndk::ScopedAStatus RadioNetworkResponse::getSignalStrengthResponse(
        const RadioResponseInfo& info, const SignalStrength& /*sig_strength*/) {
    rspInfo = info;
    parent_network.notify(info.serial);
    return ndk::ScopedAStatus::ok();
}

ndk::ScopedAStatus RadioNetworkResponse::getSystemSelectionChannelsResponse(
        const RadioResponseInfo& info, const std::vector<RadioAccessSpecifier>& specifiers) {
    rspInfo = info;
    this->specifiers = specifiers;
    parent_network.notify(info.serial);
    return ndk::ScopedAStatus::ok();
}

ndk::ScopedAStatus RadioNetworkResponse::getUsageSettingResponse(const RadioResponseInfo& info,
                                                                 const UsageSetting usageSetting) {
    rspInfo = info;
    this->usageSetting = usageSetting;
    parent_network.notify(info.serial);
    return ndk::ScopedAStatus::ok();
}

ndk::ScopedAStatus RadioNetworkResponse::getVoiceRadioTechnologyResponse(
        const RadioResponseInfo& info, RadioTechnology /*rat*/) {
    rspInfo = info;
    parent_network.notify(info.serial);
    return ndk::ScopedAStatus::ok();
}

ndk::ScopedAStatus RadioNetworkResponse::getVoiceRegistrationStateResponse(
        const RadioResponseInfo& info, const RegStateResult& regResponse) {
    rspInfo = info;
    voiceRegResp = regResponse;
    parent_network.notify(info.serial);
    return ndk::ScopedAStatus::ok();
}

ndk::ScopedAStatus RadioNetworkResponse::isNrDualConnectivityEnabledResponse(
        const RadioResponseInfo& info, bool isEnabled) {
    rspInfo = info;
    isNrDualConnectivityEnabled = isEnabled;
    parent_network.notify(info.serial);
    return ndk::ScopedAStatus::ok();
}

ndk::ScopedAStatus RadioNetworkResponse::setAllowedNetworkTypesBitmapResponse(
        const RadioResponseInfo& info) {
    rspInfo = info;
    parent_network.notify(info.serial);
    return ndk::ScopedAStatus::ok();
}

ndk::ScopedAStatus RadioNetworkResponse::setBandModeResponse(const RadioResponseInfo& info) {
    rspInfo = info;
    parent_network.notify(info.serial);
    return ndk::ScopedAStatus::ok();
}

ndk::ScopedAStatus RadioNetworkResponse::setBarringPasswordResponse(const RadioResponseInfo& info) {
    rspInfo = info;
    parent_network.notify(info.serial);
    return ndk::ScopedAStatus::ok();
}

ndk::ScopedAStatus RadioNetworkResponse::setCdmaRoamingPreferenceResponse(
        const RadioResponseInfo& info) {
    rspInfo = info;
    parent_network.notify(info.serial);
    return ndk::ScopedAStatus::ok();
}

ndk::ScopedAStatus RadioNetworkResponse::setCellInfoListRateResponse(
        const RadioResponseInfo& info) {
    rspInfo = info;
    parent_network.notify(info.serial);
    return ndk::ScopedAStatus::ok();
}

ndk::ScopedAStatus RadioNetworkResponse::setIndicationFilterResponse(
        const RadioResponseInfo& info) {
    rspInfo = info;
    parent_network.notify(info.serial);
    return ndk::ScopedAStatus::ok();
}

ndk::ScopedAStatus RadioNetworkResponse::setLinkCapacityReportingCriteriaResponse(
        const RadioResponseInfo& info) {
    rspInfo = info;
    parent_network.notify(info.serial);
    return ndk::ScopedAStatus::ok();
}

ndk::ScopedAStatus RadioNetworkResponse::setLocationUpdatesResponse(const RadioResponseInfo& info) {
    rspInfo = info;
    parent_network.notify(info.serial);
    return ndk::ScopedAStatus::ok();
}

ndk::ScopedAStatus RadioNetworkResponse::setNetworkSelectionModeAutomaticResponse(
        const RadioResponseInfo& info) {
    rspInfo = info;
    parent_network.notify(info.serial);
    return ndk::ScopedAStatus::ok();
}

ndk::ScopedAStatus RadioNetworkResponse::setNetworkSelectionModeManualResponse(
        const RadioResponseInfo& info) {
    rspInfo = info;
    parent_network.notify(info.serial);
    return ndk::ScopedAStatus::ok();
}

ndk::ScopedAStatus RadioNetworkResponse::setNrDualConnectivityStateResponse(
        const RadioResponseInfo& info) {
    rspInfo = info;
    parent_network.notify(info.serial);
    return ndk::ScopedAStatus::ok();
}

ndk::ScopedAStatus RadioNetworkResponse::setSignalStrengthReportingCriteriaResponse(
        const RadioResponseInfo& info) {
    rspInfo = info;
    parent_network.notify(info.serial);
    return ndk::ScopedAStatus::ok();
}

ndk::ScopedAStatus RadioNetworkResponse::setSuppServiceNotificationsResponse(
        const RadioResponseInfo& info) {
    rspInfo = info;
    parent_network.notify(info.serial);
    return ndk::ScopedAStatus::ok();
}

ndk::ScopedAStatus RadioNetworkResponse::setSystemSelectionChannelsResponse(
        const RadioResponseInfo& info) {
    rspInfo = info;
    parent_network.notify(info.serial);
    return ndk::ScopedAStatus::ok();
}

ndk::ScopedAStatus RadioNetworkResponse::setUsageSettingResponse(const RadioResponseInfo& info) {
    rspInfo = info;
    parent_network.notify(info.serial);
    return ndk::ScopedAStatus::ok();
}

ndk::ScopedAStatus RadioNetworkResponse::startNetworkScanResponse(const RadioResponseInfo& info) {
    rspInfo = info;
    parent_network.notify(info.serial);
    return ndk::ScopedAStatus::ok();
}

ndk::ScopedAStatus RadioNetworkResponse::stopNetworkScanResponse(const RadioResponseInfo& info) {
    rspInfo = info;
    parent_network.notify(info.serial);
    return ndk::ScopedAStatus::ok();
}

ndk::ScopedAStatus RadioNetworkResponse::supplyNetworkDepersonalizationResponse(
        const RadioResponseInfo& info, int32_t /*remainingRetries*/) {
    rspInfo = info;
    parent_network.notify(info.serial);
    return ndk::ScopedAStatus::ok();
}

<<<<<<< HEAD
ndk::ScopedAStatus RadioNetworkResponse::setEmergencyModeResponse(const RadioResponseInfo& info, const EmergencyRegResult& /*regState*/) {
=======
ndk::ScopedAStatus RadioNetworkResponse::setEmergencyModeResponse(
        const RadioResponseInfo& info, const EmergencyRegResult& /*regState*/) {
>>>>>>> 89417f14
    rspInfo = info;
    parent_network.notify(info.serial);
    return ndk::ScopedAStatus::ok();
}

<<<<<<< HEAD
ndk::ScopedAStatus RadioNetworkResponse::triggerEmergencyNetworkScanResponse(const RadioResponseInfo& info) {
=======
ndk::ScopedAStatus RadioNetworkResponse::triggerEmergencyNetworkScanResponse(
        const RadioResponseInfo& info) {
>>>>>>> 89417f14
    rspInfo = info;
    parent_network.notify(info.serial);
    return ndk::ScopedAStatus::ok();
}

ndk::ScopedAStatus RadioNetworkResponse::exitEmergencyModeResponse(const RadioResponseInfo& info) {
    rspInfo = info;
    parent_network.notify(info.serial);
    return ndk::ScopedAStatus::ok();
}

<<<<<<< HEAD
ndk::ScopedAStatus RadioNetworkResponse::cancelEmergencyNetworkScanResponse(const RadioResponseInfo& info) {
=======
ndk::ScopedAStatus RadioNetworkResponse::cancelEmergencyNetworkScanResponse(
        const RadioResponseInfo& info) {
>>>>>>> 89417f14
    rspInfo = info;
    parent_network.notify(info.serial);
    return ndk::ScopedAStatus::ok();
}<|MERGE_RESOLUTION|>--- conflicted
+++ resolved
@@ -267,23 +267,15 @@
     return ndk::ScopedAStatus::ok();
 }
 
-<<<<<<< HEAD
-ndk::ScopedAStatus RadioNetworkResponse::setEmergencyModeResponse(const RadioResponseInfo& info, const EmergencyRegResult& /*regState*/) {
-=======
 ndk::ScopedAStatus RadioNetworkResponse::setEmergencyModeResponse(
         const RadioResponseInfo& info, const EmergencyRegResult& /*regState*/) {
->>>>>>> 89417f14
-    rspInfo = info;
-    parent_network.notify(info.serial);
-    return ndk::ScopedAStatus::ok();
-}
-
-<<<<<<< HEAD
-ndk::ScopedAStatus RadioNetworkResponse::triggerEmergencyNetworkScanResponse(const RadioResponseInfo& info) {
-=======
+    rspInfo = info;
+    parent_network.notify(info.serial);
+    return ndk::ScopedAStatus::ok();
+}
+
 ndk::ScopedAStatus RadioNetworkResponse::triggerEmergencyNetworkScanResponse(
         const RadioResponseInfo& info) {
->>>>>>> 89417f14
     rspInfo = info;
     parent_network.notify(info.serial);
     return ndk::ScopedAStatus::ok();
@@ -295,12 +287,8 @@
     return ndk::ScopedAStatus::ok();
 }
 
-<<<<<<< HEAD
-ndk::ScopedAStatus RadioNetworkResponse::cancelEmergencyNetworkScanResponse(const RadioResponseInfo& info) {
-=======
 ndk::ScopedAStatus RadioNetworkResponse::cancelEmergencyNetworkScanResponse(
         const RadioResponseInfo& info) {
->>>>>>> 89417f14
     rspInfo = info;
     parent_network.notify(info.serial);
     return ndk::ScopedAStatus::ok();
