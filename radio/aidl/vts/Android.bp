--- conflicted
+++ resolved
@@ -68,12 +68,8 @@
     static_libs: [
         "android.hardware.radio-V1-ndk",
         "android.hardware.radio.config-V1-ndk",
-<<<<<<< HEAD
         "android.hardware.radio.data-V2-ndk",
         "android.hardware.radio.ims-V1-ndk",
-=======
-        "android.hardware.radio.data-V1-ndk",
->>>>>>> eab578f9
         "android.hardware.radio.messaging-V1-ndk",
         "android.hardware.radio.modem-V1-ndk",
         "android.hardware.radio.network-V2-ndk",
