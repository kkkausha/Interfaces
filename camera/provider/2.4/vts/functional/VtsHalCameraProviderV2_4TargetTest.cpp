--- conflicted
+++ resolved
@@ -715,11 +715,8 @@
             StreamConfigurationMode configMode,
             ::android::hardware::camera::device::V3_2::StreamConfiguration *config3_2,
             ::android::hardware::camera::device::V3_4::StreamConfiguration *config3_4,
-<<<<<<< HEAD
-            ::android::hardware::camera::device::V3_5::StreamConfiguration *config3_5);
-=======
+            ::android::hardware::camera::device::V3_5::StreamConfiguration *config3_5,
             uint32_t jpegBufferSize = 0);
->>>>>>> fe57c318
 
     void configurePreviewStreams3_4(const std::string &name, int32_t deviceVersion,
             sp<ICameraProvider> provider,
@@ -2814,8 +2811,7 @@
             ::android::hardware::camera::device::V3_4::StreamConfiguration config3_4;
             ::android::hardware::camera::device::V3_2::StreamConfiguration config3_2;
             createStreamConfiguration(streams3_2, StreamConfigurationMode::NORMAL_MODE,
-<<<<<<< HEAD
-                                      &config3_2, &config3_4, &config3_5);
+                                      &config3_2, &config3_4, &config3_5, jpegBufferSize);
             if (session3_5 != nullptr) {
                 verifyStreamCombination(cameraDevice3_5, config3_4,
                         /*expectedStatus*/ true);
@@ -2827,10 +2823,6 @@
                             ASSERT_EQ(halConfig.streams[0].v3_3.v3_2.id, streamId);
                         });
             } else if (session3_4 != nullptr) {
-=======
-                                      &config3_2, &config3_4, jpegBufferSize);
-            if (session3_4 != nullptr) {
->>>>>>> fe57c318
                 ret = session3_4->configureStreams_3_4(config3_4,
                         [streamId](Status s, device::V3_4::HalStreamConfiguration halConfig) {
                             ASSERT_EQ(Status::OK, s);
@@ -2913,21 +2905,13 @@
         ::android::hardware::camera::device::V3_4::StreamConfiguration config3_4;
         ::android::hardware::camera::device::V3_2::StreamConfiguration config3_2;
         createStreamConfiguration(streams, StreamConfigurationMode::NORMAL_MODE,
-<<<<<<< HEAD
-                                  &config3_2, &config3_4, &config3_5);
+                                  &config3_2, &config3_4, &config3_5, jpegBufferSize);
         if (session3_5 != nullptr) {
             verifyStreamCombination(cameraDevice3_5, config3_4, /*expectedStatus*/ false);
             config3_5.streamConfigCounter = streamConfigCounter++;
             ret = session3_5->configureStreams_3_5(config3_5,
                     [](Status s, device::V3_4::HalStreamConfiguration) {
                         ASSERT_TRUE((Status::ILLEGAL_ARGUMENT == s) ||
-=======
-                                  &config3_2, &config3_4, jpegBufferSize);
-        if(session3_4 != nullptr) {
-            ret = session3_4->configureStreams_3_4(config3_4,
-                [](Status s, device::V3_4::HalStreamConfiguration) {
-                    ASSERT_TRUE((Status::ILLEGAL_ARGUMENT == s) ||
->>>>>>> fe57c318
                             (Status::INTERNAL_ERROR == s));
                     });
         } else if (session3_4 != nullptr) {
@@ -2961,8 +2945,7 @@
                   StreamRotation::ROTATION_0};
         streams[0] = stream3_2;
         createStreamConfiguration(streams, StreamConfigurationMode::NORMAL_MODE,
-<<<<<<< HEAD
-                &config3_2, &config3_4, &config3_5);
+                &config3_2, &config3_4, &config3_5, jpegBufferSize);
         if (session3_5 != nullptr) {
             config3_5.streamConfigCounter = streamConfigCounter++;
             ret = session3_5->configureStreams_3_5(config3_5, [](Status s,
@@ -2970,10 +2953,6 @@
                     ASSERT_EQ(Status::ILLEGAL_ARGUMENT, s);
                 });
         } else if(session3_4 != nullptr) {
-=======
-                &config3_2, &config3_4, jpegBufferSize);
-        if(session3_4 != nullptr) {
->>>>>>> fe57c318
             ret = session3_4->configureStreams_3_4(config3_4, [](Status s,
                         device::V3_4::HalStreamConfiguration) {
                     ASSERT_EQ(Status::ILLEGAL_ARGUMENT, s);
@@ -3002,8 +2981,7 @@
                       StreamRotation::ROTATION_0};
             streams[0] = stream3_2;
             createStreamConfiguration(streams, StreamConfigurationMode::NORMAL_MODE,
-<<<<<<< HEAD
-                    &config3_2, &config3_4, &config3_5);
+                    &config3_2, &config3_4, &config3_5, jpegBufferSize);
             if (session3_5 != nullptr) {
                 config3_5.streamConfigCounter = streamConfigCounter++;
                 ret = session3_5->configureStreams_3_5(config3_5,
@@ -3011,10 +2989,6 @@
                             ASSERT_EQ(Status::ILLEGAL_ARGUMENT, s);
                         });
             } else if(session3_4 != nullptr) {
-=======
-                    &config3_2, &config3_4, jpegBufferSize);
-            if(session3_4 != nullptr) {
->>>>>>> fe57c318
                 ret = session3_4->configureStreams_3_4(config3_4,
                         [](Status s, device::V3_4::HalStreamConfiguration) {
                             ASSERT_EQ(Status::ILLEGAL_ARGUMENT, s);
@@ -3042,8 +3016,7 @@
                       static_cast<StreamRotation>(UINT32_MAX)};
             streams[0] = stream3_2;
             createStreamConfiguration(streams, StreamConfigurationMode::NORMAL_MODE,
-<<<<<<< HEAD
-                    &config3_2, &config3_4, &config3_5);
+                    &config3_2, &config3_4, &config3_5, jpegBufferSize);
             if (session3_5 != nullptr) {
                 config3_5.streamConfigCounter = streamConfigCounter++;
                 ret = session3_5->configureStreams_3_5(config3_5,
@@ -3051,10 +3024,6 @@
                             ASSERT_EQ(Status::ILLEGAL_ARGUMENT, s);
                         });
             } else if(session3_4 != nullptr) {
-=======
-                    &config3_2, &config3_4, jpegBufferSize);
-            if(session3_4 != nullptr) {
->>>>>>> fe57c318
                 ret = session3_4->configureStreams_3_4(config3_4,
                         [](Status s, device::V3_4::HalStreamConfiguration) {
                             ASSERT_EQ(Status::ILLEGAL_ARGUMENT, s);
@@ -3125,7 +3094,6 @@
         ASSERT_EQ(Status::OK, getZSLInputOutputMap(staticMeta, inputOutputMap));
         ASSERT_NE(0u, inputOutputMap.size());
 
-<<<<<<< HEAD
         bool supportMonoY8 = false;
         if (Status::OK == isMonochromeCamera(staticMeta)) {
             for (auto& it : inputStreams) {
@@ -3135,11 +3103,10 @@
                 }
             }
         }
-=======
+
         uint32_t jpegBufferSize = 0;
         ASSERT_EQ(Status::OK, getJpegBufferSize(staticMeta, &jpegBufferSize));
         ASSERT_NE(0u, jpegBufferSize);
->>>>>>> fe57c318
 
         int32_t streamId = 0;
         bool hasPrivToY8 = false, hasY8ToY8 = false, hasY8ToBlob = false;
@@ -3198,8 +3165,7 @@
                 ::android::hardware::camera::device::V3_4::StreamConfiguration config3_4;
                 ::android::hardware::camera::device::V3_2::StreamConfiguration config3_2;
                 createStreamConfiguration(streams, StreamConfigurationMode::NORMAL_MODE,
-<<<<<<< HEAD
-                                          &config3_2, &config3_4, &config3_5);
+                                          &config3_2, &config3_4, &config3_5, jpegBufferSize);
                 if (session3_5 != nullptr) {
                     verifyStreamCombination(cameraDevice3_5, config3_4,
                             /*expectedStatus*/ true);
@@ -3210,10 +3176,6 @@
                                 ASSERT_EQ(3u, halConfig.streams.size());
                             });
                 } else if (session3_4 != nullptr) {
-=======
-                                          &config3_2, &config3_4, jpegBufferSize);
-                if (session3_4 != nullptr) {
->>>>>>> fe57c318
                     ret = session3_4->configureStreams_3_4(config3_4,
                             [](Status s, device::V3_4::HalStreamConfiguration halConfig) {
                                 ASSERT_EQ(Status::OK, s);
@@ -3428,8 +3390,7 @@
                 ::android::hardware::camera::device::V3_4::StreamConfiguration config3_4;
                 ::android::hardware::camera::device::V3_2::StreamConfiguration config3_2;
                 createStreamConfiguration(streams, StreamConfigurationMode::NORMAL_MODE,
-<<<<<<< HEAD
-                                          &config3_2, &config3_4, &config3_5);
+                                          &config3_2, &config3_4, &config3_5, jpegBufferSize);
                 if (session3_5 != nullptr) {
                     verifyStreamCombination(cameraDevice3_5, config3_4,
                             /*expectedStatus*/ true);
@@ -3440,10 +3401,6 @@
                                 ASSERT_EQ(2u, halConfig.streams.size());
                             });
                 } else if (session3_4 != nullptr) {
-=======
-                                          &config3_2, &config3_4, jpegBufferSize);
-                if (session3_4 != nullptr) {
->>>>>>> fe57c318
                     ret = session3_4->configureStreams_3_4(config3_4,
                             [](Status s, device::V3_4::HalStreamConfiguration halConfig) {
                                 ASSERT_EQ(Status::OK, s);
@@ -3753,8 +3710,7 @@
                 ::android::hardware::camera::device::V3_4::StreamConfiguration config3_4;
                 ::android::hardware::camera::device::V3_2::StreamConfiguration config3_2;
                 createStreamConfiguration(streams, StreamConfigurationMode::NORMAL_MODE,
-<<<<<<< HEAD
-                                          &config3_2, &config3_4, &config3_5);
+                                          &config3_2, &config3_4, &config3_5, jpegBufferSize);
                 if (session3_5 != nullptr) {
                     verifyStreamCombination(cameraDevice3_5, config3_4,
                             /*expectedStatus*/ true);
@@ -3765,10 +3721,6 @@
                                 ASSERT_EQ(2u, halConfig.streams.size());
                             });
                 } else if (session3_4 != nullptr) {
-=======
-                                          &config3_2, &config3_4, jpegBufferSize);
-                if (session3_4 != nullptr) {
->>>>>>> fe57c318
                     ret = session3_4->configureStreams_3_4(config3_4,
                             [](Status s, device::V3_4::HalStreamConfiguration halConfig) {
                                 ASSERT_EQ(Status::OK, s);
@@ -5035,11 +4987,8 @@
         StreamConfigurationMode configMode,
         ::android::hardware::camera::device::V3_2::StreamConfiguration *config3_2 /*out*/,
         ::android::hardware::camera::device::V3_4::StreamConfiguration *config3_4 /*out*/,
-<<<<<<< HEAD
-        ::android::hardware::camera::device::V3_5::StreamConfiguration *config3_5 /*out*/) {
-=======
+        ::android::hardware::camera::device::V3_5::StreamConfiguration *config3_5 /*out*/,
         uint32_t jpegBufferSize) {
->>>>>>> fe57c318
     ASSERT_NE(nullptr, config3_2);
     ASSERT_NE(nullptr, config3_4);
     ASSERT_NE(nullptr, config3_5);
@@ -5308,8 +5257,7 @@
     ::android::hardware::camera::device::V3_4::StreamConfiguration config3_4;
     ::android::hardware::camera::device::V3_5::StreamConfiguration config3_5;
     createStreamConfiguration(streams3_2, StreamConfigurationMode::NORMAL_MODE,
-<<<<<<< HEAD
-                              &config3_2, &config3_4, &config3_5);
+                              &config3_2, &config3_4, &config3_5, jpegBufferSize);
     if (session3_5 != nullptr) {
         RequestTemplate reqTemplate = RequestTemplate::PREVIEW;
         ret = session3_5->constructDefaultRequestSettings(reqTemplate,
@@ -5334,10 +5282,6 @@
                     }
                 });
     } else if (session3_4 != nullptr) {
-=======
-                              &config3_2, &config3_4, jpegBufferSize);
-    if (session3_4 != nullptr) {
->>>>>>> fe57c318
         RequestTemplate reqTemplate = RequestTemplate::PREVIEW;
         ret = session3_4->constructDefaultRequestSettings(reqTemplate,
                                                        [&config3_4](auto status, const auto& req) {
