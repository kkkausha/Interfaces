/*
 * Copyright (C) 2020 The Android Open Source Project
 *
 * Licensed under the Apache License, Version 2.0 (the "License");
 * you may not use this file except in compliance with the License.
 * You may obtain a copy of the License at
 *
 *      http://www.apache.org/licenses/LICENSE-2.0
 *
 * Unless required by applicable law or agreed to in writing, software
 * distributed under the License is distributed on an "AS IS" BASIS,
 * WITHOUT WARRANTIES OR CONDITIONS OF ANY KIND, either express or implied.
 * See the License for the specific language governing permissions and
 * limitations under the License.
 */

#define LOG_TAG "keymint_1_test"
#include <cutils/log.h>

#include <signal.h>

#include <algorithm>
#include <iostream>

#include <openssl/ec.h>
#include <openssl/evp.h>
#include <openssl/mem.h>
#include <openssl/x509v3.h>

#include <cutils/properties.h>

#include <android/binder_manager.h>

#include <aidl/android/hardware/security/keymint/IRemotelyProvisionedComponent.h>
#include <aidl/android/hardware/security/keymint/KeyFormat.h>

#include <keymint_support/key_param_output.h>
#include <keymint_support/openssl_utils.h>

#include "KeyMintAidlTestBase.h"

using aidl::android::hardware::security::keymint::AuthorizationSet;
using aidl::android::hardware::security::keymint::KeyCharacteristics;
using aidl::android::hardware::security::keymint::KeyFormat;

namespace std {

using namespace aidl::android::hardware::security::keymint;

template <>
struct std::equal_to<KeyCharacteristics> {
    bool operator()(const KeyCharacteristics& a, const KeyCharacteristics& b) const {
        if (a.securityLevel != b.securityLevel) return false;

        // this isn't very efficient. Oh, well.
        AuthorizationSet a_auths(a.authorizations);
        AuthorizationSet b_auths(b.authorizations);

        a_auths.Sort();
        b_auths.Sort();

        return a_auths == b_auths;
    }
};

}  // namespace std

namespace aidl::android::hardware::security::keymint::test {

namespace {

bool check_patchLevels = false;

template <TagType tag_type, Tag tag, typename ValueT>
bool contains(const vector<KeyParameter>& set, TypedTag<tag_type, tag> ttag,
              ValueT expected_value) {
    auto it = std::find_if(set.begin(), set.end(), [&](const KeyParameter& param) {
        if (auto p = authorizationValue(ttag, param)) {
            return *p == expected_value;
        }
        return false;
    });
    return (it != set.end());
}

template <TagType tag_type, Tag tag>
bool contains(const vector<KeyParameter>& set, TypedTag<tag_type, tag>) {
    auto it = std::find_if(set.begin(), set.end(),
                           [&](const KeyParameter& param) { return param.tag == tag; });
    return (it != set.end());
}

constexpr char hex_value[256] = {0, 0,  0,  0,  0,  0,  0,  0, 0, 0, 0, 0, 0, 0, 0, 0,  //
                                 0, 0,  0,  0,  0,  0,  0,  0, 0, 0, 0, 0, 0, 0, 0, 0,  //
                                 0, 0,  0,  0,  0,  0,  0,  0, 0, 0, 0, 0, 0, 0, 0, 0,  //
                                 0, 1,  2,  3,  4,  5,  6,  7, 8, 9, 0, 0, 0, 0, 0, 0,  // '0'..'9'
                                 0, 10, 11, 12, 13, 14, 15, 0, 0, 0, 0, 0, 0, 0, 0, 0,  // 'A'..'F'
                                 0, 0,  0,  0,  0,  0,  0,  0, 0, 0, 0, 0, 0, 0, 0, 0,  //
                                 0, 10, 11, 12, 13, 14, 15, 0, 0, 0, 0, 0, 0, 0, 0, 0,  // 'a'..'f'
                                 0, 0,  0,  0,  0,  0,  0,  0, 0, 0, 0, 0, 0, 0, 0, 0,  //
                                 0, 0,  0,  0,  0,  0,  0,  0, 0, 0, 0, 0, 0, 0, 0, 0,  //
                                 0, 0,  0,  0,  0,  0,  0,  0, 0, 0, 0, 0, 0, 0, 0, 0,  //
                                 0, 0,  0,  0,  0,  0,  0,  0, 0, 0, 0, 0, 0, 0, 0, 0,  //
                                 0, 0,  0,  0,  0,  0,  0,  0, 0, 0, 0, 0, 0, 0, 0, 0,  //
                                 0, 0,  0,  0,  0,  0,  0,  0, 0, 0, 0, 0, 0, 0, 0, 0,  //
                                 0, 0,  0,  0,  0,  0,  0,  0, 0, 0, 0, 0, 0, 0, 0, 0,  //
                                 0, 0,  0,  0,  0,  0,  0,  0, 0, 0, 0, 0, 0, 0, 0, 0,  //
                                 0, 0,  0,  0,  0,  0,  0,  0, 0, 0, 0, 0, 0, 0, 0, 0};

string hex2str(string a) {
    string b;
    size_t num = a.size() / 2;
    b.resize(num);
    for (size_t i = 0; i < num; i++) {
        b[i] = (hex_value[a[i * 2] & 0xFF] << 4) + (hex_value[a[i * 2 + 1] & 0xFF]);
    }
    return b;
}

string rsa_key = hex2str(
        // RFC 5208 s5
        "30820275"            // SEQUENCE length 0x275 (PrivateKeyInfo) {
        "020100"              // INTEGER length 1 value 0x00 (version)
        "300d"                // SEQUENCE length 0x0d (AlgorithmIdentifier) {
        "0609"                // OBJECT IDENTIFIER length 9 (algorithm)
        "2a864886f70d010101"  // 1.2.840.113549.1.1.1 (rsaEncryption)
        "0500"                // NULL (parameters)
        // } end SEQUENCE (AlgorithmIdentifier)
        "0482025f"  // OCTET STRING length 0x25f (privateKey) holding...
        // RFC 8017 A.1.2
        "3082025b"  // SEQUENCE length 0x25b (RSAPrivateKey) {
        "020100"    // INTEGER length 1 value 0x00 (version)
        "028181"    // INTEGER length 0x81 value (modulus) ...
        "00c6095409047d8634812d5a218176e4"
        "5c41d60a75b13901f234226cffe77652"
        "1c5a77b9e389417b71c0b6a44d13afe4"
        "e4a2805d46c9da2935adb1ff0c1f24ea"
        "06e62b20d776430a4d435157233c6f91"
        "6783c30e310fcbd89b85c2d567711697"
        "85ac12bca244abda72bfb19fc44d27c8"
        "1e1d92de284f4061edfd99280745ea6d"
        "25"
        "0203010001"  // INTEGER length 3 value 0x10001 (publicExponent)
        "028180"      // INTEGER length 0x80 (privateExponent) value...
        "1be0f04d9cae3718691f035338308e91"
        "564b55899ffb5084d2460e6630257e05"
        "b3ceab02972dfabcd6ce5f6ee2589eb6"
        "7911ed0fac16e43a444b8c861e544a05"
        "93365772f8baf6b22fc9e3c5f1024b06"
        "3ac080a7b2234cf8aee8f6c47bbf4fd3"
        "ace7240290bef16c0b3f7f3cdd64ce3a"
        "b5912cf6e32f39ab188358afcccd8081"
        "0241"  // INTEGER length 0x41 (prime1)
        "00e4b49ef50f765d3b24dde01aceaaf1"
        "30f2c76670a91a61ae08af497b4a82be"
        "6dee8fcdd5e3f7ba1cfb1f0c926b88f8"
        "8c92bfab137fba2285227b83c342ff7c"
        "55"
        "0241"  // INTEGER length 0x41 (prime2)
        "00ddabb5839c4c7f6bf3d4183231f005"
        "b31aa58affdda5c79e4cce217f6bc930"
        "dbe563d480706c24e9ebfcab28a6cdef"
        "d324b77e1bf7251b709092c24ff501fd"
        "91"
        "0240"  // INTEGER length 0x40 (exponent1)
        "23d4340eda3445d8cd26c14411da6fdc"
        "a63c1ccd4b80a98ad52b78cc8ad8beb2"
        "842c1d280405bc2f6c1bea214a1d742a"
        "b996b35b63a82a5e470fa88dbf823cdd"
        "0240"  // INTEGER length 0x40 (exponent2)
        "1b7b57449ad30d1518249a5f56bb9829"
        "4d4b6ac12ffc86940497a5a5837a6cf9"
        "46262b494526d328c11e1126380fde04"
        "c24f916dec250892db09a6d77cdba351"
        "0240"  // INTEGER length 0x40 (coefficient)
        "7762cd8f4d050da56bd591adb515d24d"
        "7ccd32cca0d05f866d583514bd7324d5"
        "f33645e8ed8b4a1cb3cc4a1d67987399"
        "f2a09f5b3fb68c88d5e5d90ac33492d6"
        // } end SEQUENCE (PrivateKey)
        // } end SEQUENCE (PrivateKeyInfo)
);

/*
 * DER-encoded PKCS#8 format RSA key. Generated using:
 *
 * openssl genrsa 2048 | openssl pkcs8 -topk8 -nocrypt -outform der | hexdump -e '30/1  "%02X" "\n"'
 */
string rsa_2048_key = hex2str(
        // RFC 5208 s5
        "308204BD"            // SEQUENCE length 0x4bd (PrivateKeyInfo) {
        "020100"              // INTEGER length 1 value 0x00 (version)
        "300D"                // SEQUENCE length 0x0d (AlgorithmIdentifier) {
        "0609"                // OBJECT IDENTIFIER length 9 (algorithm)
        "2A864886F70D010101"  // 1.2.840.113549.1.1.1 (rsaEncryption)
        "0500"                // NULL (parameters)
        // } end SEQUENCE (AlgorithmIdentifier)
        "048204A7"  // OCTET STRING length 0x25f (privateKey) holding...
        // RFC 8017 A.1.2
        "308204A3"  // SEQUENCE length 0x4a3 (RSAPrivateKey) {
        "020100"    // INTEGER length 1 value 0x00 (version)
        "02820101"  // INTEGER length 0x101 value (modulus) ...
        "00BEBC342B56D443B1299F9A6A7056E8"
        "0A897E318476A5A18029E63B2ED739A6"
        "1791D339F58DC763D9D14911F2EDEC38"
        "3DEE11F6319B44510E7A3ECD9B79B973"
        "82E49500ACF8117DC89CAF0E621F7775"
        "6554A2FD4664BFE7AB8B59AB48340DBF"
        "A27B93B5A81F6ECDEB02D0759307128D"
        "F3E3BAD4055C8B840216DFAA5700670E"
        "6C5126F0962FCB70FF308F25049164CC"
        "F76CC2DA66A7DD9A81A714C2809D6918"
        "6133D29D84568E892B6FFBF3199BDB14"
        "383EE224407F190358F111A949552ABA"
        "6714227D1BD7F6B20DD0CB88F9467B71"
        "9339F33BFF35B3870B3F62204E4286B0"
        "948EA348B524544B5F9838F29EE643B0"
        "79EEF8A713B220D7806924CDF7295070"
        "C5"
        "0203010001"  // INTEGER length 3 value 0x10001 (publicExponent)
        "02820100"    // INTEGER length 0x100 (privateExponent) value...
        "69F377F35F2F584EF075353CCD1CA997"
        "38DB3DBC7C7FF35F9366CE176DFD1B13"
        "5AB10030344ABF5FBECF1D4659FDEF1C"
        "0FC430834BE1BE3911951377BB3D563A"
        "2EA9CA8F4AD9C48A8CE6FD516A735C66"
        "2686C7B4B3C09A7B8354133E6F93F790"
        "D59EAEB92E84C9A4339302CCE28FDF04"
        "CCCAFA7DE3F3A827D4F6F7D38E68B0EC"
        "6AB706645BF074A4E4090D06FB163124"
        "365FD5EE7A20D350E9958CC30D91326E"
        "1B292E9EF5DB408EC42DAF737D201497"
        "04D0A678A0FB5B5446863B099228A352"
        "D604BA8091A164D01D5AB05397C71EAD"
        "20BE2A08FC528FE442817809C787FEE4"
        "AB97F97B9130D022153EDC6EB6CBE7B0"
        "F8E3473F2E901209B5DB10F93604DB01"
        "028181"  // INTEGER length 0x81 (prime1)
        "00E83C0998214941EA4F9293F1B77E2E"
        "99E6CF305FAF358238E126124FEAF2EB"
        "9724B2EA7B78E6032343821A80E55D1D"
        "88FB12D220C3F41A56142FEC85796D19"
        "17F1E8C774F142B67D3D6E7B7E6B4383"
        "E94DB5929089DBB346D5BDAB40CC2D96"
        "EE0409475E175C63BF78CFD744136740"
        "838127EA723FF3FE7FA368C1311B4A4E"
        "05"
        "028181"  // INTEGER length 0x81 (prime2)
        "00D240FCC0F5D7715CDE21CB2DC86EA1"
        "46132EA3B06F61FF2AF54BF38473F59D"
        "ADCCE32B5F4CC32DD0BA6F509347B4B5"
        "B1B58C39F95E4798CCBB43E83D0119AC"
        "F532F359CA743C85199F0286610E2009"
        "97D7312917179AC9B67558773212EC96"
        "1E8BCE7A3CC809BC5486A96E4B0E6AF3"
        "94D94E066A0900B7B70E82A44FB30053"
        "C1"
        "028181"  // INTEGER length 0x81 (exponent1)
        "00AD15DA1CBD6A492B66851BA8C316D3"
        "8AB700E2CFDDD926A658003513C54BAA"
        "152B30021D667D20078F500F8AD3E7F3"
        "945D74A891ED1A28EAD0FEEAEC8C14A8"
        "E834CF46A13D1378C99D18940823CFDD"
        "27EC5810D59339E0C34198AC638E09C8"
        "7CBB1B634A9864AE9F4D5EB2D53514F6"
        "7B4CAEC048C8AB849A02E397618F3271"
        "35"
        "028180"  // INTEGER length 0x80 (exponent2)
        "1FA2C1A5331880A92D8F3E281C617108"
        "BF38244F16E352E69ED417C7153F9EC3"
        "18F211839C643DCF8B4DD67CE2AC312E"
        "95178D5D952F06B1BF779F4916924B70"
        "F582A23F11304E02A5E7565AE22A35E7"
        "4FECC8B6FDC93F92A1A37703E4CF0E63"
        "783BD02EB716A7ECBBFA606B10B74D01"
        "579522E7EF84D91FC522292108D902C1"
        "028180"  // INTEGER length 0x80 (coefficient)
        "796FE3825F9DCC85DF22D58690065D93"
        "898ACD65C087BEA8DA3A63BF4549B795"
        "E2CD0E3BE08CDEBD9FCF1720D9CDC507"
        "0D74F40DED8E1102C52152A31B6165F8"
        "3A6722AECFCC35A493D7634664B888A0"
        "8D3EB034F12EA28BFEE346E205D33482"
        "7F778B16ED40872BD29FCB36536B6E93"
        "FFB06778696B4A9D81BB0A9423E63DE5"
        // } end SEQUENCE (PrivateKey)
        // } end SEQUENCE (PrivateKeyInfo)
);

string ec_256_key = hex2str(
        // RFC 5208 s5
        "308187"            // SEQUENCE length 0x87 (PrivateKeyInfo) {
        "020100"            // INTEGER length 1 value 0 (version)
        "3013"              // SEQUENCE length 0x13 (AlgorithmIdentifier) {
        "0607"              // OBJECT IDENTIFIER length 7 (algorithm)
        "2a8648ce3d0201"    // 1.2.840.10045.2.1 (ecPublicKey)
        "0608"              // OBJECT IDENTIFIER length 8 (param)
        "2a8648ce3d030107"  //  1.2.840.10045.3.1.7 (secp256r1)
        // } end SEQUENCE (AlgorithmIdentifier)
        "046d"    // OCTET STRING length 0x6d (privateKey) holding...
        "306b"    // SEQUENCE length 0x6b (ECPrivateKey)
        "020101"  // INTEGER length 1 value 1 (version)
        "0420"    // OCTET STRING length 0x20 (privateKey)
        "737c2ecd7b8d1940bf2930aa9b4ed3ff"
        "941eed09366bc03299986481f3a4d859"
        "a144"  // TAG [1] len 0x44 (publicKey) {
        "03420004bf85d7720d07c25461683bc6"
        "48b4778a9a14dd8a024e3bdd8c7ddd9a"
        "b2b528bbc7aa1b51f14ebbbb0bd0ce21"
        "bcc41c6eb00083cf3376d11fd44949e0"
        "b2183bfe"
        // } end SEQUENCE (ECPrivateKey)
        // } end SEQUENCE (PrivateKeyInfo)
);

string ec_521_key = hex2str(
        // RFC 5208 s5
        "3081EE"          // SEQUENCE length 0xee (PrivateKeyInfo) {
        "020100"          // INTEGER length 1 value 0 (version)
        "3010"            // SEQUENCE length 0x10 (AlgorithmIdentifier) {
        "0607"            // OBJECT IDENTIFIER length 7 (algorithm)
        "2A8648CE3D0201"  // 1.2.840.10045.2.1 (ecPublicKey)
        "0605"            // OBJECT IDENTIFIER length 5 (param)
        "2B81040023"      //  1.3.132.0.35 (secp521r1)
        // } end SEQUENCE (AlgorithmIdentifier)
        "0481D6"  // OCTET STRING length 0xd6 (privateKey) holding...
        "3081D3"  // SEQUENCE length 0xd3 (ECPrivateKey)
        "020101"  // INTEGER length 1 value 1 (version)
        "0442"    // OCTET STRING length 0x42 (privateKey)
        "0011458C586DB5DAA92AFAB03F4FE46A"
        "A9D9C3CE9A9B7A006A8384BEC4C78E8E"
        "9D18D7D08B5BCFA0E53C75B064AD51C4"
        "49BAE0258D54B94B1E885DED08ED4FB2"
        "5CE9"
        "A18189"  // TAG [1] len 0x89 (publicKey) {
        "03818600040149EC11C6DF0FA122C6A9"
        "AFD9754A4FA9513A627CA329E349535A"
        "5629875A8ADFBE27DCB932C051986377"
        "108D054C28C6F39B6F2C9AF81802F9F3"
        "26B842FF2E5F3C00AB7635CFB36157FC"
        "0882D574A10D839C1A0C049DC5E0D775"
        "E2EE50671A208431BB45E78E70BEFE93"
        "0DB34818EE4D5C26259F5C6B8E28A652"
        "950F9F88D7B4B2C9D9"
        // } end SEQUENCE (ECPrivateKey)
        // } end SEQUENCE (PrivateKeyInfo)
);

string ec_256_key_rfc5915 = hex2str(
        // RFC 5208 s5
        "308193"            // SEQUENCE length 0x93 (PrivateKeyInfo) {
        "020100"            // INTEGER length 1 value 0 (version)
        "3013"              // SEQUENCE length 0x13 (AlgorithmIdentifier) {
        "0607"              // OBJECT IDENTIFIER length 7 (algorithm)
        "2a8648ce3d0201"    // 1.2.840.10045.2.1 (ecPublicKey)
        "0608"              // OBJECT IDENTIFIER length 8 (param)
        "2a8648ce3d030107"  //  1.2.840.10045.3.1.7 (secp256r1)
        // } end SEQUENCE (AlgorithmIdentifier)
        "0479"  // OCTET STRING length 0x79 (privateKey) holding...
        // RFC 5915 s3
        "3077"    // SEQUENCE length 0x77 (ECPrivateKey)
        "020101"  // INTEGER length 1 value 1 (version)
        "0420"    // OCTET STRING length 0x42 (privateKey)
        "782370a8c8ce5537baadd04dcff079c8"
        "158cfa9c67b818b38e8d21c9fa750c1d"
        "a00a"              // TAG [0] length 0xa (parameters)
        "0608"              // OBJECT IDENTIFIER length 8
        "2a8648ce3d030107"  // 1.2.840.10045.3.1.7 (secp256r1)
        // } end TAG [0]
        "a144"  // TAG [1] length 0x44 (publicKey) {
        "0342"  // BIT STRING length 0x42
        "00"    // no pad bits
        "04e2cc561ee701da0ad0ef0d176bb0c9"
        "19d42e79c393fdc1bd6c4010d85cf2cf"
        "8e68c905464666f98dad4f01573ba810"
        "78b3428570a439ba3229fbc026c55068"
        "2f"
        // } end SEQUENCE (ECPrivateKey)
        // } end SEQUENCE (PrivateKeyInfo)
);

string ec_256_key_sec1 = hex2str(
        // RFC 5208 s5
        "308187"            // SEQUENCE length 0x87 (PrivateKeyInfo) {
        "020100"            // INTEGER length 1 value 0 (version)
        "3013"              // SEQUENCE length 0x13 (AlgorithmIdentifier) {
        "0607"              // OBJECT IDENTIFIER length 7 (algorithm)
        "2a8648ce3d0201"    // 1.2.840.10045.2.1 (ecPublicKey)
        "0608"              // OBJECT IDENTIFIER length 8 (param)
        "2a8648ce3d030107"  // 1.2.840.10045.3.1.7 (secp256r1)
        // } end SEQUENCE (AlgorithmIdentifier)
        "046d"  // OCTET STRING length 0x6d (privateKey) holding...
        // SEC1-v2 C.4
        "306b"    // SEQUENCE length 0x6b (ECPrivateKey)
        "020101"  // INTEGER length 1 value 0x01 (version)
        "0420"    // OCTET STRING length 0x20 (privateKey)
        "782370a8c8ce5537baadd04dcff079c8"
        "158cfa9c67b818b38e8d21c9fa750c1d"
        "a144"  // TAG [1] length 0x44 (publicKey) {
        "0342"  // BIT STRING length 0x42
        "00"    // no pad bits
        "04e2cc561ee701da0ad0ef0d176bb0c9"
        "19d42e79c393fdc1bd6c4010d85cf2cf"
        "8e68c905464666f98dad4f01573ba810"
        "78b3428570a439ba3229fbc026c55068"
        "2f"
        // } end TAG [1] (publicKey)
        // } end SEQUENCE (PrivateKeyInfo)
);

struct RSA_Delete {
    void operator()(RSA* p) { RSA_free(p); }
};

std::string make_string(const uint8_t* data, size_t length) {
    return std::string(reinterpret_cast<const char*>(data), length);
}

template <size_t N>
std::string make_string(const uint8_t (&a)[N]) {
    return make_string(a, N);
}

class AidlBuf : public vector<uint8_t> {
    typedef vector<uint8_t> super;

  public:
    AidlBuf() {}
    AidlBuf(const super& other) : super(other) {}
    AidlBuf(super&& other) : super(std::move(other)) {}
    explicit AidlBuf(const std::string& other) : AidlBuf() { *this = other; }

    AidlBuf& operator=(const super& other) {
        super::operator=(other);
        return *this;
    }

    AidlBuf& operator=(super&& other) {
        super::operator=(std::move(other));
        return *this;
    }

    AidlBuf& operator=(const string& other) {
        resize(other.size());
        for (size_t i = 0; i < other.size(); ++i) {
            (*this)[i] = static_cast<uint8_t>(other[i]);
        }
        return *this;
    }

    string to_string() const { return string(reinterpret_cast<const char*>(data()), size()); }
};

string device_suffix(const string& name) {
    size_t pos = name.find('/');
    if (pos == string::npos) {
        return name;
    }
    return name.substr(pos + 1);
}

bool matching_rp_instance(const string& km_name,
                          std::shared_ptr<IRemotelyProvisionedComponent>* rp) {
    string km_suffix = device_suffix(km_name);

    vector<string> rp_names =
            ::android::getAidlHalInstanceNames(IRemotelyProvisionedComponent::descriptor);
    for (const string& rp_name : rp_names) {
        // If the suffix of the RemotelyProvisionedComponent instance equals the suffix of the
        // KeyMint instance, assume they match.
        if (device_suffix(rp_name) == km_suffix && AServiceManager_isDeclared(rp_name.c_str())) {
            ::ndk::SpAIBinder binder(AServiceManager_waitForService(rp_name.c_str()));
            *rp = IRemotelyProvisionedComponent::fromBinder(binder);
            return true;
        }
    }
    return false;
}

}  // namespace

class NewKeyGenerationTest : public KeyMintAidlTestBase {
  protected:
    void CheckBaseParams(const vector<KeyCharacteristics>& keyCharacteristics) {
        AuthorizationSet auths = CheckCommonParams(keyCharacteristics);
        EXPECT_TRUE(auths.Contains(TAG_PURPOSE, KeyPurpose::SIGN));

        // Check that some unexpected tags/values are NOT present.
        EXPECT_FALSE(auths.Contains(TAG_PURPOSE, KeyPurpose::ENCRYPT));
        EXPECT_FALSE(auths.Contains(TAG_PURPOSE, KeyPurpose::DECRYPT));
    }

    void CheckSymmetricParams(const vector<KeyCharacteristics>& keyCharacteristics) {
        AuthorizationSet auths = CheckCommonParams(keyCharacteristics);
        EXPECT_TRUE(auths.Contains(TAG_PURPOSE, KeyPurpose::ENCRYPT));
        EXPECT_TRUE(auths.Contains(TAG_PURPOSE, KeyPurpose::DECRYPT));

        EXPECT_FALSE(auths.Contains(TAG_PURPOSE, KeyPurpose::SIGN));
    }

    AuthorizationSet CheckCommonParams(const vector<KeyCharacteristics>& keyCharacteristics) {
        // TODO(swillden): Distinguish which params should be in which auth list.
        AuthorizationSet auths;
        for (auto& entry : keyCharacteristics) {
            auths.push_back(AuthorizationSet(entry.authorizations));
        }
        EXPECT_TRUE(auths.Contains(TAG_ORIGIN, KeyOrigin::GENERATED));

        // Verify that App data, ROT and auth timeout are NOT included.
        EXPECT_FALSE(auths.Contains(TAG_ROOT_OF_TRUST));
        EXPECT_FALSE(auths.Contains(TAG_APPLICATION_DATA));
        EXPECT_FALSE(auths.Contains(TAG_AUTH_TIMEOUT, 301U));

        // None of the tests specify CREATION_DATETIME so check that the KeyMint implementation
        // never adds it.
        EXPECT_FALSE(auths.Contains(TAG_CREATION_DATETIME));

        // Check OS details match the original hardware info.
        auto os_ver = auths.GetTagValue(TAG_OS_VERSION);
        EXPECT_TRUE(os_ver);
        EXPECT_EQ(*os_ver, os_version());
        auto os_pl = auths.GetTagValue(TAG_OS_PATCHLEVEL);
        EXPECT_TRUE(os_pl);
        EXPECT_EQ(*os_pl, os_patch_level());

        if (check_patchLevels) {
            // Should include vendor and boot patchlevels.
            auto vendor_pl = auths.GetTagValue(TAG_VENDOR_PATCHLEVEL);
            EXPECT_TRUE(vendor_pl);
            EXPECT_EQ(*vendor_pl, vendor_patch_level());
            auto boot_pl = auths.GetTagValue(TAG_BOOT_PATCHLEVEL);
            EXPECT_TRUE(boot_pl);
        }

        return auths;
    }
};

/*
 * NewKeyGenerationTest.Aes
 *
 * Verifies that keymint can generate all required AES key sizes, and that the resulting keys
 * have correct characteristics.
 */
TEST_P(NewKeyGenerationTest, Aes) {
    for (auto key_size : ValidKeySizes(Algorithm::AES)) {
        for (auto block_mode : ValidBlockModes(Algorithm::AES)) {
            for (auto padding_mode : ValidPaddingModes(Algorithm::AES, block_mode)) {
                SCOPED_TRACE(testing::Message()
                             << "AES-" << key_size << "-" << block_mode << "-" << padding_mode);
                vector<uint8_t> key_blob;
                vector<KeyCharacteristics> key_characteristics;
                auto builder = AuthorizationSetBuilder()
                                       .AesEncryptionKey(key_size)
                                       .BlockMode(block_mode)
                                       .Padding(padding_mode)
                                       .SetDefaultValidity();
                if (block_mode == BlockMode::GCM) {
                    builder.Authorization(TAG_MIN_MAC_LENGTH, 128);
                }
                ASSERT_EQ(ErrorCode::OK, GenerateKey(builder, &key_blob, &key_characteristics));

                EXPECT_GT(key_blob.size(), 0U);
                CheckSymmetricParams(key_characteristics);
                CheckCharacteristics(key_blob, key_characteristics);

                AuthorizationSet crypto_params = SecLevelAuthorizations(key_characteristics);

                EXPECT_TRUE(crypto_params.Contains(TAG_ALGORITHM, Algorithm::AES));
                EXPECT_TRUE(crypto_params.Contains(TAG_KEY_SIZE, key_size))
                        << "Key size " << key_size << "missing";

                CheckedDeleteKey(&key_blob);
            }
        }
    }
}

/*
 * NewKeyGenerationTest.AesInvalidSize
 *
 * Verifies that specifying an invalid key size for AES key generation returns
 * UNSUPPORTED_KEY_SIZE.
 */
TEST_P(NewKeyGenerationTest, AesInvalidSize) {
    for (auto key_size : InvalidKeySizes(Algorithm::AES)) {
        for (auto block_mode : ValidBlockModes(Algorithm::AES)) {
            for (auto padding_mode : ValidPaddingModes(Algorithm::AES, block_mode)) {
                SCOPED_TRACE(testing::Message()
                             << "AES-" << key_size << "-" << block_mode << "-" << padding_mode);
                vector<uint8_t> key_blob;
                vector<KeyCharacteristics> key_characteristics;
                auto builder = AuthorizationSetBuilder()
                                       .AesEncryptionKey(key_size)
                                       .BlockMode(block_mode)
                                       .Padding(padding_mode)
                                       .SetDefaultValidity();
                if (block_mode == BlockMode::GCM) {
                    builder.Authorization(TAG_MIN_MAC_LENGTH, 128);
                }
                EXPECT_EQ(ErrorCode::UNSUPPORTED_KEY_SIZE,
                          GenerateKey(builder, &key_blob, &key_characteristics));
            }
        }
    }

    for (auto block_mode : ValidBlockModes(Algorithm::AES)) {
        for (auto padding_mode : ValidPaddingModes(Algorithm::AES, block_mode)) {
            vector<uint8_t> key_blob;
            vector<KeyCharacteristics> key_characteristics;
            // No key size specified
            auto builder = AuthorizationSetBuilder()
                                   .Authorization(TAG_ALGORITHM, Algorithm::AES)
                                   .BlockMode(block_mode)
                                   .Padding(padding_mode)
                                   .SetDefaultValidity();
            if (block_mode == BlockMode::GCM) {
                builder.Authorization(TAG_MIN_MAC_LENGTH, 128);
            }
            EXPECT_EQ(ErrorCode::UNSUPPORTED_KEY_SIZE,
                      GenerateKey(builder, &key_blob, &key_characteristics));
        }
    }
}

/*
 * NewKeyGenerationTest.AesInvalidPadding
 *
 * Verifies that specifying an invalid padding on AES keys gives a failure
 * somewhere along the way.
 */
TEST_P(NewKeyGenerationTest, AesInvalidPadding) {
    for (auto key_size : ValidKeySizes(Algorithm::AES)) {
        for (auto block_mode : ValidBlockModes(Algorithm::AES)) {
            for (auto padding_mode : InvalidPaddingModes(Algorithm::AES, block_mode)) {
                SCOPED_TRACE(testing::Message()
                             << "AES-" << key_size << "-" << block_mode << "-" << padding_mode);
                auto builder = AuthorizationSetBuilder()
                                       .Authorization(TAG_NO_AUTH_REQUIRED)
                                       .AesEncryptionKey(key_size)
                                       .BlockMode(block_mode)
                                       .Padding(padding_mode)
                                       .SetDefaultValidity();
                if (block_mode == BlockMode::GCM) {
                    builder.Authorization(TAG_MIN_MAC_LENGTH, 128);
                }

                auto result = GenerateKey(builder);
                if (result == ErrorCode::OK) {
                    // Key creation was OK but has generated a key that cannot be used.
                    auto params =
                            AuthorizationSetBuilder().BlockMode(block_mode).Padding(padding_mode);
                    if (block_mode == BlockMode::GCM) {
                        params.Authorization(TAG_MAC_LENGTH, 128);
                    }
                    auto result = Begin(KeyPurpose::ENCRYPT, params);
                    EXPECT_TRUE(result == ErrorCode::INCOMPATIBLE_PADDING_MODE ||
                                result == ErrorCode::INVALID_KEY_BLOB)
                            << "unexpected result: " << result;
                } else {
                    // The KeyMint implementation detected that the generated key
                    // is unusable.
                    EXPECT_EQ(ErrorCode::INCOMPATIBLE_PADDING_MODE, result);
                }
            }
        }
    }
}

/*
 * NewKeyGenerationTest.AesGcmMissingMinMac
 *
 * Verifies that specifying an invalid key size for AES key generation returns
 * UNSUPPORTED_KEY_SIZE.
 */
TEST_P(NewKeyGenerationTest, AesGcmMissingMinMac) {
    for (auto key_size : ValidKeySizes(Algorithm::AES)) {
        BlockMode block_mode = BlockMode::GCM;
        for (auto padding_mode : ValidPaddingModes(Algorithm::AES, block_mode)) {
            SCOPED_TRACE(testing::Message()
                         << "AES-" << key_size << "-" << block_mode << "-" << padding_mode);
            vector<uint8_t> key_blob;
            vector<KeyCharacteristics> key_characteristics;
            // No MIN_MAC_LENGTH provided.
            auto builder = AuthorizationSetBuilder()
                                   .AesEncryptionKey(key_size)
                                   .BlockMode(block_mode)
                                   .Padding(padding_mode)
                                   .SetDefaultValidity();
            EXPECT_EQ(ErrorCode::MISSING_MIN_MAC_LENGTH,
                      GenerateKey(builder, &key_blob, &key_characteristics));
        }
    }
}

/*
 * NewKeyGenerationTest.AesGcmMinMacOutOfRange
 *
 * Verifies that specifying an invalid min MAC size for AES key generation returns
 * UNSUPPORTED_MIN_MAC_LENGTH.
 */
TEST_P(NewKeyGenerationTest, AesGcmMinMacOutOfRange) {
    for (size_t min_mac_len : {88, 136}) {
        for (auto key_size : ValidKeySizes(Algorithm::AES)) {
            BlockMode block_mode = BlockMode::GCM;
            for (auto padding_mode : ValidPaddingModes(Algorithm::AES, block_mode)) {
                SCOPED_TRACE(testing::Message()
                             << "AES-" << key_size << "-" << block_mode << "-" << padding_mode);
                vector<uint8_t> key_blob;
                vector<KeyCharacteristics> key_characteristics;
                auto builder = AuthorizationSetBuilder()
                                       .AesEncryptionKey(key_size)
                                       .BlockMode(block_mode)
                                       .Padding(padding_mode)
                                       .Authorization(TAG_MIN_MAC_LENGTH, min_mac_len)
                                       .SetDefaultValidity();
                EXPECT_EQ(ErrorCode::UNSUPPORTED_MIN_MAC_LENGTH,
                          GenerateKey(builder, &key_blob, &key_characteristics));
            }
        }
    }
}

/*
 * NewKeyGenerationTest.TripleDes
 *
 * Verifies that keymint can generate all required 3DES key sizes, and that the resulting keys
 * have correct characteristics.
 */
TEST_P(NewKeyGenerationTest, TripleDes) {
    for (auto key_size : ValidKeySizes(Algorithm::TRIPLE_DES)) {
        for (auto block_mode : ValidBlockModes(Algorithm::TRIPLE_DES)) {
            for (auto padding_mode : ValidPaddingModes(Algorithm::AES, block_mode)) {
                SCOPED_TRACE(testing::Message()
                             << "3DES-" << key_size << "-" << block_mode << "-" << padding_mode);
                vector<uint8_t> key_blob;
                vector<KeyCharacteristics> key_characteristics;
                ASSERT_EQ(ErrorCode::OK, GenerateKey(AuthorizationSetBuilder()
                                                             .TripleDesEncryptionKey(key_size)
                                                             .BlockMode(block_mode)
                                                             .Padding(padding_mode)
                                                             .Authorization(TAG_NO_AUTH_REQUIRED)
                                                             .SetDefaultValidity(),
                                                     &key_blob, &key_characteristics));

                EXPECT_GT(key_blob.size(), 0U);
                CheckSymmetricParams(key_characteristics);
                CheckCharacteristics(key_blob, key_characteristics);

                AuthorizationSet crypto_params = SecLevelAuthorizations(key_characteristics);

                EXPECT_TRUE(crypto_params.Contains(TAG_ALGORITHM, Algorithm::TRIPLE_DES));
                EXPECT_TRUE(crypto_params.Contains(TAG_KEY_SIZE, key_size))
                        << "Key size " << key_size << "missing";

                CheckedDeleteKey(&key_blob);
            }
        }
    }
}

/*
 * NewKeyGenerationTest.TripleDesWithAttestation
 *
 * Verifies that keymint can generate all required 3DES key sizes, and that the resulting keys
 * have correct characteristics.
 *
 * Request attestation, which doesn't help for symmetric keys (as there is no public key to
 * put in a certificate) but which isn't an error.
 */
TEST_P(NewKeyGenerationTest, TripleDesWithAttestation) {
    for (auto key_size : ValidKeySizes(Algorithm::TRIPLE_DES)) {
        for (auto block_mode : ValidBlockModes(Algorithm::TRIPLE_DES)) {
            for (auto padding_mode : ValidPaddingModes(Algorithm::AES, block_mode)) {
                SCOPED_TRACE(testing::Message()
                             << "3DES-" << key_size << "-" << block_mode << "-" << padding_mode);

                auto challenge = "hello";
                auto app_id = "foo";

                vector<uint8_t> key_blob;
                vector<KeyCharacteristics> key_characteristics;
                ASSERT_EQ(ErrorCode::OK, GenerateKey(AuthorizationSetBuilder()
                                                             .TripleDesEncryptionKey(key_size)
                                                             .BlockMode(block_mode)
                                                             .Padding(padding_mode)
                                                             .Authorization(TAG_NO_AUTH_REQUIRED)
                                                             .AttestationChallenge(challenge)
                                                             .AttestationApplicationId(app_id)
                                                             .SetDefaultValidity(),
                                                     &key_blob, &key_characteristics));

                EXPECT_GT(key_blob.size(), 0U);
                CheckSymmetricParams(key_characteristics);
                CheckCharacteristics(key_blob, key_characteristics);

                AuthorizationSet crypto_params = SecLevelAuthorizations(key_characteristics);

                EXPECT_TRUE(crypto_params.Contains(TAG_ALGORITHM, Algorithm::TRIPLE_DES));
                EXPECT_TRUE(crypto_params.Contains(TAG_KEY_SIZE, key_size))
                        << "Key size " << key_size << "missing";

                CheckedDeleteKey(&key_blob);
            }
        }
    }
}

/*
 * NewKeyGenerationTest.TripleDesInvalidSize
 *
 * Verifies that specifying an invalid key size for 3-DES key generation returns
 * UNSUPPORTED_KEY_SIZE.
 */
TEST_P(NewKeyGenerationTest, TripleDesInvalidSize) {
    for (auto key_size : InvalidKeySizes(Algorithm::TRIPLE_DES)) {
        for (auto block_mode : ValidBlockModes(Algorithm::TRIPLE_DES)) {
            for (auto padding_mode : ValidPaddingModes(Algorithm::AES, block_mode)) {
                SCOPED_TRACE(testing::Message()
                             << "3DES-" << key_size << "-" << block_mode << "-" << padding_mode);
                vector<uint8_t> key_blob;
                vector<KeyCharacteristics> key_characteristics;
                EXPECT_EQ(ErrorCode::UNSUPPORTED_KEY_SIZE,
                          GenerateKey(AuthorizationSetBuilder()
                                              .TripleDesEncryptionKey(key_size)
                                              .BlockMode(block_mode)
                                              .Padding(padding_mode)
                                              .Authorization(TAG_NO_AUTH_REQUIRED)
                                              .SetDefaultValidity(),
                                      &key_blob, &key_characteristics));
            }
        }
    }

    // Omitting the key size fails.
    for (auto block_mode : ValidBlockModes(Algorithm::TRIPLE_DES)) {
        for (auto padding_mode : ValidPaddingModes(Algorithm::AES, block_mode)) {
            SCOPED_TRACE(testing::Message()
                         << "3DES-default-" << block_mode << "-" << padding_mode);
            vector<uint8_t> key_blob;
            vector<KeyCharacteristics> key_characteristics;
            ASSERT_EQ(ErrorCode::UNSUPPORTED_KEY_SIZE,
                      GenerateKey(AuthorizationSetBuilder()
                                          .Authorization(TAG_ALGORITHM, Algorithm::TRIPLE_DES)
                                          .BlockMode(block_mode)
                                          .Padding(padding_mode)
                                          .Authorization(TAG_NO_AUTH_REQUIRED)
                                          .SetDefaultValidity(),
                                  &key_blob, &key_characteristics));
        }
    }
}

/*
 * NewKeyGenerationTest.Rsa
 *
 * Verifies that keymint can generate all required RSA key sizes, and that the resulting keys
 * have correct characteristics.
 */
TEST_P(NewKeyGenerationTest, Rsa) {
    for (auto key_size : ValidKeySizes(Algorithm::RSA)) {
        vector<uint8_t> key_blob;
        vector<KeyCharacteristics> key_characteristics;
        ASSERT_EQ(ErrorCode::OK, GenerateKey(AuthorizationSetBuilder()
                                                     .RsaSigningKey(key_size, 65537)
                                                     .Digest(Digest::NONE)
                                                     .Padding(PaddingMode::NONE)
                                                     .SetDefaultValidity(),
                                             &key_blob, &key_characteristics));

        ASSERT_GT(key_blob.size(), 0U);
        CheckBaseParams(key_characteristics);
        CheckCharacteristics(key_blob, key_characteristics);

        AuthorizationSet crypto_params = SecLevelAuthorizations(key_characteristics);

        EXPECT_TRUE(crypto_params.Contains(TAG_ALGORITHM, Algorithm::RSA));
        EXPECT_TRUE(crypto_params.Contains(TAG_KEY_SIZE, key_size))
                << "Key size " << key_size << "missing";
        EXPECT_TRUE(crypto_params.Contains(TAG_RSA_PUBLIC_EXPONENT, 65537U));

        CheckedDeleteKey(&key_blob);
    }
}

/*
 * NewKeyGenerationTest.RsaWithAttestation
 *
 * Verifies that keymint can generate all required RSA key sizes with attestation, and that the
 * resulting keys have correct characteristics.
 */
TEST_P(NewKeyGenerationTest, RsaWithAttestation) {
    auto challenge = "hello";
    auto app_id = "foo";

    auto subject = "cert subj 2";
    vector<uint8_t> subject_der(make_name_from_str(subject));

    uint64_t serial_int = 66;
    vector<uint8_t> serial_blob(build_serial_blob(serial_int));

    for (auto key_size : ValidKeySizes(Algorithm::RSA)) {
        vector<uint8_t> key_blob;
        vector<KeyCharacteristics> key_characteristics;
        ASSERT_EQ(ErrorCode::OK,
                  GenerateKey(AuthorizationSetBuilder()
                                      .RsaSigningKey(key_size, 65537)
                                      .Digest(Digest::NONE)
                                      .Padding(PaddingMode::NONE)
                                      .AttestationChallenge(challenge)
                                      .AttestationApplicationId(app_id)
                                      .Authorization(TAG_NO_AUTH_REQUIRED)
                                      .Authorization(TAG_CERTIFICATE_SERIAL, serial_blob)
                                      .Authorization(TAG_CERTIFICATE_SUBJECT, subject_der)
                                      .SetDefaultValidity(),
                              &key_blob, &key_characteristics));

        ASSERT_GT(key_blob.size(), 0U);
        CheckBaseParams(key_characteristics);
        CheckCharacteristics(key_blob, key_characteristics);

        AuthorizationSet crypto_params = SecLevelAuthorizations(key_characteristics);

        EXPECT_TRUE(crypto_params.Contains(TAG_ALGORITHM, Algorithm::RSA));
        EXPECT_TRUE(crypto_params.Contains(TAG_KEY_SIZE, key_size))
                << "Key size " << key_size << "missing";
        EXPECT_TRUE(crypto_params.Contains(TAG_RSA_PUBLIC_EXPONENT, 65537U));

        verify_subject_and_serial(cert_chain_[0], serial_int, subject, false);
        EXPECT_TRUE(ChainSignaturesAreValid(cert_chain_));
        ASSERT_GT(cert_chain_.size(), 0);

        AuthorizationSet hw_enforced = HwEnforcedAuthorizations(key_characteristics);
        AuthorizationSet sw_enforced = SwEnforcedAuthorizations(key_characteristics);
        EXPECT_TRUE(verify_attestation_record(challenge, app_id,  //
                                              sw_enforced, hw_enforced, SecLevel(),
                                              cert_chain_[0].encodedCertificate));

        CheckedDeleteKey(&key_blob);
    }
}

/*
 * NewKeyGenerationTest.RsaWithRpkAttestation
 *
 * Verifies that keymint can generate all required RSA key sizes, using an attestation key
 * that has been generated using an associate IRemotelyProvisionedComponent.
 */
TEST_P(NewKeyGenerationTest, RsaWithRpkAttestation) {
    // There should be an IRemotelyProvisionedComponent instance associated with the KeyMint
    // instance.
    std::shared_ptr<IRemotelyProvisionedComponent> rp;
    ASSERT_TRUE(matching_rp_instance(GetParam(), &rp))
            << "No IRemotelyProvisionedComponent found that matches KeyMint device " << GetParam();

    // Generate a P-256 keypair to use as an attestation key.
    MacedPublicKey macedPubKey;
    std::vector<uint8_t> privateKeyBlob;
    auto status =
            rp->generateEcdsaP256KeyPair(/* testMode= */ false, &macedPubKey, &privateKeyBlob);
    ASSERT_TRUE(status.isOk());
    vector<uint8_t> coseKeyData;
    check_maced_pubkey(macedPubKey, /* testMode= */ false, &coseKeyData);

    AttestationKey attestation_key;
    attestation_key.keyBlob = std::move(privateKeyBlob);
    attestation_key.issuerSubjectName = make_name_from_str("Android Keystore Key");

    for (auto key_size : ValidKeySizes(Algorithm::RSA)) {
        auto challenge = "hello";
        auto app_id = "foo";

        vector<uint8_t> key_blob;
        vector<KeyCharacteristics> key_characteristics;
        ASSERT_EQ(ErrorCode::OK,
                  GenerateKey(AuthorizationSetBuilder()
                                      .RsaSigningKey(key_size, 65537)
                                      .Digest(Digest::NONE)
                                      .Padding(PaddingMode::NONE)
                                      .AttestationChallenge(challenge)
                                      .AttestationApplicationId(app_id)
                                      .Authorization(TAG_NO_AUTH_REQUIRED)
                                      .SetDefaultValidity(),
                              attestation_key, &key_blob, &key_characteristics, &cert_chain_));

        ASSERT_GT(key_blob.size(), 0U);
        CheckBaseParams(key_characteristics);
        CheckCharacteristics(key_blob, key_characteristics);

        AuthorizationSet crypto_params = SecLevelAuthorizations(key_characteristics);

        EXPECT_TRUE(crypto_params.Contains(TAG_ALGORITHM, Algorithm::RSA));
        EXPECT_TRUE(crypto_params.Contains(TAG_KEY_SIZE, key_size))
                << "Key size " << key_size << "missing";
        EXPECT_TRUE(crypto_params.Contains(TAG_RSA_PUBLIC_EXPONENT, 65537U));

        // Attestation by itself is not valid (last entry is not self-signed).
        EXPECT_FALSE(ChainSignaturesAreValid(cert_chain_));

        // The signature over the attested key should correspond to the P256 public key.
        X509_Ptr key_cert(parse_cert_blob(cert_chain_[0].encodedCertificate));
        ASSERT_TRUE(key_cert.get());
        EVP_PKEY_Ptr signing_pubkey;
        p256_pub_key(coseKeyData, &signing_pubkey);
        ASSERT_TRUE(signing_pubkey.get());

        ASSERT_TRUE(X509_verify(key_cert.get(), signing_pubkey.get()))
                << "Verification of attested certificate failed "
                << "OpenSSL error string: " << ERR_error_string(ERR_get_error(), NULL);

        CheckedDeleteKey(&key_blob);
    }
}

/*
 * NewKeyGenerationTest.RsaEncryptionWithAttestation
 *
 * Verifies that keymint attestation for RSA encryption keys with challenge and
 * app id is also successful.
 */
TEST_P(NewKeyGenerationTest, RsaEncryptionWithAttestation) {
    auto key_size = 2048;
    auto challenge = "hello";
    auto app_id = "foo";

    auto subject = "subj 2";
    vector<uint8_t> subject_der(make_name_from_str(subject));

    uint64_t serial_int = 111166;
    vector<uint8_t> serial_blob(build_serial_blob(serial_int));

    vector<uint8_t> key_blob;
    vector<KeyCharacteristics> key_characteristics;
    ASSERT_EQ(ErrorCode::OK,
              GenerateKey(AuthorizationSetBuilder()
                                  .RsaEncryptionKey(key_size, 65537)
                                  .Padding(PaddingMode::NONE)
                                  .AttestationChallenge(challenge)
                                  .AttestationApplicationId(app_id)
                                  .Authorization(TAG_NO_AUTH_REQUIRED)
                                  .Authorization(TAG_CERTIFICATE_SERIAL, serial_blob)
                                  .Authorization(TAG_CERTIFICATE_SUBJECT, subject_der)
                                  .SetDefaultValidity(),
                          &key_blob, &key_characteristics));

    ASSERT_GT(key_blob.size(), 0U);
    AuthorizationSet auths;
    for (auto& entry : key_characteristics) {
        auths.push_back(AuthorizationSet(entry.authorizations));
    }

    EXPECT_TRUE(auths.Contains(TAG_ORIGIN, KeyOrigin::GENERATED));
    EXPECT_TRUE(auths.Contains(TAG_PURPOSE, KeyPurpose::DECRYPT));

    // Verify that App data and ROT are NOT included.
    EXPECT_FALSE(auths.Contains(TAG_ROOT_OF_TRUST));
    EXPECT_FALSE(auths.Contains(TAG_APPLICATION_DATA));

    // Check that some unexpected tags/values are NOT present.
    EXPECT_FALSE(auths.Contains(TAG_PURPOSE, KeyPurpose::SIGN));
    EXPECT_FALSE(auths.Contains(TAG_PURPOSE, KeyPurpose::VERIFY));

    EXPECT_FALSE(auths.Contains(TAG_AUTH_TIMEOUT, 301U));

    auto os_ver = auths.GetTagValue(TAG_OS_VERSION);
    ASSERT_TRUE(os_ver);
    EXPECT_EQ(*os_ver, os_version());

    AuthorizationSet crypto_params = SecLevelAuthorizations(key_characteristics);

    EXPECT_TRUE(crypto_params.Contains(TAG_ALGORITHM, Algorithm::RSA));
    EXPECT_TRUE(crypto_params.Contains(TAG_KEY_SIZE, key_size))
            << "Key size " << key_size << "missing";
    EXPECT_TRUE(crypto_params.Contains(TAG_RSA_PUBLIC_EXPONENT, 65537U));

    verify_subject_and_serial(cert_chain_[0], serial_int, subject, false);
    EXPECT_TRUE(ChainSignaturesAreValid(cert_chain_));
    ASSERT_GT(cert_chain_.size(), 0);

    AuthorizationSet hw_enforced = HwEnforcedAuthorizations(key_characteristics);
    AuthorizationSet sw_enforced = SwEnforcedAuthorizations(key_characteristics);
    EXPECT_TRUE(verify_attestation_record(challenge, app_id,  //
                                          sw_enforced, hw_enforced, SecLevel(),
                                          cert_chain_[0].encodedCertificate));

    CheckedDeleteKey(&key_blob);
}

/*
 * NewKeyGenerationTest.RsaWithSelfSign
 *
 * Verifies that attesting to RSA key generation is successful, and returns
 * self signed certificate if no challenge is provided.  And signing etc
 * works as expected.
 */
TEST_P(NewKeyGenerationTest, RsaWithSelfSign) {
    auto subject = "cert subj subj subj subj subj subj 22222222222222222222";
    vector<uint8_t> subject_der(make_name_from_str(subject));

    uint64_t serial_int = 0;
    vector<uint8_t> serial_blob(build_serial_blob(serial_int));

    for (auto key_size : ValidKeySizes(Algorithm::RSA)) {
        vector<uint8_t> key_blob;
        vector<KeyCharacteristics> key_characteristics;
        ASSERT_EQ(ErrorCode::OK,
                  GenerateKey(AuthorizationSetBuilder()
                                      .RsaSigningKey(key_size, 65537)
                                      .Digest(Digest::NONE)
                                      .Padding(PaddingMode::NONE)
                                      .Authorization(TAG_NO_AUTH_REQUIRED)
                                      .Authorization(TAG_CERTIFICATE_SERIAL, serial_blob)
                                      .Authorization(TAG_CERTIFICATE_SUBJECT, subject_der)
                                      .SetDefaultValidity(),
                              &key_blob, &key_characteristics));

        ASSERT_GT(key_blob.size(), 0U);
        CheckBaseParams(key_characteristics);
        CheckCharacteristics(key_blob, key_characteristics);

        AuthorizationSet crypto_params = SecLevelAuthorizations(key_characteristics);

        EXPECT_TRUE(crypto_params.Contains(TAG_ALGORITHM, Algorithm::RSA));
        EXPECT_TRUE(crypto_params.Contains(TAG_KEY_SIZE, key_size))
                << "Key size " << key_size << "missing";
        EXPECT_TRUE(crypto_params.Contains(TAG_RSA_PUBLIC_EXPONENT, 65537U));

        verify_subject_and_serial(cert_chain_[0], serial_int, subject, false);
        EXPECT_TRUE(ChainSignaturesAreValid(cert_chain_));
        ASSERT_EQ(cert_chain_.size(), 1);

        CheckedDeleteKey(&key_blob);
    }
}

/*
 * NewKeyGenerationTest.RsaWithAttestationMissAppId
 *
 * Verifies that attesting to RSA checks for missing app ID.
 */
TEST_P(NewKeyGenerationTest, RsaWithAttestationMissAppId) {
    auto challenge = "hello";
    vector<uint8_t> key_blob;
    vector<KeyCharacteristics> key_characteristics;

    ASSERT_EQ(ErrorCode::ATTESTATION_APPLICATION_ID_MISSING,
              GenerateKey(AuthorizationSetBuilder()
                                  .RsaSigningKey(2048, 65537)
                                  .Digest(Digest::NONE)
                                  .Padding(PaddingMode::NONE)
                                  .AttestationChallenge(challenge)
                                  .Authorization(TAG_NO_AUTH_REQUIRED)
                                  .SetDefaultValidity(),
                          &key_blob, &key_characteristics));
}

/*
 * NewKeyGenerationTest.RsaWithAttestationAppIdIgnored
 *
 * Verifies that attesting to RSA ignores app id if challenge is missing.
 */
TEST_P(NewKeyGenerationTest, RsaWithAttestationAppIdIgnored) {
    auto key_size = 2048;
    auto app_id = "foo";

    auto subject = "cert subj 2";
    vector<uint8_t> subject_der(make_name_from_str(subject));

    uint64_t serial_int = 1;
    vector<uint8_t> serial_blob(build_serial_blob(serial_int));

    vector<uint8_t> key_blob;
    vector<KeyCharacteristics> key_characteristics;
    ASSERT_EQ(ErrorCode::OK,
              GenerateKey(AuthorizationSetBuilder()
                                  .RsaSigningKey(key_size, 65537)
                                  .Digest(Digest::NONE)
                                  .Padding(PaddingMode::NONE)
                                  .AttestationApplicationId(app_id)
                                  .Authorization(TAG_NO_AUTH_REQUIRED)
                                  .Authorization(TAG_CERTIFICATE_SERIAL, serial_blob)
                                  .Authorization(TAG_CERTIFICATE_SUBJECT, subject_der)
                                  .SetDefaultValidity(),
                          &key_blob, &key_characteristics));

    ASSERT_GT(key_blob.size(), 0U);
    CheckBaseParams(key_characteristics);
    CheckCharacteristics(key_blob, key_characteristics);

    AuthorizationSet crypto_params = SecLevelAuthorizations(key_characteristics);

    EXPECT_TRUE(crypto_params.Contains(TAG_ALGORITHM, Algorithm::RSA));
    EXPECT_TRUE(crypto_params.Contains(TAG_KEY_SIZE, key_size))
            << "Key size " << key_size << "missing";
    EXPECT_TRUE(crypto_params.Contains(TAG_RSA_PUBLIC_EXPONENT, 65537U));

    verify_subject_and_serial(cert_chain_[0], serial_int, subject, false);
    EXPECT_TRUE(ChainSignaturesAreValid(cert_chain_));
    ASSERT_EQ(cert_chain_.size(), 1);

    CheckedDeleteKey(&key_blob);
}

/*
 * NewKeyGenerationTest.LimitedUsageRsa
 *
 * Verifies that KeyMint can generate all required RSA key sizes with limited usage, and that the
 * resulting keys have correct characteristics.
 */
TEST_P(NewKeyGenerationTest, LimitedUsageRsa) {
    for (auto key_size : ValidKeySizes(Algorithm::RSA)) {
        vector<uint8_t> key_blob;
        vector<KeyCharacteristics> key_characteristics;
        ASSERT_EQ(ErrorCode::OK, GenerateKey(AuthorizationSetBuilder()
                                                     .RsaSigningKey(key_size, 65537)
                                                     .Digest(Digest::NONE)
                                                     .Padding(PaddingMode::NONE)
                                                     .Authorization(TAG_USAGE_COUNT_LIMIT, 1)
                                                     .SetDefaultValidity(),
                                             &key_blob, &key_characteristics));

        ASSERT_GT(key_blob.size(), 0U);
        CheckBaseParams(key_characteristics);
        CheckCharacteristics(key_blob, key_characteristics);

        AuthorizationSet crypto_params = SecLevelAuthorizations(key_characteristics);

        EXPECT_TRUE(crypto_params.Contains(TAG_ALGORITHM, Algorithm::RSA));
        EXPECT_TRUE(crypto_params.Contains(TAG_KEY_SIZE, key_size))
                << "Key size " << key_size << "missing";
        EXPECT_TRUE(crypto_params.Contains(TAG_RSA_PUBLIC_EXPONENT, 65537U));

        // Check the usage count limit tag appears in the authorizations.
        AuthorizationSet auths;
        for (auto& entry : key_characteristics) {
            auths.push_back(AuthorizationSet(entry.authorizations));
        }
        EXPECT_TRUE(auths.Contains(TAG_USAGE_COUNT_LIMIT, 1U))
                << "key usage count limit " << 1U << " missing";

        CheckedDeleteKey(&key_blob);
    }
}

/*
 * NewKeyGenerationTest.LimitedUsageRsaWithAttestation
 *
 * Verifies that KeyMint can generate all required RSA key sizes with limited usage, and that the
 * resulting keys have correct characteristics and attestation.
 */
TEST_P(NewKeyGenerationTest, LimitedUsageRsaWithAttestation) {
    auto challenge = "hello";
    auto app_id = "foo";

    auto subject = "cert subj 2";
    vector<uint8_t> subject_der(make_name_from_str(subject));

    uint64_t serial_int = 66;
    vector<uint8_t> serial_blob(build_serial_blob(serial_int));

    for (auto key_size : ValidKeySizes(Algorithm::RSA)) {
        vector<uint8_t> key_blob;
        vector<KeyCharacteristics> key_characteristics;
        ASSERT_EQ(ErrorCode::OK,
                  GenerateKey(AuthorizationSetBuilder()
                                      .RsaSigningKey(key_size, 65537)
                                      .Digest(Digest::NONE)
                                      .Padding(PaddingMode::NONE)
                                      .AttestationChallenge(challenge)
                                      .AttestationApplicationId(app_id)
                                      .Authorization(TAG_NO_AUTH_REQUIRED)
                                      .Authorization(TAG_USAGE_COUNT_LIMIT, 1)
                                      .Authorization(TAG_CERTIFICATE_SERIAL, serial_blob)
                                      .Authorization(TAG_CERTIFICATE_SUBJECT, subject_der)
                                      .SetDefaultValidity(),
                              &key_blob, &key_characteristics));

        ASSERT_GT(key_blob.size(), 0U);
        CheckBaseParams(key_characteristics);
        CheckCharacteristics(key_blob, key_characteristics);

        AuthorizationSet crypto_params = SecLevelAuthorizations(key_characteristics);

        EXPECT_TRUE(crypto_params.Contains(TAG_ALGORITHM, Algorithm::RSA));
        EXPECT_TRUE(crypto_params.Contains(TAG_KEY_SIZE, key_size))
                << "Key size " << key_size << "missing";
        EXPECT_TRUE(crypto_params.Contains(TAG_RSA_PUBLIC_EXPONENT, 65537U));

        // Check the usage count limit tag appears in the authorizations.
        AuthorizationSet auths;
        for (auto& entry : key_characteristics) {
            auths.push_back(AuthorizationSet(entry.authorizations));
        }
        EXPECT_TRUE(auths.Contains(TAG_USAGE_COUNT_LIMIT, 1U))
                << "key usage count limit " << 1U << " missing";

        // Check the usage count limit tag also appears in the attestation.
        EXPECT_TRUE(ChainSignaturesAreValid(cert_chain_));
        ASSERT_GT(cert_chain_.size(), 0);
        verify_subject_and_serial(cert_chain_[0], serial_int, subject, false);

        AuthorizationSet hw_enforced = HwEnforcedAuthorizations(key_characteristics);
        AuthorizationSet sw_enforced = SwEnforcedAuthorizations(key_characteristics);
        EXPECT_TRUE(verify_attestation_record(challenge, app_id,  //
                                              sw_enforced, hw_enforced, SecLevel(),
                                              cert_chain_[0].encodedCertificate));

        CheckedDeleteKey(&key_blob);
    }
}

/*
 * NewKeyGenerationTest.NoInvalidRsaSizes
 *
 * Verifies that keymint cannot generate any RSA key sizes that are designated as invalid.
 */
TEST_P(NewKeyGenerationTest, NoInvalidRsaSizes) {
    for (auto key_size : InvalidKeySizes(Algorithm::RSA)) {
        vector<uint8_t> key_blob;
        vector<KeyCharacteristics> key_characteristics;
        ASSERT_EQ(ErrorCode::UNSUPPORTED_KEY_SIZE,
                  GenerateKey(AuthorizationSetBuilder()
                                      .RsaSigningKey(key_size, 65537)
                                      .Digest(Digest::NONE)
                                      .Padding(PaddingMode::NONE)
                                      .SetDefaultValidity(),
                              &key_blob, &key_characteristics));
    }
}

/*
 * NewKeyGenerationTest.RsaNoDefaultSize
 *
 * Verifies that failing to specify a key size for RSA key generation returns
 * UNSUPPORTED_KEY_SIZE.
 */
TEST_P(NewKeyGenerationTest, RsaNoDefaultSize) {
    ASSERT_EQ(ErrorCode::UNSUPPORTED_KEY_SIZE,
              GenerateKey(AuthorizationSetBuilder()
                                  .Authorization(TAG_ALGORITHM, Algorithm::RSA)
                                  .Authorization(TAG_RSA_PUBLIC_EXPONENT, 3U)
                                  .SigningKey()
                                  .SetDefaultValidity()));
}

/*
 * NewKeyGenerationTest.RsaMissingParams
 *
 * Verifies that omitting optional tags works.
 */
TEST_P(NewKeyGenerationTest, RsaMissingParams) {
    for (auto key_size : ValidKeySizes(Algorithm::RSA)) {
        ASSERT_EQ(ErrorCode::OK,
                  GenerateKey(
                          AuthorizationSetBuilder().RsaKey(key_size, 65537).SetDefaultValidity()));
        CheckedDeleteKey();
    }
}

/*
 * NewKeyGenerationTest.Ecdsa
 *
 * Verifies that keymint can generate all required EC key sizes, and that the resulting keys
 * have correct characteristics.
 */
TEST_P(NewKeyGenerationTest, Ecdsa) {
    for (auto curve : ValidCurves()) {
        vector<uint8_t> key_blob;
        vector<KeyCharacteristics> key_characteristics;
        ASSERT_EQ(ErrorCode::OK, GenerateKey(AuthorizationSetBuilder()
                                                     .EcdsaSigningKey(curve)
                                                     .Digest(Digest::NONE)
                                                     .SetDefaultValidity(),
                                             &key_blob, &key_characteristics));
        ASSERT_GT(key_blob.size(), 0U);
        CheckBaseParams(key_characteristics);
        CheckCharacteristics(key_blob, key_characteristics);

        AuthorizationSet crypto_params = SecLevelAuthorizations(key_characteristics);

        EXPECT_TRUE(crypto_params.Contains(TAG_ALGORITHM, Algorithm::EC));
        EXPECT_TRUE(crypto_params.Contains(TAG_EC_CURVE, curve)) << "Curve " << curve << "missing";

        CheckedDeleteKey(&key_blob);
    }
}

/*
 * NewKeyGenerationTest.EcdsaAttestation
 *
 * Verifies that for all Ecdsa key sizes, if challenge and app id is provided,
 * an attestation will be generated.
 */
TEST_P(NewKeyGenerationTest, EcdsaAttestation) {
    auto challenge = "hello";
    auto app_id = "foo";

    auto subject = "cert subj 2";
    vector<uint8_t> subject_der(make_name_from_str(subject));

    uint64_t serial_int = 0xFFFFFFFFFFFFFFFF;
    vector<uint8_t> serial_blob(build_serial_blob(serial_int));

    for (auto curve : ValidCurves()) {
        vector<uint8_t> key_blob;
        vector<KeyCharacteristics> key_characteristics;
        ASSERT_EQ(ErrorCode::OK,
                  GenerateKey(AuthorizationSetBuilder()
                                      .Authorization(TAG_NO_AUTH_REQUIRED)
                                      .EcdsaSigningKey(curve)
                                      .Digest(Digest::NONE)
                                      .AttestationChallenge(challenge)
                                      .AttestationApplicationId(app_id)
                                      .Authorization(TAG_CERTIFICATE_SERIAL, serial_blob)
                                      .Authorization(TAG_CERTIFICATE_SUBJECT, subject_der)
                                      .SetDefaultValidity(),
                              &key_blob, &key_characteristics));
        ASSERT_GT(key_blob.size(), 0U);
        CheckBaseParams(key_characteristics);
        CheckCharacteristics(key_blob, key_characteristics);

        AuthorizationSet crypto_params = SecLevelAuthorizations(key_characteristics);

        EXPECT_TRUE(crypto_params.Contains(TAG_ALGORITHM, Algorithm::EC));
        EXPECT_TRUE(crypto_params.Contains(TAG_EC_CURVE, curve)) << "Curve " << curve << "missing";

        EXPECT_TRUE(ChainSignaturesAreValid(cert_chain_));
        ASSERT_GT(cert_chain_.size(), 0);
        verify_subject_and_serial(cert_chain_[0], serial_int, subject, false);

        AuthorizationSet hw_enforced = HwEnforcedAuthorizations(key_characteristics);
        AuthorizationSet sw_enforced = SwEnforcedAuthorizations(key_characteristics);
        EXPECT_TRUE(verify_attestation_record(challenge, app_id,  //
                                              sw_enforced, hw_enforced, SecLevel(),
                                              cert_chain_[0].encodedCertificate));

        CheckedDeleteKey(&key_blob);
    }
}

/*
 * NewKeyGenerationTest.EcdsaAttestationTags
 *
 * Verifies that creation of an attested ECDSA key includes various tags in the
 * attestation extension.
 */
TEST_P(NewKeyGenerationTest, EcdsaAttestationTags) {
    auto challenge = "hello";
    auto app_id = "foo";
    auto subject = "cert subj 2";
    vector<uint8_t> subject_der(make_name_from_str(subject));
    uint64_t serial_int = 0x1010;
    vector<uint8_t> serial_blob(build_serial_blob(serial_int));
    const AuthorizationSetBuilder base_builder =
            AuthorizationSetBuilder()
                    .Authorization(TAG_NO_AUTH_REQUIRED)
<<<<<<< HEAD
                    .EcdsaSigningKey(256)
=======
                    .EcdsaSigningKey(EcCurve::P_256)
>>>>>>> 7ef2cee4
                    .Digest(Digest::NONE)
                    .AttestationChallenge(challenge)
                    .AttestationApplicationId(app_id)
                    .Authorization(TAG_CERTIFICATE_SERIAL, serial_blob)
                    .Authorization(TAG_CERTIFICATE_SUBJECT, subject_der)
                    .SetDefaultValidity();

    // Various tags that map to fields in the attestation extension ASN.1 schema.
    auto extra_tags = AuthorizationSetBuilder()
                              .Authorization(TAG_ROLLBACK_RESISTANCE)
                              .Authorization(TAG_EARLY_BOOT_ONLY)
                              .Authorization(TAG_ACTIVE_DATETIME, 1619621648000)
                              .Authorization(TAG_ORIGINATION_EXPIRE_DATETIME, 1619621648000)
                              .Authorization(TAG_USAGE_EXPIRE_DATETIME, 1619621999000)
                              .Authorization(TAG_USAGE_COUNT_LIMIT, 42)
                              .Authorization(TAG_AUTH_TIMEOUT, 100000)
                              .Authorization(TAG_ALLOW_WHILE_ON_BODY)
                              .Authorization(TAG_TRUSTED_USER_PRESENCE_REQUIRED)
                              .Authorization(TAG_TRUSTED_CONFIRMATION_REQUIRED)
                              .Authorization(TAG_UNLOCKED_DEVICE_REQUIRED)
                              .Authorization(TAG_CREATION_DATETIME, 1619621648000);
    for (const KeyParameter& tag : extra_tags) {
        SCOPED_TRACE(testing::Message() << "tag-" << tag);
        vector<uint8_t> key_blob;
        vector<KeyCharacteristics> key_characteristics;
        AuthorizationSetBuilder builder = base_builder;
        builder.push_back(tag);
        auto result = GenerateKey(builder, &key_blob, &key_characteristics);
        if (result == ErrorCode::ROLLBACK_RESISTANCE_UNAVAILABLE &&
            tag.tag == TAG_ROLLBACK_RESISTANCE) {
            continue;
        }
        if (result == ErrorCode::UNSUPPORTED_TAG &&
            (tag.tag == TAG_ALLOW_WHILE_ON_BODY || tag.tag == TAG_TRUSTED_USER_PRESENCE_REQUIRED)) {
            // Optional tag not supported by this KeyMint implementation.
            continue;
        }
        ASSERT_EQ(result, ErrorCode::OK);
        ASSERT_GT(key_blob.size(), 0U);

        EXPECT_TRUE(ChainSignaturesAreValid(cert_chain_));
        ASSERT_GT(cert_chain_.size(), 0);
        verify_subject_and_serial(cert_chain_[0], serial_int, subject, /* self_signed = */ false);

        AuthorizationSet hw_enforced = HwEnforcedAuthorizations(key_characteristics);
        AuthorizationSet sw_enforced = SwEnforcedAuthorizations(key_characteristics);
        if (tag.tag != TAG_ATTESTATION_APPLICATION_ID) {
            // Expect to find most of the extra tags in the key characteristics
            // of the generated key (but not for ATTESTATION_APPLICATION_ID).
            EXPECT_TRUE(hw_enforced.Contains(tag.tag) || sw_enforced.Contains(tag.tag))
                    << tag << " not in hw:" << hw_enforced << " nor sw:" << sw_enforced;
        }

        // Verifying the attestation record will check for the specific tag because
        // it's included in the authorizations.
        EXPECT_TRUE(verify_attestation_record(challenge, app_id, sw_enforced, hw_enforced,
                                              SecLevel(), cert_chain_[0].encodedCertificate));

        CheckedDeleteKey(&key_blob);
    }

    // Device attestation IDs should be rejected for normal attestation requests; these fields
    // are only used for device unique attestation.
    auto invalid_tags = AuthorizationSetBuilder()
                                .Authorization(TAG_ATTESTATION_ID_BRAND, "brand")
                                .Authorization(TAG_ATTESTATION_ID_DEVICE, "device")
                                .Authorization(TAG_ATTESTATION_ID_PRODUCT, "product")
                                .Authorization(TAG_ATTESTATION_ID_SERIAL, "serial")
                                .Authorization(TAG_ATTESTATION_ID_IMEI, "imei")
                                .Authorization(TAG_ATTESTATION_ID_MEID, "meid")
                                .Authorization(TAG_ATTESTATION_ID_MANUFACTURER, "manufacturer")
                                .Authorization(TAG_ATTESTATION_ID_MODEL, "model");
    for (const KeyParameter& tag : invalid_tags) {
        SCOPED_TRACE(testing::Message() << "tag-" << tag);
        vector<uint8_t> key_blob;
        vector<KeyCharacteristics> key_characteristics;
        AuthorizationSetBuilder builder =
                AuthorizationSetBuilder()
                        .Authorization(TAG_NO_AUTH_REQUIRED)
<<<<<<< HEAD
                        .EcdsaSigningKey(256)
=======
                        .EcdsaSigningKey(EcCurve::P_256)
>>>>>>> 7ef2cee4
                        .Digest(Digest::NONE)
                        .AttestationChallenge(challenge)
                        .AttestationApplicationId(app_id)
                        .Authorization(TAG_CERTIFICATE_SERIAL, serial_blob)
                        .Authorization(TAG_CERTIFICATE_SUBJECT, subject_der)
                        .SetDefaultValidity();
        builder.push_back(tag);
        ASSERT_EQ(ErrorCode::CANNOT_ATTEST_IDS,
                  GenerateKey(builder, &key_blob, &key_characteristics));
    }
}

/*
 * NewKeyGenerationTest.EcdsaAttestationTagNoApplicationId
 *
 * Verifies that creation of an attested ECDSA key does not include APPLICATION_ID.
 */
TEST_P(NewKeyGenerationTest, EcdsaAttestationTagNoApplicationId) {
    auto challenge = "hello";
    auto attest_app_id = "foo";
    auto subject = "cert subj 2";
    vector<uint8_t> subject_der(make_name_from_str(subject));
    uint64_t serial_int = 0x1010;
    vector<uint8_t> serial_blob(build_serial_blob(serial_int));

    // Earlier versions of the attestation extension schema included a slot:
    //     applicationId  [601] EXPLICIT OCTET_STRING OPTIONAL,
    // This should never have been included, and should never be filled in.
    // Generate an attested key that include APPLICATION_ID and APPLICATION_DATA,
    // to confirm that this field never makes it into the attestation extension.
    vector<uint8_t> key_blob;
    vector<KeyCharacteristics> key_characteristics;
    auto result = GenerateKey(AuthorizationSetBuilder()
                                      .Authorization(TAG_NO_AUTH_REQUIRED)
                                      .EcdsaSigningKey(EcCurve::P_256)
                                      .Digest(Digest::NONE)
                                      .AttestationChallenge(challenge)
                                      .AttestationApplicationId(attest_app_id)
                                      .Authorization(TAG_APPLICATION_ID, "client_id")
                                      .Authorization(TAG_APPLICATION_DATA, "appdata")
                                      .Authorization(TAG_CERTIFICATE_SERIAL, serial_blob)
                                      .Authorization(TAG_CERTIFICATE_SUBJECT, subject_der)
                                      .SetDefaultValidity(),
                              &key_blob, &key_characteristics);
    ASSERT_EQ(result, ErrorCode::OK);
    ASSERT_GT(key_blob.size(), 0U);

    EXPECT_TRUE(ChainSignaturesAreValid(cert_chain_));
    ASSERT_GT(cert_chain_.size(), 0);
    verify_subject_and_serial(cert_chain_[0], serial_int, subject, /* self_signed = */ false);

    AuthorizationSet hw_enforced = HwEnforcedAuthorizations(key_characteristics);
    AuthorizationSet sw_enforced = SwEnforcedAuthorizations(key_characteristics);
    EXPECT_TRUE(verify_attestation_record(challenge, attest_app_id, sw_enforced, hw_enforced,
                                          SecLevel(), cert_chain_[0].encodedCertificate));

    // Check that the app id is not in the cert.
    string app_id = "clientid";
    std::vector<uint8_t> needle(reinterpret_cast<const uint8_t*>(app_id.data()),
                                reinterpret_cast<const uint8_t*>(app_id.data()) + app_id.size());
    ASSERT_EQ(std::search(cert_chain_[0].encodedCertificate.begin(),
                          cert_chain_[0].encodedCertificate.end(), needle.begin(), needle.end()),
              cert_chain_[0].encodedCertificate.end());

    CheckedDeleteKey(&key_blob);
}

/*
 * NewKeyGenerationTest.EcdsaSelfSignAttestation
 *
 * Verifies that if no challenge is provided to an Ecdsa key generation, then
 * the key will generate a self signed attestation.
 */
TEST_P(NewKeyGenerationTest, EcdsaSelfSignAttestation) {
    auto subject = "cert subj 2";
    vector<uint8_t> subject_der(make_name_from_str(subject));

    uint64_t serial_int = 0x123456FFF1234;
    vector<uint8_t> serial_blob(build_serial_blob(serial_int));

    for (auto curve : ValidCurves()) {
        vector<uint8_t> key_blob;
        vector<KeyCharacteristics> key_characteristics;
        ASSERT_EQ(ErrorCode::OK,
                  GenerateKey(AuthorizationSetBuilder()
                                      .EcdsaSigningKey(curve)
                                      .Digest(Digest::NONE)
                                      .Authorization(TAG_CERTIFICATE_SERIAL, serial_blob)
                                      .Authorization(TAG_CERTIFICATE_SUBJECT, subject_der)
                                      .SetDefaultValidity(),
                              &key_blob, &key_characteristics));
        ASSERT_GT(key_blob.size(), 0U);
        CheckBaseParams(key_characteristics);
        CheckCharacteristics(key_blob, key_characteristics);

        AuthorizationSet crypto_params = SecLevelAuthorizations(key_characteristics);

        EXPECT_TRUE(crypto_params.Contains(TAG_ALGORITHM, Algorithm::EC));
        EXPECT_TRUE(crypto_params.Contains(TAG_EC_CURVE, curve)) << "Curve " << curve << "missing";

        EXPECT_TRUE(ChainSignaturesAreValid(cert_chain_));
        verify_subject_and_serial(cert_chain_[0], serial_int, subject, false);
        ASSERT_EQ(cert_chain_.size(), 1);

        AuthorizationSet hw_enforced = HwEnforcedAuthorizations(key_characteristics);
        AuthorizationSet sw_enforced = SwEnforcedAuthorizations(key_characteristics);

        CheckedDeleteKey(&key_blob);
    }
}

/*
 * NewKeyGenerationTest.EcdsaAttestationRequireAppId
 *
 * Verifies that if attestation challenge is provided to Ecdsa key generation, then
 * app id must also be provided or else it will fail.
 */
TEST_P(NewKeyGenerationTest, EcdsaAttestationRequireAppId) {
    auto challenge = "hello";
    vector<uint8_t> key_blob;
    vector<KeyCharacteristics> key_characteristics;

    ASSERT_EQ(ErrorCode::ATTESTATION_APPLICATION_ID_MISSING,
              GenerateKey(AuthorizationSetBuilder()
                                  .EcdsaSigningKey(EcCurve::P_256)
                                  .Digest(Digest::NONE)
                                  .AttestationChallenge(challenge)
                                  .SetDefaultValidity(),
                          &key_blob, &key_characteristics));
}

/*
 * NewKeyGenerationTest.EcdsaIgnoreAppId
 *
 * Verifies that if no challenge is provided to the Ecdsa key generation, then
 * any appid will be ignored, and keymint will generate a self sign certificate.
 */
TEST_P(NewKeyGenerationTest, EcdsaIgnoreAppId) {
    auto app_id = "foo";

    for (auto curve : ValidCurves()) {
        vector<uint8_t> key_blob;
        vector<KeyCharacteristics> key_characteristics;
        ASSERT_EQ(ErrorCode::OK, GenerateKey(AuthorizationSetBuilder()
                                                     .EcdsaSigningKey(curve)
                                                     .Digest(Digest::NONE)
                                                     .AttestationApplicationId(app_id)
                                                     .SetDefaultValidity(),
                                             &key_blob, &key_characteristics));

        ASSERT_GT(key_blob.size(), 0U);
        CheckBaseParams(key_characteristics);
        CheckCharacteristics(key_blob, key_characteristics);

        AuthorizationSet crypto_params = SecLevelAuthorizations(key_characteristics);

        EXPECT_TRUE(crypto_params.Contains(TAG_ALGORITHM, Algorithm::EC));
        EXPECT_TRUE(crypto_params.Contains(TAG_EC_CURVE, curve)) << "Curve " << curve << "missing";

        EXPECT_TRUE(ChainSignaturesAreValid(cert_chain_));
        ASSERT_EQ(cert_chain_.size(), 1);

        AuthorizationSet hw_enforced = HwEnforcedAuthorizations(key_characteristics);
        AuthorizationSet sw_enforced = SwEnforcedAuthorizations(key_characteristics);

        CheckedDeleteKey(&key_blob);
    }
}

/*
 * NewKeyGenerationTest.AttestationApplicationIDLengthProperlyEncoded
 *
 * Verifies that the Attestation Application ID software enforced tag has a proper length encoding.
 * Some implementations break strict encoding rules by encoding a length between 127 and 256 in one
 * byte. Proper DER encoding specifies that for lengths greater than 127, one byte should be used
 * to specify how many following bytes will be used to encode the length.
 */
TEST_P(NewKeyGenerationTest, AttestationApplicationIDLengthProperlyEncoded) {
    auto challenge = "hello";
    std::vector<uint32_t> app_id_lengths{143, 258};

    for (uint32_t length : app_id_lengths) {
        const string app_id(length, 'a');
        vector<uint8_t> key_blob;
        vector<KeyCharacteristics> key_characteristics;
        ASSERT_EQ(ErrorCode::OK, GenerateKey(AuthorizationSetBuilder()
                                                     .Authorization(TAG_NO_AUTH_REQUIRED)
                                                     .EcdsaSigningKey(EcCurve::P_256)
                                                     .Digest(Digest::NONE)
                                                     .AttestationChallenge(challenge)
                                                     .AttestationApplicationId(app_id)
                                                     .SetDefaultValidity(),
                                             &key_blob, &key_characteristics));
        ASSERT_GT(key_blob.size(), 0U);
        CheckBaseParams(key_characteristics);
        CheckCharacteristics(key_blob, key_characteristics);

        AuthorizationSet crypto_params = SecLevelAuthorizations(key_characteristics);

        EXPECT_TRUE(crypto_params.Contains(TAG_ALGORITHM, Algorithm::EC));
        EXPECT_TRUE(crypto_params.Contains(TAG_EC_CURVE, EcCurve::P_256)) << "Curve P256 missing";

        EXPECT_TRUE(ChainSignaturesAreValid(cert_chain_));
        ASSERT_GT(cert_chain_.size(), 0);

        AuthorizationSet hw_enforced = HwEnforcedAuthorizations(key_characteristics);
        AuthorizationSet sw_enforced = SwEnforcedAuthorizations(key_characteristics);
        EXPECT_TRUE(verify_attestation_record(challenge, app_id,  //
                                              sw_enforced, hw_enforced, SecLevel(),
                                              cert_chain_[0].encodedCertificate));

        CheckedDeleteKey(&key_blob);
    }
}

/*
 * NewKeyGenerationTest.LimitedUsageEcdsa
 *
 * Verifies that KeyMint can generate all required EC key sizes with limited usage, and that the
 * resulting keys have correct characteristics.
 */
TEST_P(NewKeyGenerationTest, LimitedUsageEcdsa) {
    for (auto curve : ValidCurves()) {
        vector<uint8_t> key_blob;
        vector<KeyCharacteristics> key_characteristics;
        ASSERT_EQ(ErrorCode::OK, GenerateKey(AuthorizationSetBuilder()
                                                     .EcdsaSigningKey(curve)
                                                     .Digest(Digest::NONE)
                                                     .Authorization(TAG_USAGE_COUNT_LIMIT, 1)
                                                     .SetDefaultValidity(),
                                             &key_blob, &key_characteristics));

        ASSERT_GT(key_blob.size(), 0U);
        CheckBaseParams(key_characteristics);
        CheckCharacteristics(key_blob, key_characteristics);

        AuthorizationSet crypto_params = SecLevelAuthorizations(key_characteristics);

        EXPECT_TRUE(crypto_params.Contains(TAG_ALGORITHM, Algorithm::EC));
        EXPECT_TRUE(crypto_params.Contains(TAG_EC_CURVE, curve)) << "Curve " << curve << "missing";

        // Check the usage count limit tag appears in the authorizations.
        AuthorizationSet auths;
        for (auto& entry : key_characteristics) {
            auths.push_back(AuthorizationSet(entry.authorizations));
        }
        EXPECT_TRUE(auths.Contains(TAG_USAGE_COUNT_LIMIT, 1U))
                << "key usage count limit " << 1U << " missing";

        CheckedDeleteKey(&key_blob);
    }
}

/*
 * NewKeyGenerationTest.EcdsaDefaultSize
 *
 * Verifies that failing to specify a curve for EC key generation returns
 * UNSUPPORTED_KEY_SIZE.
 */
TEST_P(NewKeyGenerationTest, EcdsaDefaultSize) {
    ASSERT_EQ(ErrorCode::UNSUPPORTED_KEY_SIZE,
              GenerateKey(AuthorizationSetBuilder()
                                  .Authorization(TAG_ALGORITHM, Algorithm::EC)
                                  .SigningKey()
                                  .Digest(Digest::NONE)
                                  .SetDefaultValidity()));
}

/*
 * NewKeyGenerationTest.EcdsaInvalidSize
 *
 * Verifies that specifying an invalid key size for EC key generation returns
 * UNSUPPORTED_KEY_SIZE.
 */
TEST_P(NewKeyGenerationTest, EcdsaInvalidSize) {
    for (auto curve : InvalidCurves()) {
        vector<uint8_t> key_blob;
        vector<KeyCharacteristics> key_characteristics;
        ASSERT_EQ(ErrorCode::UNSUPPORTED_KEY_SIZE, GenerateKey(AuthorizationSetBuilder()
                                                                       .EcdsaSigningKey(curve)
                                                                       .Digest(Digest::NONE)
                                                                       .SetDefaultValidity(),
                                                               &key_blob, &key_characteristics));
    }

    ASSERT_EQ(ErrorCode::UNSUPPORTED_KEY_SIZE,
              GenerateKey(AuthorizationSetBuilder()
                                  .Authorization(TAG_ALGORITHM, Algorithm::EC)
                                  .Authorization(TAG_KEY_SIZE, 190)
                                  .SigningKey()
                                  .Digest(Digest::NONE)
                                  .SetDefaultValidity()));
}

/*
 * NewKeyGenerationTest.EcdsaMismatchKeySize
 *
 * Verifies that specifying mismatched key size and curve for EC key generation returns
 * INVALID_ARGUMENT.
 */
TEST_P(NewKeyGenerationTest, EcdsaMismatchKeySize) {
    if (SecLevel() == SecurityLevel::STRONGBOX) return;

    auto result = GenerateKey(AuthorizationSetBuilder()
                                      .Authorization(TAG_KEY_SIZE, 224)
                                      .Authorization(TAG_EC_CURVE, EcCurve::P_256)
                                      .Digest(Digest::NONE)
                                      .SetDefaultValidity());
    ASSERT_TRUE(result == ErrorCode::INVALID_ARGUMENT ||
                result == ErrorCode::UNSUPPORTED_ALGORITHM);
}

/*
 * NewKeyGenerationTest.EcdsaAllValidCurves
 *
 * Verifies that keymint does not support any curve designated as unsupported.
 */
TEST_P(NewKeyGenerationTest, EcdsaAllValidCurves) {
    Digest digest;
    if (SecLevel() == SecurityLevel::STRONGBOX) {
        digest = Digest::SHA_2_256;
    } else {
        digest = Digest::SHA_2_512;
    }
    for (auto curve : ValidCurves()) {
        EXPECT_EQ(ErrorCode::OK, GenerateKey(AuthorizationSetBuilder()
                                                     .EcdsaSigningKey(curve)
                                                     .Digest(digest)
                                                     .SetDefaultValidity()))
                << "Failed to generate key on curve: " << curve;
        CheckedDeleteKey();
    }
}

/*
 * NewKeyGenerationTest.Hmac
 *
 * Verifies that keymint supports all required digests, and that the resulting keys have correct
 * characteristics.
 */
TEST_P(NewKeyGenerationTest, Hmac) {
    for (auto digest : ValidDigests(false /* withNone */, true /* withMD5 */)) {
        vector<uint8_t> key_blob;
        vector<KeyCharacteristics> key_characteristics;
        constexpr size_t key_size = 128;
        ASSERT_EQ(ErrorCode::OK,
                  GenerateKey(
                          AuthorizationSetBuilder().HmacKey(key_size).Digest(digest).Authorization(
                                  TAG_MIN_MAC_LENGTH, 128),
                          &key_blob, &key_characteristics));

        ASSERT_GT(key_blob.size(), 0U);
        CheckBaseParams(key_characteristics);
        CheckCharacteristics(key_blob, key_characteristics);

        AuthorizationSet crypto_params = SecLevelAuthorizations(key_characteristics);
        EXPECT_TRUE(crypto_params.Contains(TAG_ALGORITHM, Algorithm::HMAC));
        EXPECT_TRUE(crypto_params.Contains(TAG_KEY_SIZE, key_size))
                << "Key size " << key_size << "missing";

        CheckedDeleteKey(&key_blob);
    }
}

/*
 * NewKeyGenerationTest.HmacNoAttestation
 *
 * Verifies that for Hmac key generation, no attestation will be generated even if challenge
 * and app id are provided.
 */
TEST_P(NewKeyGenerationTest, HmacNoAttestation) {
    auto challenge = "hello";
    auto app_id = "foo";

    for (auto digest : ValidDigests(false /* withNone */, true /* withMD5 */)) {
        vector<uint8_t> key_blob;
        vector<KeyCharacteristics> key_characteristics;
        constexpr size_t key_size = 128;
        ASSERT_EQ(ErrorCode::OK, GenerateKey(AuthorizationSetBuilder()
                                                     .HmacKey(key_size)
                                                     .Digest(digest)
                                                     .AttestationChallenge(challenge)
                                                     .AttestationApplicationId(app_id)
                                                     .Authorization(TAG_MIN_MAC_LENGTH, 128),
                                             &key_blob, &key_characteristics));

        ASSERT_GT(key_blob.size(), 0U);
        ASSERT_EQ(cert_chain_.size(), 0);
        CheckBaseParams(key_characteristics);
        CheckCharacteristics(key_blob, key_characteristics);

        AuthorizationSet crypto_params = SecLevelAuthorizations(key_characteristics);
        EXPECT_TRUE(crypto_params.Contains(TAG_ALGORITHM, Algorithm::HMAC));
        EXPECT_TRUE(crypto_params.Contains(TAG_KEY_SIZE, key_size))
                << "Key size " << key_size << "missing";

        CheckedDeleteKey(&key_blob);
    }
}

/*
 * NewKeyGenerationTest.LimitedUsageHmac
 *
 * Verifies that KeyMint supports all required digests with limited usage Hmac, and that the
 * resulting keys have correct characteristics.
 */
TEST_P(NewKeyGenerationTest, LimitedUsageHmac) {
    for (auto digest : ValidDigests(false /* withNone */, true /* withMD5 */)) {
        vector<uint8_t> key_blob;
        vector<KeyCharacteristics> key_characteristics;
        constexpr size_t key_size = 128;
        ASSERT_EQ(ErrorCode::OK, GenerateKey(AuthorizationSetBuilder()
                                                     .HmacKey(key_size)
                                                     .Digest(digest)
                                                     .Authorization(TAG_MIN_MAC_LENGTH, 128)
                                                     .Authorization(TAG_USAGE_COUNT_LIMIT, 1),
                                             &key_blob, &key_characteristics));

        ASSERT_GT(key_blob.size(), 0U);
        CheckBaseParams(key_characteristics);
        CheckCharacteristics(key_blob, key_characteristics);

        AuthorizationSet crypto_params = SecLevelAuthorizations(key_characteristics);
        EXPECT_TRUE(crypto_params.Contains(TAG_ALGORITHM, Algorithm::HMAC));
        EXPECT_TRUE(crypto_params.Contains(TAG_KEY_SIZE, key_size))
                << "Key size " << key_size << "missing";

        // Check the usage count limit tag appears in the authorizations.
        AuthorizationSet auths;
        for (auto& entry : key_characteristics) {
            auths.push_back(AuthorizationSet(entry.authorizations));
        }
        EXPECT_TRUE(auths.Contains(TAG_USAGE_COUNT_LIMIT, 1U))
                << "key usage count limit " << 1U << " missing";

        CheckedDeleteKey(&key_blob);
    }
}

/*
 * NewKeyGenerationTest.HmacCheckKeySizes
 *
 * Verifies that keymint supports all key sizes, and rejects all invalid key sizes.
 */
TEST_P(NewKeyGenerationTest, HmacCheckKeySizes) {
    for (size_t key_size = 0; key_size <= 512; ++key_size) {
        if (key_size < 64 || key_size % 8 != 0) {
            // To keep this test from being very slow, we only test a random fraction of
            // non-byte key sizes.  We test only ~10% of such cases. Since there are 392 of
            // them, we expect to run ~40 of them in each run.
            if (key_size % 8 == 0 || random() % 10 == 0) {
                EXPECT_EQ(ErrorCode::UNSUPPORTED_KEY_SIZE,
                          GenerateKey(AuthorizationSetBuilder()
                                              .HmacKey(key_size)
                                              .Digest(Digest::SHA_2_256)
                                              .Authorization(TAG_MIN_MAC_LENGTH, 256)))
                        << "HMAC key size " << key_size << " invalid";
            }
        } else {
            EXPECT_EQ(ErrorCode::OK, GenerateKey(AuthorizationSetBuilder()
                                                         .HmacKey(key_size)
                                                         .Digest(Digest::SHA_2_256)
                                                         .Authorization(TAG_MIN_MAC_LENGTH, 256)))
                    << "Failed to generate HMAC key of size " << key_size;
            CheckedDeleteKey();
        }
    }
    if (SecLevel() == SecurityLevel::STRONGBOX) {
        // STRONGBOX devices must not support keys larger than 512 bits.
        size_t key_size = 520;
        EXPECT_EQ(ErrorCode::UNSUPPORTED_KEY_SIZE,
                  GenerateKey(AuthorizationSetBuilder()
                                      .HmacKey(key_size)
                                      .Digest(Digest::SHA_2_256)
                                      .Authorization(TAG_MIN_MAC_LENGTH, 256)))
                << "HMAC key size " << key_size << " unexpectedly valid";
    }
}

/*
 * NewKeyGenerationTest.HmacCheckMinMacLengths
 *
 * Verifies that keymint supports all required MAC lengths and rejects all invalid lengths. This
 * test is probabilistic in order to keep the runtime down, but any failure prints out the
 * specific MAC length that failed, so reproducing a failed run will be easy.
 */
TEST_P(NewKeyGenerationTest, HmacCheckMinMacLengths) {
    for (size_t min_mac_length = 0; min_mac_length <= 256; ++min_mac_length) {
        if (min_mac_length < 64 || min_mac_length % 8 != 0) {
            // To keep this test from being very long, we only test a random fraction of
            // non-byte lengths.  We test only ~10% of such cases. Since there are 172 of them,
            // we expect to run ~17 of them in each run.
            if (min_mac_length % 8 == 0 || random() % 10 == 0) {
                EXPECT_EQ(ErrorCode::UNSUPPORTED_MIN_MAC_LENGTH,
                          GenerateKey(AuthorizationSetBuilder()
                                              .HmacKey(128)
                                              .Digest(Digest::SHA_2_256)
                                              .Authorization(TAG_MIN_MAC_LENGTH, min_mac_length)))
                        << "HMAC min mac length " << min_mac_length << " invalid.";
            }
        } else {
            EXPECT_EQ(ErrorCode::OK,
                      GenerateKey(AuthorizationSetBuilder()
                                          .HmacKey(128)
                                          .Digest(Digest::SHA_2_256)
                                          .Authorization(TAG_MIN_MAC_LENGTH, min_mac_length)))
                    << "Failed to generate HMAC key with min MAC length " << min_mac_length;
            CheckedDeleteKey();
        }
    }

    // Minimum MAC length must be no more than 512 bits.
    size_t min_mac_length = 520;
    EXPECT_EQ(ErrorCode::UNSUPPORTED_MIN_MAC_LENGTH,
              GenerateKey(AuthorizationSetBuilder()
                                  .HmacKey(128)
                                  .Digest(Digest::SHA_2_256)
                                  .Authorization(TAG_MIN_MAC_LENGTH, min_mac_length)))
            << "HMAC min mac length " << min_mac_length << " invalid.";
}

/*
 * NewKeyGenerationTest.HmacMultipleDigests
 *
 * Verifies that keymint rejects HMAC key generation with multiple specified digest algorithms.
 */
TEST_P(NewKeyGenerationTest, HmacMultipleDigests) {
    if (SecLevel() == SecurityLevel::STRONGBOX) return;

    ASSERT_EQ(ErrorCode::UNSUPPORTED_DIGEST,
              GenerateKey(AuthorizationSetBuilder()
                                  .HmacKey(128)
                                  .Digest(Digest::SHA1)
                                  .Digest(Digest::SHA_2_256)
                                  .Authorization(TAG_MIN_MAC_LENGTH, 128)));
}

/*
 * NewKeyGenerationTest.HmacDigestNone
 *
 * Verifies that keymint rejects HMAC key generation with no digest or Digest::NONE
 */
TEST_P(NewKeyGenerationTest, HmacDigestNone) {
    ASSERT_EQ(ErrorCode::UNSUPPORTED_DIGEST,
              GenerateKey(AuthorizationSetBuilder().HmacKey(128).Authorization(TAG_MIN_MAC_LENGTH,
                                                                               128)));

    ASSERT_EQ(ErrorCode::UNSUPPORTED_DIGEST,
              GenerateKey(AuthorizationSetBuilder()
                                  .HmacKey(128)
                                  .Digest(Digest::NONE)
                                  .Authorization(TAG_MIN_MAC_LENGTH, 128)));
}

/*
 * NewKeyGenerationTest.AesNoAttestation
 *
 * Verifies that attestation parameters to AES keys are ignored and generateKey
 * will succeed.
 */
TEST_P(NewKeyGenerationTest, AesNoAttestation) {
    auto challenge = "hello";
    auto app_id = "foo";

    ASSERT_EQ(ErrorCode::OK, GenerateKey(AuthorizationSetBuilder()
                                                 .Authorization(TAG_NO_AUTH_REQUIRED)
                                                 .AesEncryptionKey(128)
                                                 .EcbMode()
                                                 .Padding(PaddingMode::PKCS7)
                                                 .AttestationChallenge(challenge)
                                                 .AttestationApplicationId(app_id)));

    ASSERT_EQ(cert_chain_.size(), 0);
}

/*
 * NewKeyGenerationTest.TripleDesNoAttestation
 *
 * Verifies that attesting parameters to 3DES keys are ignored and generate key
 * will be successful.  No attestation should be generated.
 */
TEST_P(NewKeyGenerationTest, TripleDesNoAttestation) {
    auto challenge = "hello";
    auto app_id = "foo";

    ASSERT_EQ(ErrorCode::OK, GenerateKey(AuthorizationSetBuilder()
                                                 .TripleDesEncryptionKey(168)
                                                 .BlockMode(BlockMode::ECB)
                                                 .Authorization(TAG_NO_AUTH_REQUIRED)
                                                 .Padding(PaddingMode::NONE)
                                                 .AttestationChallenge(challenge)
                                                 .AttestationApplicationId(app_id)));
    ASSERT_EQ(cert_chain_.size(), 0);
}

INSTANTIATE_KEYMINT_AIDL_TEST(NewKeyGenerationTest);

typedef KeyMintAidlTestBase SigningOperationsTest;

/*
 * SigningOperationsTest.RsaSuccess
 *
 * Verifies that raw RSA signature operations succeed.
 */
TEST_P(SigningOperationsTest, RsaSuccess) {
    ASSERT_EQ(ErrorCode::OK, GenerateKey(AuthorizationSetBuilder()
                                                 .RsaSigningKey(2048, 65537)
                                                 .Digest(Digest::NONE)
                                                 .Padding(PaddingMode::NONE)
                                                 .Authorization(TAG_NO_AUTH_REQUIRED)
                                                 .SetDefaultValidity()));
    string message = "12345678901234567890123456789012";
    string signature = SignMessage(
            message, AuthorizationSetBuilder().Digest(Digest::NONE).Padding(PaddingMode::NONE));
    LocalVerifyMessage(message, signature,
                       AuthorizationSetBuilder().Digest(Digest::NONE).Padding(PaddingMode::NONE));
}

/*
 * SigningOperationsTest.RsaAllPaddingsAndDigests
 *
 * Verifies RSA signature/verification for all padding modes and digests.
 */
TEST_P(SigningOperationsTest, RsaAllPaddingsAndDigests) {
    auto authorizations = AuthorizationSetBuilder()
                                  .Authorization(TAG_NO_AUTH_REQUIRED)
                                  .RsaSigningKey(2048, 65537)
                                  .Digest(ValidDigests(true /* withNone */, true /* withMD5 */))
                                  .Padding(PaddingMode::NONE)
                                  .Padding(PaddingMode::RSA_PSS)
                                  .Padding(PaddingMode::RSA_PKCS1_1_5_SIGN)
                                  .SetDefaultValidity();

    ASSERT_EQ(ErrorCode::OK, GenerateKey(authorizations));

    string message(128, 'a');
    string corrupt_message(message);
    ++corrupt_message[corrupt_message.size() / 2];

    for (auto padding :
         {PaddingMode::NONE, PaddingMode::RSA_PSS, PaddingMode::RSA_PKCS1_1_5_SIGN}) {
        for (auto digest : ValidDigests(true /* withNone */, true /* withMD5 */)) {
            if (padding == PaddingMode::NONE && digest != Digest::NONE) {
                // Digesting only makes sense with padding.
                continue;
            }

            if (padding == PaddingMode::RSA_PSS && digest == Digest::NONE) {
                // PSS requires digesting.
                continue;
            }

            string signature =
                    SignMessage(message, AuthorizationSetBuilder().Digest(digest).Padding(padding));
            LocalVerifyMessage(message, signature,
                               AuthorizationSetBuilder().Digest(digest).Padding(padding));
        }
    }
}

/*
 * SigningOperationsTest.RsaUseRequiresCorrectAppIdAppData
 *
 * Verifies that using an RSA key requires the correct app data.
 */
TEST_P(SigningOperationsTest, RsaUseRequiresCorrectAppIdAppData) {
    ASSERT_EQ(ErrorCode::OK, GenerateKey(AuthorizationSetBuilder()
                                                 .Authorization(TAG_NO_AUTH_REQUIRED)
                                                 .RsaSigningKey(2048, 65537)
                                                 .Digest(Digest::NONE)
                                                 .Padding(PaddingMode::NONE)
                                                 .Authorization(TAG_APPLICATION_ID, "clientid")
                                                 .Authorization(TAG_APPLICATION_DATA, "appdata")
                                                 .SetDefaultValidity()));

    CheckAppIdCharacteristics(key_blob_, "clientid", "appdata", key_characteristics_);

    EXPECT_EQ(ErrorCode::INVALID_KEY_BLOB,
              Begin(KeyPurpose::SIGN,
                    AuthorizationSetBuilder().Digest(Digest::NONE).Padding(PaddingMode::NONE)));
    AbortIfNeeded();
    EXPECT_EQ(ErrorCode::INVALID_KEY_BLOB,
              Begin(KeyPurpose::SIGN, AuthorizationSetBuilder()
                                              .Digest(Digest::NONE)
                                              .Padding(PaddingMode::NONE)
                                              .Authorization(TAG_APPLICATION_ID, "clientid")));
    AbortIfNeeded();
    EXPECT_EQ(ErrorCode::INVALID_KEY_BLOB,
              Begin(KeyPurpose::SIGN, AuthorizationSetBuilder()
                                              .Digest(Digest::NONE)
                                              .Padding(PaddingMode::NONE)
                                              .Authorization(TAG_APPLICATION_DATA, "appdata")));
    AbortIfNeeded();
    EXPECT_EQ(ErrorCode::OK,
              Begin(KeyPurpose::SIGN, AuthorizationSetBuilder()
                                              .Digest(Digest::NONE)
                                              .Padding(PaddingMode::NONE)
                                              .Authorization(TAG_APPLICATION_DATA, "appdata")
                                              .Authorization(TAG_APPLICATION_ID, "clientid")));
    AbortIfNeeded();
}

/*
 * SigningOperationsTest.RsaPssSha256Success
 *
 * Verifies that RSA-PSS signature operations succeed.
 */
TEST_P(SigningOperationsTest, RsaPssSha256Success) {
    ASSERT_EQ(ErrorCode::OK, GenerateKey(AuthorizationSetBuilder()
                                                 .RsaSigningKey(2048, 65537)
                                                 .Digest(Digest::SHA_2_256)
                                                 .Padding(PaddingMode::RSA_PSS)
                                                 .Authorization(TAG_NO_AUTH_REQUIRED)
                                                 .SetDefaultValidity()));
    // Use large message, which won't work without digesting.
    string message(1024, 'a');
    string signature = SignMessage(
            message,
            AuthorizationSetBuilder().Digest(Digest::SHA_2_256).Padding(PaddingMode::RSA_PSS));
}

/*
 * SigningOperationsTest.RsaPaddingNoneDoesNotAllowOther
 *
 * Verifies that keymint rejects signature operations that specify a padding mode when the key
 * supports only unpadded operations.
 */
TEST_P(SigningOperationsTest, RsaPaddingNoneDoesNotAllowOther) {
    ASSERT_EQ(ErrorCode::OK, GenerateKey(AuthorizationSetBuilder()
                                                 .RsaSigningKey(2048, 65537)
                                                 .Digest(Digest::NONE)
                                                 .Authorization(TAG_NO_AUTH_REQUIRED)
                                                 .Padding(PaddingMode::NONE)
                                                 .SetDefaultValidity()));
    string message = "12345678901234567890123456789012";
    string signature;

    EXPECT_EQ(ErrorCode::INCOMPATIBLE_PADDING_MODE,
              Begin(KeyPurpose::SIGN, AuthorizationSetBuilder()
                                              .Digest(Digest::NONE)
                                              .Padding(PaddingMode::RSA_PKCS1_1_5_SIGN)));
}

/*
 * SigningOperationsTest.NoUserConfirmation
 *
 * Verifies that keymint rejects signing operations for keys with
 * TRUSTED_CONFIRMATION_REQUIRED and no valid confirmation token
 * presented.
 */
TEST_P(SigningOperationsTest, NoUserConfirmation) {
    if (SecLevel() == SecurityLevel::STRONGBOX) return;
    ASSERT_EQ(ErrorCode::OK, GenerateKey(AuthorizationSetBuilder()
                                                 .RsaSigningKey(1024, 65537)
                                                 .Digest(Digest::NONE)
                                                 .Padding(PaddingMode::NONE)
                                                 .Authorization(TAG_NO_AUTH_REQUIRED)
                                                 .Authorization(TAG_TRUSTED_CONFIRMATION_REQUIRED)
                                                 .SetDefaultValidity()));

    const string message = "12345678901234567890123456789012";
    EXPECT_EQ(ErrorCode::OK,
              Begin(KeyPurpose::SIGN,
                    AuthorizationSetBuilder().Digest(Digest::NONE).Padding(PaddingMode::NONE)));
    string signature;
    EXPECT_EQ(ErrorCode::NO_USER_CONFIRMATION, Finish(message, &signature));
}

/*
 * SigningOperationsTest.RsaPkcs1Sha256Success
 *
 * Verifies that digested RSA-PKCS1 signature operations succeed.
 */
TEST_P(SigningOperationsTest, RsaPkcs1Sha256Success) {
    ASSERT_EQ(ErrorCode::OK, GenerateKey(AuthorizationSetBuilder()
                                                 .RsaSigningKey(2048, 65537)
                                                 .Digest(Digest::SHA_2_256)
                                                 .Authorization(TAG_NO_AUTH_REQUIRED)
                                                 .Padding(PaddingMode::RSA_PKCS1_1_5_SIGN)
                                                 .SetDefaultValidity()));
    string message(1024, 'a');
    string signature = SignMessage(message, AuthorizationSetBuilder()
                                                    .Digest(Digest::SHA_2_256)
                                                    .Padding(PaddingMode::RSA_PKCS1_1_5_SIGN));
}

/*
 * SigningOperationsTest.RsaPkcs1NoDigestSuccess
 *
 * Verifies that undigested RSA-PKCS1 signature operations succeed.
 */
TEST_P(SigningOperationsTest, RsaPkcs1NoDigestSuccess) {
    ASSERT_EQ(ErrorCode::OK, GenerateKey(AuthorizationSetBuilder()
                                                 .RsaSigningKey(2048, 65537)
                                                 .Digest(Digest::NONE)
                                                 .Authorization(TAG_NO_AUTH_REQUIRED)
                                                 .Padding(PaddingMode::RSA_PKCS1_1_5_SIGN)
                                                 .SetDefaultValidity()));
    string message(53, 'a');
    string signature = SignMessage(message, AuthorizationSetBuilder()
                                                    .Digest(Digest::NONE)
                                                    .Padding(PaddingMode::RSA_PKCS1_1_5_SIGN));
}

/*
 * SigningOperationsTest.RsaPkcs1NoDigestTooLarge
 *
 * Verifies that undigested RSA-PKCS1 signature operations fail with the correct error code when
 * given a too-long message.
 */
TEST_P(SigningOperationsTest, RsaPkcs1NoDigestTooLong) {
    ASSERT_EQ(ErrorCode::OK, GenerateKey(AuthorizationSetBuilder()
                                                 .RsaSigningKey(2048, 65537)
                                                 .Digest(Digest::NONE)
                                                 .Authorization(TAG_NO_AUTH_REQUIRED)
                                                 .Padding(PaddingMode::RSA_PKCS1_1_5_SIGN)
                                                 .SetDefaultValidity()));
    string message(257, 'a');

    EXPECT_EQ(ErrorCode::OK,
              Begin(KeyPurpose::SIGN, AuthorizationSetBuilder()
                                              .Digest(Digest::NONE)
                                              .Padding(PaddingMode::RSA_PKCS1_1_5_SIGN)));
    string signature;
    EXPECT_EQ(ErrorCode::INVALID_INPUT_LENGTH, Finish(message, &signature));
}

/*
 * SigningOperationsTest.RsaPssSha512TooSmallKey
 *
 * Verifies that undigested RSA-PSS signature operations fail with the correct error code when
 * used with a key that is too small for the message.
 *
 * A PSS-padded message is of length salt_size + digest_size + 16 (sizes in bits), and the
 * keymint specification requires that salt_size == digest_size, so the message will be
 * digest_size * 2 +
 * 16. Such a message can only be signed by a given key if the key is at least that size. This
 * test uses SHA512, which has a digest_size == 512, so the message size is 1040 bits, too large
 * for a 1024-bit key.
 */
TEST_P(SigningOperationsTest, RsaPssSha512TooSmallKey) {
    if (SecLevel() == SecurityLevel::STRONGBOX) return;
    ASSERT_EQ(ErrorCode::OK, GenerateKey(AuthorizationSetBuilder()
                                                 .RsaSigningKey(1024, 65537)
                                                 .Digest(Digest::SHA_2_512)
                                                 .Authorization(TAG_NO_AUTH_REQUIRED)
                                                 .Padding(PaddingMode::RSA_PSS)
                                                 .SetDefaultValidity()));
    EXPECT_EQ(ErrorCode::INCOMPATIBLE_DIGEST,
              Begin(KeyPurpose::SIGN, AuthorizationSetBuilder()
                                              .Digest(Digest::SHA_2_512)
                                              .Padding(PaddingMode::RSA_PSS)));
}

/*
 * SigningOperationsTest.RsaNoPaddingTooLong
 *
 * Verifies that raw RSA signature operations fail with the correct error code when
 * given a too-long message.
 */
TEST_P(SigningOperationsTest, RsaNoPaddingTooLong) {
    ASSERT_EQ(ErrorCode::OK, GenerateKey(AuthorizationSetBuilder()
                                                 .RsaSigningKey(2048, 65537)
                                                 .Digest(Digest::NONE)
                                                 .Authorization(TAG_NO_AUTH_REQUIRED)
                                                 .Padding(PaddingMode::RSA_PKCS1_1_5_SIGN)
                                                 .SetDefaultValidity()));
    // One byte too long
    string message(2048 / 8 + 1, 'a');
    ASSERT_EQ(ErrorCode::OK,
              Begin(KeyPurpose::SIGN, AuthorizationSetBuilder()
                                              .Digest(Digest::NONE)
                                              .Padding(PaddingMode::RSA_PKCS1_1_5_SIGN)));
    string result;
    ErrorCode finish_error_code = Finish(message, &result);
    EXPECT_TRUE(finish_error_code == ErrorCode::INVALID_INPUT_LENGTH ||
                finish_error_code == ErrorCode::INVALID_ARGUMENT);

    // Very large message that should exceed the transfer buffer size of any reasonable TEE.
    message = string(128 * 1024, 'a');
    ASSERT_EQ(ErrorCode::OK,
              Begin(KeyPurpose::SIGN, AuthorizationSetBuilder()
                                              .Digest(Digest::NONE)
                                              .Padding(PaddingMode::RSA_PKCS1_1_5_SIGN)));
    finish_error_code = Finish(message, &result);
    EXPECT_TRUE(finish_error_code == ErrorCode::INVALID_INPUT_LENGTH ||
                finish_error_code == ErrorCode::INVALID_ARGUMENT);
}

/*
 * SigningOperationsTest.RsaAbort
 *
 * Verifies that operations can be aborted correctly.  Uses an RSA signing operation for the
 * test, but the behavior should be algorithm and purpose-independent.
 */
TEST_P(SigningOperationsTest, RsaAbort) {
    ASSERT_EQ(ErrorCode::OK, GenerateKey(AuthorizationSetBuilder()
                                                 .RsaSigningKey(2048, 65537)
                                                 .Digest(Digest::NONE)
                                                 .Authorization(TAG_NO_AUTH_REQUIRED)
                                                 .Padding(PaddingMode::NONE)
                                                 .SetDefaultValidity()));

    ASSERT_EQ(ErrorCode::OK,
              Begin(KeyPurpose::SIGN,
                    AuthorizationSetBuilder().Digest(Digest::NONE).Padding(PaddingMode::NONE)));
    EXPECT_EQ(ErrorCode::OK, Abort());

    // Another abort should fail
    EXPECT_EQ(ErrorCode::INVALID_OPERATION_HANDLE, Abort());

    // Set to sentinel, so TearDown() doesn't try to abort again.
    op_.reset();
}

/*
 * SigningOperationsTest.RsaNonUniqueParams
 *
 * Verifies that an operation with multiple padding modes is rejected.
 */
TEST_P(SigningOperationsTest, RsaNonUniqueParams) {
    ASSERT_EQ(ErrorCode::OK, GenerateKey(AuthorizationSetBuilder()
                                                 .RsaSigningKey(2048, 65537)
                                                 .Digest(Digest::NONE)
                                                 .Digest(Digest::SHA1)
                                                 .Authorization(TAG_NO_AUTH_REQUIRED)
                                                 .Padding(PaddingMode::NONE)
                                                 .Padding(PaddingMode::RSA_PKCS1_1_5_SIGN)
                                                 .SetDefaultValidity()));

    ASSERT_EQ(ErrorCode::UNSUPPORTED_PADDING_MODE,
              Begin(KeyPurpose::SIGN, AuthorizationSetBuilder()
                                              .Digest(Digest::NONE)
                                              .Padding(PaddingMode::NONE)
                                              .Padding(PaddingMode::RSA_PKCS1_1_5_SIGN)));

    auto result = Begin(KeyPurpose::SIGN, AuthorizationSetBuilder()
                                                  .Digest(Digest::NONE)
                                                  .Digest(Digest::SHA1)
                                                  .Padding(PaddingMode::RSA_PKCS1_1_5_SIGN));
    ASSERT_TRUE(result == ErrorCode::UNSUPPORTED_DIGEST || result == ErrorCode::INVALID_ARGUMENT);

    ASSERT_EQ(ErrorCode::UNSUPPORTED_DIGEST,
              Begin(KeyPurpose::SIGN,
                    AuthorizationSetBuilder().Padding(PaddingMode::RSA_PKCS1_1_5_SIGN)));
}

/*
 * SigningOperationsTest.RsaUnsupportedPadding
 *
 * Verifies that RSA operations fail with the correct error (but key gen succeeds) when used
 * with a padding mode inappropriate for RSA.
 */
TEST_P(SigningOperationsTest, RsaUnsupportedPadding) {
    ASSERT_EQ(ErrorCode::OK, GenerateKey(AuthorizationSetBuilder()
                                                 .RsaSigningKey(2048, 65537)
                                                 .Authorization(TAG_NO_AUTH_REQUIRED)
                                                 .Digest(Digest::SHA_2_256 /* supported digest */)
                                                 .Padding(PaddingMode::PKCS7)
                                                 .SetDefaultValidity()));
    ASSERT_EQ(
            ErrorCode::UNSUPPORTED_PADDING_MODE,
            Begin(KeyPurpose::SIGN,
                  AuthorizationSetBuilder().Digest(Digest::SHA_2_256).Padding(PaddingMode::PKCS7)));
    CheckedDeleteKey();

    ASSERT_EQ(ErrorCode::OK,
              GenerateKey(
                      AuthorizationSetBuilder()
                              .RsaSigningKey(2048, 65537)
                              .Authorization(TAG_NO_AUTH_REQUIRED)
                              .Digest(Digest::SHA_2_256 /* supported digest */)
                              .Padding(PaddingMode::RSA_OAEP) /* padding mode for encryption only */
                              .SetDefaultValidity()));
    ASSERT_EQ(ErrorCode::UNSUPPORTED_PADDING_MODE,
              Begin(KeyPurpose::SIGN, AuthorizationSetBuilder()
                                              .Digest(Digest::SHA_2_256)
                                              .Padding(PaddingMode::RSA_OAEP)));
}

/*
 * SigningOperationsTest.RsaPssNoDigest
 *
 * Verifies that RSA PSS operations fail when no digest is used.  PSS requires a digest.
 */
TEST_P(SigningOperationsTest, RsaNoDigest) {
    ASSERT_EQ(ErrorCode::OK, GenerateKey(AuthorizationSetBuilder()
                                                 .RsaSigningKey(2048, 65537)
                                                 .Authorization(TAG_NO_AUTH_REQUIRED)
                                                 .Digest(Digest::NONE)
                                                 .Padding(PaddingMode::RSA_PSS)
                                                 .SetDefaultValidity()));
    ASSERT_EQ(ErrorCode::INCOMPATIBLE_DIGEST,
              Begin(KeyPurpose::SIGN,
                    AuthorizationSetBuilder().Digest(Digest::NONE).Padding(PaddingMode::RSA_PSS)));

    ASSERT_EQ(ErrorCode::UNSUPPORTED_DIGEST,
              Begin(KeyPurpose::SIGN, AuthorizationSetBuilder().Padding(PaddingMode::RSA_PSS)));
}

/*
 * SigningOperationsTest.RsaPssNoPadding
 *
 * Verifies that RSA operations fail when no padding mode is specified.  PaddingMode::NONE is
 * supported in some cases (as validated in other tests), but a mode must be specified.
 */
TEST_P(SigningOperationsTest, RsaNoPadding) {
    // Padding must be specified
    ASSERT_EQ(ErrorCode::OK, GenerateKey(AuthorizationSetBuilder()
                                                 .RsaKey(2048, 65537)
                                                 .Authorization(TAG_NO_AUTH_REQUIRED)
                                                 .SigningKey()
                                                 .Digest(Digest::NONE)
                                                 .SetDefaultValidity()));
    ASSERT_EQ(ErrorCode::UNSUPPORTED_PADDING_MODE,
              Begin(KeyPurpose::SIGN, AuthorizationSetBuilder().Digest(Digest::NONE)));
}

/*
 * SigningOperationsTest.RsaShortMessage
 *
 * Verifies that raw RSA signatures succeed with a message shorter than the key size.
 */
TEST_P(SigningOperationsTest, RsaTooShortMessage) {
    ASSERT_EQ(ErrorCode::OK, GenerateKey(AuthorizationSetBuilder()
                                                 .Authorization(TAG_NO_AUTH_REQUIRED)
                                                 .RsaSigningKey(2048, 65537)
                                                 .Digest(Digest::NONE)
                                                 .Padding(PaddingMode::NONE)
                                                 .SetDefaultValidity()));

    // Barely shorter
    string message(2048 / 8 - 1, 'a');
    SignMessage(message, AuthorizationSetBuilder().Digest(Digest::NONE).Padding(PaddingMode::NONE));

    // Much shorter
    message = "a";
    SignMessage(message, AuthorizationSetBuilder().Digest(Digest::NONE).Padding(PaddingMode::NONE));
}

/*
 * SigningOperationsTest.RsaSignWithEncryptionKey
 *
 * Verifies that RSA encryption keys cannot be used to sign.
 */
TEST_P(SigningOperationsTest, RsaSignWithEncryptionKey) {
    ASSERT_EQ(ErrorCode::OK, GenerateKey(AuthorizationSetBuilder()
                                                 .Authorization(TAG_NO_AUTH_REQUIRED)
                                                 .RsaEncryptionKey(2048, 65537)
                                                 .Digest(Digest::NONE)
                                                 .Padding(PaddingMode::NONE)
                                                 .SetDefaultValidity()));
    ASSERT_EQ(ErrorCode::INCOMPATIBLE_PURPOSE,
              Begin(KeyPurpose::SIGN,
                    AuthorizationSetBuilder().Digest(Digest::NONE).Padding(PaddingMode::NONE)));
}

/*
 * SigningOperationsTest.RsaSignTooLargeMessage
 *
 * Verifies that attempting a raw signature of a message which is the same length as the key,
 * but numerically larger than the public modulus, fails with the correct error.
 */
TEST_P(SigningOperationsTest, RsaSignTooLargeMessage) {
    ASSERT_EQ(ErrorCode::OK, GenerateKey(AuthorizationSetBuilder()
                                                 .Authorization(TAG_NO_AUTH_REQUIRED)
                                                 .RsaSigningKey(2048, 65537)
                                                 .Digest(Digest::NONE)
                                                 .Padding(PaddingMode::NONE)
                                                 .SetDefaultValidity()));

    // Largest possible message will always be larger than the public modulus.
    string message(2048 / 8, static_cast<char>(0xff));
    ASSERT_EQ(ErrorCode::OK, Begin(KeyPurpose::SIGN, AuthorizationSetBuilder()
                                                             .Authorization(TAG_NO_AUTH_REQUIRED)
                                                             .Digest(Digest::NONE)
                                                             .Padding(PaddingMode::NONE)));
    string signature;
    ASSERT_EQ(ErrorCode::INVALID_ARGUMENT, Finish(message, &signature));
}

/*
 * SigningOperationsTest.EcdsaAllDigestsAndCurves
 *
 * Verifies ECDSA signature/verification for all digests and curves.
 */
TEST_P(SigningOperationsTest, EcdsaAllDigestsAndCurves) {
    auto digests = ValidDigests(true /* withNone */, false /* withMD5 */);

    string message = "1234567890";
    string corrupt_message = "2234567890";
    for (auto curve : ValidCurves()) {
        SCOPED_TRACE(testing::Message() << "Curve::" << curve);
        ErrorCode error = GenerateKey(AuthorizationSetBuilder()
                                              .Authorization(TAG_NO_AUTH_REQUIRED)
                                              .EcdsaSigningKey(curve)
                                              .Digest(digests)
                                              .SetDefaultValidity());
        EXPECT_EQ(ErrorCode::OK, error) << "Failed to generate key for EC curve " << curve;
        if (error != ErrorCode::OK) {
            continue;
        }

        for (auto digest : digests) {
            SCOPED_TRACE(testing::Message() << "Digest::" << digest);
            string signature = SignMessage(message, AuthorizationSetBuilder().Digest(digest));
            LocalVerifyMessage(message, signature, AuthorizationSetBuilder().Digest(digest));
        }

        auto rc = DeleteKey();
        ASSERT_TRUE(rc == ErrorCode::OK || rc == ErrorCode::UNIMPLEMENTED);
    }
}

/*
 * SigningOperationsTest.EcdsaAllCurves
 *
 * Verifies that ECDSA operations succeed with all possible curves.
 */
TEST_P(SigningOperationsTest, EcdsaAllCurves) {
    for (auto curve : ValidCurves()) {
        ErrorCode error = GenerateKey(AuthorizationSetBuilder()
                                              .Authorization(TAG_NO_AUTH_REQUIRED)
                                              .EcdsaSigningKey(curve)
                                              .Digest(Digest::SHA_2_256)
                                              .SetDefaultValidity());
        EXPECT_EQ(ErrorCode::OK, error) << "Failed to generate ECDSA key with curve " << curve;
        if (error != ErrorCode::OK) continue;

        string message(1024, 'a');
        SignMessage(message, AuthorizationSetBuilder().Digest(Digest::SHA_2_256));
        CheckedDeleteKey();
    }
}

/*
 * SigningOperationsTest.EcdsaNoDigestHugeData
 *
 * Verifies that ECDSA operations support very large messages, even without digesting.  This
 * should work because ECDSA actually only signs the leftmost L_n bits of the message, however
 * large it may be.  Not using digesting is a bad idea, but in some cases digesting is done by
 * the framework.
 */
TEST_P(SigningOperationsTest, EcdsaNoDigestHugeData) {
    ASSERT_EQ(ErrorCode::OK, GenerateKey(AuthorizationSetBuilder()
                                                 .Authorization(TAG_NO_AUTH_REQUIRED)
                                                 .EcdsaSigningKey(EcCurve::P_256)
                                                 .Digest(Digest::NONE)
                                                 .SetDefaultValidity()));
    string message(1 * 1024, 'a');
    SignMessage(message, AuthorizationSetBuilder().Digest(Digest::NONE));
}

/*
 * SigningOperationsTest.EcUseRequiresCorrectAppIdAppData
 *
 * Verifies that using an EC key requires the correct app ID/data.
 */
TEST_P(SigningOperationsTest, EcUseRequiresCorrectAppIdAppData) {
    ASSERT_EQ(ErrorCode::OK, GenerateKey(AuthorizationSetBuilder()
                                                 .Authorization(TAG_NO_AUTH_REQUIRED)
                                                 .EcdsaSigningKey(EcCurve::P_256)
                                                 .Digest(Digest::NONE)
                                                 .Authorization(TAG_APPLICATION_ID, "clientid")
                                                 .Authorization(TAG_APPLICATION_DATA, "appdata")
                                                 .SetDefaultValidity()));

    CheckAppIdCharacteristics(key_blob_, "clientid", "appdata", key_characteristics_);

    EXPECT_EQ(ErrorCode::INVALID_KEY_BLOB,
              Begin(KeyPurpose::SIGN, AuthorizationSetBuilder().Digest(Digest::NONE)));
    AbortIfNeeded();
    EXPECT_EQ(ErrorCode::INVALID_KEY_BLOB,
              Begin(KeyPurpose::SIGN, AuthorizationSetBuilder()
                                              .Digest(Digest::NONE)
                                              .Authorization(TAG_APPLICATION_ID, "clientid")));
    AbortIfNeeded();
    EXPECT_EQ(ErrorCode::INVALID_KEY_BLOB,
              Begin(KeyPurpose::SIGN, AuthorizationSetBuilder()
                                              .Digest(Digest::NONE)
                                              .Authorization(TAG_APPLICATION_DATA, "appdata")));
    AbortIfNeeded();
    EXPECT_EQ(ErrorCode::OK,
              Begin(KeyPurpose::SIGN, AuthorizationSetBuilder()
                                              .Digest(Digest::NONE)
                                              .Authorization(TAG_APPLICATION_DATA, "appdata")
                                              .Authorization(TAG_APPLICATION_ID, "clientid")));
    AbortIfNeeded();
}

/*
 * SigningOperationsTest.EcdsaIncompatibleDigest
 *
 * Verifies that using an EC key requires compatible digest.
 */
TEST_P(SigningOperationsTest, EcdsaIncompatibleDigest) {
    ASSERT_EQ(ErrorCode::OK, GenerateKey(AuthorizationSetBuilder()
                                                 .Authorization(TAG_NO_AUTH_REQUIRED)
                                                 .EcdsaSigningKey(EcCurve::P_256)
                                                 .Digest(Digest::NONE)
                                                 .Digest(Digest::SHA1)
                                                 .SetDefaultValidity()));
    EXPECT_EQ(ErrorCode::INCOMPATIBLE_DIGEST,
              Begin(KeyPurpose::SIGN, AuthorizationSetBuilder().Digest(Digest::SHA_2_256)));
    AbortIfNeeded();
}

/*
 * SigningOperationsTest.AesEcbSign
 *
 * Verifies that attempts to use AES keys to sign fail in the correct way.
 */
TEST_P(SigningOperationsTest, AesEcbSign) {
    ASSERT_EQ(ErrorCode::OK, GenerateKey(AuthorizationSetBuilder()
                                                 .Authorization(TAG_NO_AUTH_REQUIRED)
                                                 .SigningKey()
                                                 .AesEncryptionKey(128)
                                                 .Authorization(TAG_BLOCK_MODE, BlockMode::ECB)));

    AuthorizationSet out_params;
    EXPECT_EQ(ErrorCode::UNSUPPORTED_PURPOSE,
              Begin(KeyPurpose::SIGN, AuthorizationSet() /* in_params */, &out_params));
    EXPECT_EQ(ErrorCode::UNSUPPORTED_PURPOSE,
              Begin(KeyPurpose::VERIFY, AuthorizationSet() /* in_params */, &out_params));
}

/*
 * SigningOperationsTest.HmacAllDigests
 *
 * Verifies that HMAC works with all digests.
 */
TEST_P(SigningOperationsTest, HmacAllDigests) {
    for (auto digest : ValidDigests(false /* withNone */, false /* withMD5 */)) {
        ASSERT_EQ(ErrorCode::OK, GenerateKey(AuthorizationSetBuilder()
                                                     .Authorization(TAG_NO_AUTH_REQUIRED)
                                                     .HmacKey(128)
                                                     .Digest(digest)
                                                     .Authorization(TAG_MIN_MAC_LENGTH, 160)))
                << "Failed to create HMAC key with digest " << digest;
        string message = "12345678901234567890123456789012";
        string signature = MacMessage(message, digest, 160);
        EXPECT_EQ(160U / 8U, signature.size())
                << "Failed to sign with HMAC key with digest " << digest;
        CheckedDeleteKey();
    }
}

/*
 * SigningOperationsTest.HmacSha256TooLargeMacLength
 *
 * Verifies that HMAC fails in the correct way when asked to generate a MAC larger than the
 * digest size.
 */
TEST_P(SigningOperationsTest, HmacSha256TooLargeMacLength) {
    ASSERT_EQ(ErrorCode::OK, GenerateKey(AuthorizationSetBuilder()
                                                 .Authorization(TAG_NO_AUTH_REQUIRED)
                                                 .HmacKey(128)
                                                 .Digest(Digest::SHA_2_256)
                                                 .Authorization(TAG_MIN_MAC_LENGTH, 256)));
    AuthorizationSet output_params;
    EXPECT_EQ(ErrorCode::UNSUPPORTED_MAC_LENGTH, Begin(KeyPurpose::SIGN, key_blob_,
                                                       AuthorizationSetBuilder()
                                                               .Digest(Digest::SHA_2_256)
                                                               .Authorization(TAG_MAC_LENGTH, 264),
                                                       &output_params));
}

/*
 * SigningOperationsTest.HmacSha256InvalidMacLength
 *
 * Verifies that HMAC fails in the correct way when asked to generate a MAC whose length is
 * not a multiple of 8.
 */
TEST_P(SigningOperationsTest, HmacSha256InvalidMacLength) {
    ASSERT_EQ(ErrorCode::OK, GenerateKey(AuthorizationSetBuilder()
                                                 .Authorization(TAG_NO_AUTH_REQUIRED)
                                                 .HmacKey(128)
                                                 .Digest(Digest::SHA_2_256)
                                                 .Authorization(TAG_MIN_MAC_LENGTH, 160)));
    AuthorizationSet output_params;
    EXPECT_EQ(ErrorCode::UNSUPPORTED_MAC_LENGTH, Begin(KeyPurpose::SIGN, key_blob_,
                                                       AuthorizationSetBuilder()
                                                               .Digest(Digest::SHA_2_256)
                                                               .Authorization(TAG_MAC_LENGTH, 161),
                                                       &output_params));
}

/*
 * SigningOperationsTest.HmacSha256TooSmallMacLength
 *
 * Verifies that HMAC fails in the correct way when asked to generate a MAC smaller than the
 * specified minimum MAC length.
 */
TEST_P(SigningOperationsTest, HmacSha256TooSmallMacLength) {
    ASSERT_EQ(ErrorCode::OK, GenerateKey(AuthorizationSetBuilder()
                                                 .Authorization(TAG_NO_AUTH_REQUIRED)
                                                 .HmacKey(128)
                                                 .Digest(Digest::SHA_2_256)
                                                 .Authorization(TAG_MIN_MAC_LENGTH, 128)));
    AuthorizationSet output_params;
    EXPECT_EQ(ErrorCode::INVALID_MAC_LENGTH, Begin(KeyPurpose::SIGN, key_blob_,
                                                   AuthorizationSetBuilder()
                                                           .Digest(Digest::SHA_2_256)
                                                           .Authorization(TAG_MAC_LENGTH, 120),
                                                   &output_params));
}

/*
 * SigningOperationsTest.HmacRfc4231TestCase3
 *
 * Validates against the test vectors from RFC 4231 test case 3.
 */
TEST_P(SigningOperationsTest, HmacRfc4231TestCase3) {
    string key(20, 0xaa);
    string message(50, 0xdd);
    uint8_t sha_224_expected[] = {
            0x7f, 0xb3, 0xcb, 0x35, 0x88, 0xc6, 0xc1, 0xf6, 0xff, 0xa9, 0x69, 0x4d, 0x7d, 0x6a,
            0xd2, 0x64, 0x93, 0x65, 0xb0, 0xc1, 0xf6, 0x5d, 0x69, 0xd1, 0xec, 0x83, 0x33, 0xea,
    };
    uint8_t sha_256_expected[] = {
            0x77, 0x3e, 0xa9, 0x1e, 0x36, 0x80, 0x0e, 0x46, 0x85, 0x4d, 0xb8,
            0xeb, 0xd0, 0x91, 0x81, 0xa7, 0x29, 0x59, 0x09, 0x8b, 0x3e, 0xf8,
            0xc1, 0x22, 0xd9, 0x63, 0x55, 0x14, 0xce, 0xd5, 0x65, 0xfe,
    };
    uint8_t sha_384_expected[] = {
            0x88, 0x06, 0x26, 0x08, 0xd3, 0xe6, 0xad, 0x8a, 0x0a, 0xa2, 0xac, 0xe0,
            0x14, 0xc8, 0xa8, 0x6f, 0x0a, 0xa6, 0x35, 0xd9, 0x47, 0xac, 0x9f, 0xeb,
            0xe8, 0x3e, 0xf4, 0xe5, 0x59, 0x66, 0x14, 0x4b, 0x2a, 0x5a, 0xb3, 0x9d,
            0xc1, 0x38, 0x14, 0xb9, 0x4e, 0x3a, 0xb6, 0xe1, 0x01, 0xa3, 0x4f, 0x27,
    };
    uint8_t sha_512_expected[] = {
            0xfa, 0x73, 0xb0, 0x08, 0x9d, 0x56, 0xa2, 0x84, 0xef, 0xb0, 0xf0, 0x75, 0x6c,
            0x89, 0x0b, 0xe9, 0xb1, 0xb5, 0xdb, 0xdd, 0x8e, 0xe8, 0x1a, 0x36, 0x55, 0xf8,
            0x3e, 0x33, 0xb2, 0x27, 0x9d, 0x39, 0xbf, 0x3e, 0x84, 0x82, 0x79, 0xa7, 0x22,
            0xc8, 0x06, 0xb4, 0x85, 0xa4, 0x7e, 0x67, 0xc8, 0x07, 0xb9, 0x46, 0xa3, 0x37,
            0xbe, 0xe8, 0x94, 0x26, 0x74, 0x27, 0x88, 0x59, 0xe1, 0x32, 0x92, 0xfb,
    };

    CheckHmacTestVector(key, message, Digest::SHA_2_256, make_string(sha_256_expected));
    if (SecLevel() != SecurityLevel::STRONGBOX) {
        CheckHmacTestVector(key, message, Digest::SHA_2_224, make_string(sha_224_expected));
        CheckHmacTestVector(key, message, Digest::SHA_2_384, make_string(sha_384_expected));
        CheckHmacTestVector(key, message, Digest::SHA_2_512, make_string(sha_512_expected));
    }
}

/*
 * SigningOperationsTest.HmacRfc4231TestCase5
 *
 * Validates against the test vectors from RFC 4231 test case 5.
 */
TEST_P(SigningOperationsTest, HmacRfc4231TestCase5) {
    string key(20, 0x0c);
    string message = "Test With Truncation";

    uint8_t sha_224_expected[] = {
            0x0e, 0x2a, 0xea, 0x68, 0xa9, 0x0c, 0x8d, 0x37,
            0xc9, 0x88, 0xbc, 0xdb, 0x9f, 0xca, 0x6f, 0xa8,
    };
    uint8_t sha_256_expected[] = {
            0xa3, 0xb6, 0x16, 0x74, 0x73, 0x10, 0x0e, 0xe0,
            0x6e, 0x0c, 0x79, 0x6c, 0x29, 0x55, 0x55, 0x2b,
    };
    uint8_t sha_384_expected[] = {
            0x3a, 0xbf, 0x34, 0xc3, 0x50, 0x3b, 0x2a, 0x23,
            0xa4, 0x6e, 0xfc, 0x61, 0x9b, 0xae, 0xf8, 0x97,
    };
    uint8_t sha_512_expected[] = {
            0x41, 0x5f, 0xad, 0x62, 0x71, 0x58, 0x0a, 0x53,
            0x1d, 0x41, 0x79, 0xbc, 0x89, 0x1d, 0x87, 0xa6,
    };

    CheckHmacTestVector(key, message, Digest::SHA_2_256, make_string(sha_256_expected));
    if (SecLevel() != SecurityLevel::STRONGBOX) {
        CheckHmacTestVector(key, message, Digest::SHA_2_224, make_string(sha_224_expected));
        CheckHmacTestVector(key, message, Digest::SHA_2_384, make_string(sha_384_expected));
        CheckHmacTestVector(key, message, Digest::SHA_2_512, make_string(sha_512_expected));
    }
}

INSTANTIATE_KEYMINT_AIDL_TEST(SigningOperationsTest);

typedef KeyMintAidlTestBase VerificationOperationsTest;

/*
 * VerificationOperationsTest.HmacSigningKeyCannotVerify
 *
 * Verifies HMAC signing and verification, but that a signing key cannot be used to verify.
 */
TEST_P(VerificationOperationsTest, HmacSigningKeyCannotVerify) {
    string key_material = "HelloThisIsAKey";

    vector<uint8_t> signing_key, verification_key;
    vector<KeyCharacteristics> signing_key_chars, verification_key_chars;
    EXPECT_EQ(ErrorCode::OK,
              ImportKey(AuthorizationSetBuilder()
                                .Authorization(TAG_NO_AUTH_REQUIRED)
                                .Authorization(TAG_ALGORITHM, Algorithm::HMAC)
                                .Authorization(TAG_PURPOSE, KeyPurpose::SIGN)
                                .Digest(Digest::SHA_2_256)
                                .Authorization(TAG_MIN_MAC_LENGTH, 160),
                        KeyFormat::RAW, key_material, &signing_key, &signing_key_chars));
    EXPECT_EQ(ErrorCode::OK,
              ImportKey(AuthorizationSetBuilder()
                                .Authorization(TAG_NO_AUTH_REQUIRED)
                                .Authorization(TAG_ALGORITHM, Algorithm::HMAC)
                                .Authorization(TAG_PURPOSE, KeyPurpose::VERIFY)
                                .Digest(Digest::SHA_2_256)
                                .Authorization(TAG_MIN_MAC_LENGTH, 160),
                        KeyFormat::RAW, key_material, &verification_key, &verification_key_chars));

    string message = "This is a message.";
    string signature = SignMessage(
            signing_key, message,
            AuthorizationSetBuilder().Digest(Digest::SHA_2_256).Authorization(TAG_MAC_LENGTH, 160));

    // Signing key should not work.
    AuthorizationSet out_params;
    EXPECT_EQ(ErrorCode::INCOMPATIBLE_PURPOSE,
              Begin(KeyPurpose::VERIFY, signing_key,
                    AuthorizationSetBuilder().Digest(Digest::SHA_2_256), &out_params));

    // Verification key should work.
    VerifyMessage(verification_key, message, signature,
                  AuthorizationSetBuilder().Digest(Digest::SHA_2_256));

    CheckedDeleteKey(&signing_key);
    CheckedDeleteKey(&verification_key);
}

INSTANTIATE_KEYMINT_AIDL_TEST(VerificationOperationsTest);

typedef KeyMintAidlTestBase ExportKeyTest;

/*
 * ExportKeyTest.RsaUnsupportedKeyFormat
 *
 * Verifies that attempting to export RSA keys in PKCS#8 format fails with the correct error.
 */
// TODO(seleneh) add ExportKey to GenerateKey
// check result

class ImportKeyTest : public KeyMintAidlTestBase {
  public:
    template <TagType tag_type, Tag tag, typename ValueT>
    void CheckCryptoParam(TypedTag<tag_type, tag> ttag, ValueT expected) {
        SCOPED_TRACE("CheckCryptoParam");
        for (auto& entry : key_characteristics_) {
            if (entry.securityLevel == SecLevel()) {
                EXPECT_TRUE(contains(entry.authorizations, ttag, expected))
                        << "Tag " << tag << " with value " << expected
                        << " not found at security level" << entry.securityLevel;
            } else {
                EXPECT_FALSE(contains(entry.authorizations, ttag, expected))
                        << "Tag " << tag << " found at security level " << entry.securityLevel;
            }
        }
    }

    void CheckOrigin() {
        SCOPED_TRACE("CheckOrigin");
        // Origin isn't a crypto param, but it always lives with them.
        return CheckCryptoParam(TAG_ORIGIN, KeyOrigin::IMPORTED);
    }
};

/*
 * ImportKeyTest.RsaSuccess
 *
 * Verifies that importing and using an RSA key pair works correctly.
 */
TEST_P(ImportKeyTest, RsaSuccess) {
    uint32_t key_size;
    string key;

    if (SecLevel() == SecurityLevel::STRONGBOX) {
        key_size = 2048;
        key = rsa_2048_key;
    } else {
        key_size = 1024;
        key = rsa_key;
    }

    ASSERT_EQ(ErrorCode::OK, ImportKey(AuthorizationSetBuilder()
                                               .Authorization(TAG_NO_AUTH_REQUIRED)
                                               .RsaSigningKey(key_size, 65537)
                                               .Digest(Digest::SHA_2_256)
                                               .Padding(PaddingMode::RSA_PSS)
                                               .SetDefaultValidity(),
                                       KeyFormat::PKCS8, key));

    CheckCryptoParam(TAG_ALGORITHM, Algorithm::RSA);
    CheckCryptoParam(TAG_KEY_SIZE, key_size);
    CheckCryptoParam(TAG_RSA_PUBLIC_EXPONENT, 65537U);
    CheckCryptoParam(TAG_DIGEST, Digest::SHA_2_256);
    CheckCryptoParam(TAG_PADDING, PaddingMode::RSA_PSS);
    CheckOrigin();

    string message(1024 / 8, 'a');
    auto params = AuthorizationSetBuilder().Digest(Digest::SHA_2_256).Padding(PaddingMode::RSA_PSS);
    string signature = SignMessage(message, params);
    LocalVerifyMessage(message, signature, params);
}

/*
 * ImportKeyTest.RsaSuccessWithoutParams
 *
 * Verifies that importing and using an RSA key pair without specifying parameters
 * works correctly.
 */
TEST_P(ImportKeyTest, RsaSuccessWithoutParams) {
    uint32_t key_size;
    string key;

    if (SecLevel() == SecurityLevel::STRONGBOX) {
        key_size = 2048;
        key = rsa_2048_key;
    } else {
        key_size = 1024;
        key = rsa_key;
    }

    ASSERT_EQ(ErrorCode::OK, ImportKey(AuthorizationSetBuilder()
                                               .Authorization(TAG_NO_AUTH_REQUIRED)
                                               .SigningKey()
                                               .Authorization(TAG_ALGORITHM, Algorithm::RSA)
                                               .Digest(Digest::SHA_2_256)
                                               .Padding(PaddingMode::RSA_PSS)
                                               .SetDefaultValidity(),
                                       KeyFormat::PKCS8, key));

    // Key size and public exponent are determined from the imported key material.
    CheckCryptoParam(TAG_KEY_SIZE, key_size);
    CheckCryptoParam(TAG_RSA_PUBLIC_EXPONENT, 65537U);

    CheckCryptoParam(TAG_ALGORITHM, Algorithm::RSA);
    CheckCryptoParam(TAG_DIGEST, Digest::SHA_2_256);
    CheckCryptoParam(TAG_PADDING, PaddingMode::RSA_PSS);
    CheckOrigin();

    string message(1024 / 8, 'a');
    auto params = AuthorizationSetBuilder().Digest(Digest::SHA_2_256).Padding(PaddingMode::RSA_PSS);
    string signature = SignMessage(message, params);
    LocalVerifyMessage(message, signature, params);
}

/*
 * ImportKeyTest.RsaKeySizeMismatch
 *
 * Verifies that importing an RSA key pair with a size that doesn't match the key fails in the
 * correct way.
 */
TEST_P(ImportKeyTest, RsaKeySizeMismatch) {
    ASSERT_EQ(ErrorCode::IMPORT_PARAMETER_MISMATCH,
              ImportKey(AuthorizationSetBuilder()
                                .RsaSigningKey(2048 /* Doesn't match key */, 65537)
                                .Digest(Digest::NONE)
                                .Padding(PaddingMode::NONE)
                                .SetDefaultValidity(),
                        KeyFormat::PKCS8, rsa_key));
}

/*
 * ImportKeyTest.RsaPublicExponentMismatch
 *
 * Verifies that importing an RSA key pair with a public exponent that doesn't match the key
 * fails in the correct way.
 */
TEST_P(ImportKeyTest, RsaPublicExponentMismatch) {
    ASSERT_EQ(ErrorCode::IMPORT_PARAMETER_MISMATCH,
              ImportKey(AuthorizationSetBuilder()
                                .RsaSigningKey(1024, 3 /* Doesn't match key */)
                                .Digest(Digest::NONE)
                                .Padding(PaddingMode::NONE)
                                .SetDefaultValidity(),
                        KeyFormat::PKCS8, rsa_key));
}

/*
 * ImportKeyTest.EcdsaSuccess
 *
 * Verifies that importing and using an ECDSA P-256 key pair works correctly.
 */
TEST_P(ImportKeyTest, EcdsaSuccess) {
    ASSERT_EQ(ErrorCode::OK, ImportKey(AuthorizationSetBuilder()
                                               .Authorization(TAG_NO_AUTH_REQUIRED)
                                               .EcdsaSigningKey(EcCurve::P_256)
                                               .Digest(Digest::SHA_2_256)
                                               .SetDefaultValidity(),
                                       KeyFormat::PKCS8, ec_256_key));

    CheckCryptoParam(TAG_ALGORITHM, Algorithm::EC);
    CheckCryptoParam(TAG_DIGEST, Digest::SHA_2_256);
    CheckCryptoParam(TAG_EC_CURVE, EcCurve::P_256);

    CheckOrigin();

    string message(32, 'a');
    auto params = AuthorizationSetBuilder().Digest(Digest::SHA_2_256);
    string signature = SignMessage(message, params);
    LocalVerifyMessage(message, signature, params);
}

/*
 * ImportKeyTest.EcdsaP256RFC5915Success
 *
 * Verifies that importing and using an ECDSA P-256 key pair encoded using RFC5915 works
 * correctly.
 */
TEST_P(ImportKeyTest, EcdsaP256RFC5915Success) {
    ASSERT_EQ(ErrorCode::OK, ImportKey(AuthorizationSetBuilder()
                                               .Authorization(TAG_NO_AUTH_REQUIRED)
                                               .EcdsaSigningKey(EcCurve::P_256)
                                               .Digest(Digest::SHA_2_256)
                                               .SetDefaultValidity(),
                                       KeyFormat::PKCS8, ec_256_key_rfc5915));

    CheckCryptoParam(TAG_ALGORITHM, Algorithm::EC);
    CheckCryptoParam(TAG_DIGEST, Digest::SHA_2_256);
    CheckCryptoParam(TAG_EC_CURVE, EcCurve::P_256);

    CheckOrigin();

    string message(32, 'a');
    auto params = AuthorizationSetBuilder().Digest(Digest::SHA_2_256);
    string signature = SignMessage(message, params);
    LocalVerifyMessage(message, signature, params);
}

/*
 * ImportKeyTest.EcdsaP256SEC1Success
 *
 * Verifies that importing and using an ECDSA P-256 key pair encoded using SEC1 works correctly.
 */
TEST_P(ImportKeyTest, EcdsaP256SEC1Success) {
    ASSERT_EQ(ErrorCode::OK, ImportKey(AuthorizationSetBuilder()
                                               .Authorization(TAG_NO_AUTH_REQUIRED)
                                               .EcdsaSigningKey(EcCurve::P_256)
                                               .Digest(Digest::SHA_2_256)
                                               .SetDefaultValidity(),
                                       KeyFormat::PKCS8, ec_256_key_sec1));

    CheckCryptoParam(TAG_ALGORITHM, Algorithm::EC);
    CheckCryptoParam(TAG_DIGEST, Digest::SHA_2_256);
    CheckCryptoParam(TAG_EC_CURVE, EcCurve::P_256);

    CheckOrigin();

    string message(32, 'a');
    auto params = AuthorizationSetBuilder().Digest(Digest::SHA_2_256);
    string signature = SignMessage(message, params);
    LocalVerifyMessage(message, signature, params);
}

/*
 * ImportKeyTest.Ecdsa521Success
 *
 * Verifies that importing and using an ECDSA P-521 key pair works correctly.
 */
TEST_P(ImportKeyTest, Ecdsa521Success) {
    if (SecLevel() == SecurityLevel::STRONGBOX) return;
    ASSERT_EQ(ErrorCode::OK, ImportKey(AuthorizationSetBuilder()
                                               .Authorization(TAG_NO_AUTH_REQUIRED)
                                               .EcdsaSigningKey(EcCurve::P_521)
                                               .Digest(Digest::SHA_2_256)
                                               .SetDefaultValidity(),
                                       KeyFormat::PKCS8, ec_521_key));

    CheckCryptoParam(TAG_ALGORITHM, Algorithm::EC);
    CheckCryptoParam(TAG_DIGEST, Digest::SHA_2_256);
    CheckCryptoParam(TAG_EC_CURVE, EcCurve::P_521);
    CheckOrigin();

    string message(32, 'a');
    auto params = AuthorizationSetBuilder().Digest(Digest::SHA_2_256);
    string signature = SignMessage(message, params);
    LocalVerifyMessage(message, signature, params);
}

/*
 * ImportKeyTest.EcdsaCurveMismatch
 *
 * Verifies that importing an ECDSA key pair with a curve that doesn't match the key fails in
 * the correct way.
 */
TEST_P(ImportKeyTest, EcdsaCurveMismatch) {
    ASSERT_EQ(ErrorCode::IMPORT_PARAMETER_MISMATCH,
              ImportKey(AuthorizationSetBuilder()
                                .EcdsaSigningKey(EcCurve::P_224 /* Doesn't match key */)
                                .Digest(Digest::NONE)
                                .SetDefaultValidity(),
                        KeyFormat::PKCS8, ec_256_key));
}

/*
 * ImportKeyTest.AesSuccess
 *
 * Verifies that importing and using an AES key works.
 */
TEST_P(ImportKeyTest, AesSuccess) {
    string key = {0, 0, 0, 0, 0, 0, 0, 0, 0, 0, 0, 0, 0, 0, 0, 0};
    ASSERT_EQ(ErrorCode::OK, ImportKey(AuthorizationSetBuilder()
                                               .Authorization(TAG_NO_AUTH_REQUIRED)
                                               .AesEncryptionKey(key.size() * 8)
                                               .EcbMode()
                                               .Padding(PaddingMode::PKCS7),
                                       KeyFormat::RAW, key));

    CheckCryptoParam(TAG_ALGORITHM, Algorithm::AES);
    CheckCryptoParam(TAG_KEY_SIZE, 128U);
    CheckCryptoParam(TAG_PADDING, PaddingMode::PKCS7);
    CheckCryptoParam(TAG_BLOCK_MODE, BlockMode::ECB);
    CheckOrigin();

    string message = "Hello World!";
    auto params = AuthorizationSetBuilder().BlockMode(BlockMode::ECB).Padding(PaddingMode::PKCS7);
    string ciphertext = EncryptMessage(message, params);
    string plaintext = DecryptMessage(ciphertext, params);
    EXPECT_EQ(message, plaintext);
}

/*
 * ImportKeyTest.AesFailure
 *
 * Verifies that importing an invalid AES key fails.
 */
TEST_P(ImportKeyTest, AesFailure) {
    string key = {0, 0, 0, 0, 0, 0, 0, 0, 0, 0, 0, 0, 0, 0, 0, 0};
    uint32_t bitlen = key.size() * 8;
    for (uint32_t key_size : {bitlen - 1, bitlen + 1, bitlen - 8, bitlen + 8}) {
        // Explicit key size doesn't match that of the provided key.
        auto result = ImportKey(AuthorizationSetBuilder()
                                    .Authorization(TAG_NO_AUTH_REQUIRED)
                                    .AesEncryptionKey(key_size)
                                    .EcbMode()
                                    .Padding(PaddingMode::PKCS7),
                                KeyFormat::RAW, key);
        ASSERT_TRUE(result == ErrorCode::IMPORT_PARAMETER_MISMATCH ||
                    result == ErrorCode::UNSUPPORTED_KEY_SIZE)
                << "unexpected result: " << result;
    }

    // Explicit key size matches that of the provided key, but it's not a valid size.
    string long_key = {0, 0, 0, 0, 0, 0, 0, 0, 0, 0, 0, 0, 0, 0, 0, 0, 0};
    ASSERT_EQ(ErrorCode::UNSUPPORTED_KEY_SIZE,
              ImportKey(AuthorizationSetBuilder()
                                .Authorization(TAG_NO_AUTH_REQUIRED)
                                .AesEncryptionKey(long_key.size() * 8)
                                .EcbMode()
                                .Padding(PaddingMode::PKCS7),
                        KeyFormat::RAW, long_key));
    string short_key = {0, 0, 0, 0, 0, 0, 0, 0, 0, 0, 0, 0, 0, 0, 0};
    ASSERT_EQ(ErrorCode::UNSUPPORTED_KEY_SIZE,
              ImportKey(AuthorizationSetBuilder()
                                .Authorization(TAG_NO_AUTH_REQUIRED)
                                .AesEncryptionKey(short_key.size() * 8)
                                .EcbMode()
                                .Padding(PaddingMode::PKCS7),
                        KeyFormat::RAW, short_key));
}

/*
 * ImportKeyTest.TripleDesSuccess
 *
 * Verifies that importing and using a 3DES key works.
 */
TEST_P(ImportKeyTest, TripleDesSuccess) {
    string key = hex2str("a49d7564199e97cb529d2c9d97bf2f98d35edf57ba1f7358");
    ASSERT_EQ(ErrorCode::OK, ImportKey(AuthorizationSetBuilder()
                                               .Authorization(TAG_NO_AUTH_REQUIRED)
                                               .TripleDesEncryptionKey(168)
                                               .EcbMode()
                                               .Padding(PaddingMode::PKCS7),
                                       KeyFormat::RAW, key));

    CheckCryptoParam(TAG_ALGORITHM, Algorithm::TRIPLE_DES);
    CheckCryptoParam(TAG_KEY_SIZE, 168U);
    CheckCryptoParam(TAG_PADDING, PaddingMode::PKCS7);
    CheckCryptoParam(TAG_BLOCK_MODE, BlockMode::ECB);
    CheckOrigin();

    string message = "Hello World!";
    auto params = AuthorizationSetBuilder().BlockMode(BlockMode::ECB).Padding(PaddingMode::PKCS7);
    string ciphertext = EncryptMessage(message, params);
    string plaintext = DecryptMessage(ciphertext, params);
    EXPECT_EQ(message, plaintext);
}

/*
 * ImportKeyTest.TripleDesFailure
 *
 * Verifies that importing an invalid 3DES key fails.
 */
TEST_P(ImportKeyTest, TripleDesFailure) {
    string key = hex2str("a49d7564199e97cb529d2c9d97bf2f98d35edf57ba1f7358");
    uint32_t bitlen = key.size() * 7;
    for (uint32_t key_size : {bitlen - 1, bitlen + 1, bitlen - 8, bitlen + 8}) {
        // Explicit key size doesn't match that of the provided key.
        auto result = ImportKey(AuthorizationSetBuilder()
                                    .Authorization(TAG_NO_AUTH_REQUIRED)
                                    .TripleDesEncryptionKey(key_size)
                                    .EcbMode()
                                    .Padding(PaddingMode::PKCS7),
                                KeyFormat::RAW, key);
        ASSERT_TRUE(result == ErrorCode::IMPORT_PARAMETER_MISMATCH ||
                    result == ErrorCode::UNSUPPORTED_KEY_SIZE)
                << "unexpected result: " << result;
    }
    // Explicit key size matches that of the provided key, but it's not a valid size.
    string long_key = hex2str("a49d7564199e97cb529d2c9d97bf2f98d35edf57ba1f735800");
    ASSERT_EQ(ErrorCode::UNSUPPORTED_KEY_SIZE,
              ImportKey(AuthorizationSetBuilder()
                                .Authorization(TAG_NO_AUTH_REQUIRED)
                                .TripleDesEncryptionKey(long_key.size() * 7)
                                .EcbMode()
                                .Padding(PaddingMode::PKCS7),
                        KeyFormat::RAW, long_key));
    string short_key = hex2str("a49d7564199e97cb529d2c9d97bf2f98d35edf57ba1f73");
    ASSERT_EQ(ErrorCode::UNSUPPORTED_KEY_SIZE,
              ImportKey(AuthorizationSetBuilder()
                                .Authorization(TAG_NO_AUTH_REQUIRED)
                                .TripleDesEncryptionKey(short_key.size() * 7)
                                .EcbMode()
                                .Padding(PaddingMode::PKCS7),
                        KeyFormat::RAW, short_key));
}

/*
 * ImportKeyTest.HmacKeySuccess
 *
 * Verifies that importing and using an HMAC key works.
 */
TEST_P(ImportKeyTest, HmacKeySuccess) {
    string key = {0, 0, 0, 0, 0, 0, 0, 0, 0, 0, 0, 0, 0, 0, 0, 0};
    ASSERT_EQ(ErrorCode::OK, ImportKey(AuthorizationSetBuilder()
                                               .Authorization(TAG_NO_AUTH_REQUIRED)
                                               .HmacKey(key.size() * 8)
                                               .Digest(Digest::SHA_2_256)
                                               .Authorization(TAG_MIN_MAC_LENGTH, 256),
                                       KeyFormat::RAW, key));

    CheckCryptoParam(TAG_ALGORITHM, Algorithm::HMAC);
    CheckCryptoParam(TAG_KEY_SIZE, 128U);
    CheckCryptoParam(TAG_DIGEST, Digest::SHA_2_256);
    CheckOrigin();

    string message = "Hello World!";
    string signature = MacMessage(message, Digest::SHA_2_256, 256);
    VerifyMessage(message, signature, AuthorizationSetBuilder().Digest(Digest::SHA_2_256));
}

INSTANTIATE_KEYMINT_AIDL_TEST(ImportKeyTest);

auto wrapped_key = hex2str(
        // IKeyMintDevice.aidl
        "30820179"  // SEQUENCE length 0x179 (SecureKeyWrapper) {
        "020100"    // INTEGER length 1 value 0x00 (version)
        "04820100"  // OCTET STRING length 0x100 (encryptedTransportKey)
        "934bf94e2aa28a3f83c9f79297250262"
        "fbe3276b5a1c91159bbfa3ef8957aac8"
        "4b59b30b455a79c2973480823d8b3863"
        "c3deef4a8e243590268d80e18751a0e1"
        "30f67ce6a1ace9f79b95e097474febc9"
        "81195b1d13a69086c0863f66a7b7fdb4"
        "8792227b1ac5e2489febdf087ab54864"
        "83033a6f001ca5d1ec1e27f5c30f4cec"
        "2642074a39ae68aee552e196627a8e3d"
        "867e67a8c01b11e75f13cca0a97ab668"
        "b50cda07a8ecb7cd8e3dd7009c963653"
        "4f6f239cffe1fc8daa466f78b676c711"
        "9efb96bce4e69ca2a25d0b34ed9c3ff9"
        "99b801597d5220e307eaa5bee507fb94"
        "d1fa69f9e519b2de315bac92c36f2ea1"
        "fa1df4478c0ddedeae8c70e0233cd098"
        "040c"  // OCTET STRING length 0x0c (initializationVector)
        "d796b02c370f1fa4cc0124f1"
        "302e"    // SEQUENCE length 0x2e (KeyDescription) {
        "020103"  // INTEGER length 1 value 0x03 (keyFormat = RAW)
        "3029"    // SEQUENCE length 0x29 (AuthorizationList) {
        "a108"    // [1] context-specific constructed tag=1 length 0x08 { (purpose)
        "3106"    // SET length 0x06
        "020100"  // INTEGER length 1 value 0x00 (Encrypt)
        "020101"  // INTEGER length 1 value 0x01 (Decrypt)
        // } end SET
        // } end [1]
        "a203"    // [2] context-specific constructed tag=2 length 0x02 { (algorithm)
        "020120"  // INTEGER length 1 value 0x20 (AES)
        // } end [2]
        "a304"      // [3] context-specific constructed tag=3 length 0x04 { (keySize)
        "02020100"  // INTEGER length 2 value 0x100
        // } end [3]
        "a405"    // [4] context-specific constructed tag=4 length 0x05 { (blockMode)
        "3103"    // SET length 0x03 {
        "020101"  // INTEGER length 1 value 0x01 (ECB)
        // } end SET
        // } end [4]
        "a605"    // [6] context-specific constructed tag=6 length 0x05 { (padding)
        "3103"    // SET length 0x03 {
        "020140"  // INTEGER length 1 value 0x40 (PKCS7)
        // } end SET
        // } end [5]
        "bf837702"  // [503] context-specific constructed tag=503=0x1F7 length 0x02 {
                    // (noAuthRequired)
        "0500"      // NULL
        // } end [503]
        // } end SEQUENCE (AuthorizationList)
        // } end SEQUENCE (KeyDescription)
        "0420"  // OCTET STRING length 0x20 (encryptedKey)
        "ccd540855f833a5e1480bfd2d36faf3a"
        "eee15df5beabe2691bc82dde2a7aa910"
        "0410"  // OCTET STRING length 0x10 (tag)
        "64c9f689c60ff6223ab6e6999e0eb6e5"
        // } SEQUENCE (SecureKeyWrapper)
);

auto wrapped_key_masked = hex2str(
        // IKeyMintDevice.aidl
        "30820179"  // SEQUENCE length 0x179 (SecureKeyWrapper) {
        "020100"    // INTEGER length 1 value 0x00 (version)
        "04820100"  // OCTET STRING length 0x100 (encryptedTransportKey)
        "aad93ed5924f283b4bb5526fbe7a1412"
        "f9d9749ec30db9062b29e574a8546f33"
        "c88732452f5b8e6a391ee76c39ed1712"
        "c61d8df6213dec1cffbc17a8c6d04c7b"
        "30893d8daa9b2015213e219468215532"
        "07f8f9931c4caba23ed3bee28b36947e"
        "47f10e0a5c3dc51c988a628daad3e5e1"
        "f4005e79c2d5a96c284b4b8d7e4948f3"
        "31e5b85dd5a236f85579f3ea1d1b8484"
        "87470bdb0ab4f81a12bee42c99fe0df4"
        "bee3759453e69ad1d68a809ce06b949f"
        "7694a990429b2fe81e066ff43e56a216"
        "02db70757922a4bcc23ab89f1e35da77"
        "586775f423e519c2ea394caf48a28d0c"
        "8020f1dcf6b3a68ec246f615ae96dae9"
        "a079b1f6eb959033c1af5c125fd94168"
        "040c"  // OCTET STRING length 0x0c (initializationVector)
        "6d9721d08589581ab49204a3"
        "302e"    // SEQUENCE length 0x2e (KeyDescription) {
        "020103"  // INTEGER length 1 value 0x03 (keyFormat = RAW)
        "3029"    // SEQUENCE length 0x29 (AuthorizationList) {
        "a108"    // [1] context-specific constructed tag=1 length 0x08 { (purpose)
        "3106"    // SET length 0x06
        "020100"  // INTEGER length 1 value 0x00 (Encrypt)
        "020101"  // INTEGER length 1 value 0x01 (Decrypt)
        // } end SET
        // } end [1]
        "a203"    // [2] context-specific constructed tag=2 length 0x02 { (algorithm)
        "020120"  // INTEGER length 1 value 0x20 (AES)
        // } end [2]
        "a304"      // [3] context-specific constructed tag=3 length 0x04 { (keySize)
        "02020100"  // INTEGER length 2 value 0x100
        // } end [3]
        "a405"    // [4] context-specific constructed tag=4 length 0x05 { (blockMode
        "3103"    // SET length 0x03 {
        "020101"  // INTEGER length 1 value 0x01 (ECB)
        // } end SET
        // } end [4]
        "a605"    // [6] context-specific constructed tag=6 length 0x05 { (padding)
        "3103"    // SET length 0x03 {
        "020140"  // INTEGER length 1 value 0x40 (PKCS7)
        // } end SET
        // } end [5]
        "bf837702"  // [503] context-specific constructed tag=503=0x1F7 length 0x02 {
                    // (noAuthRequired)
        "0500"      // NULL
        // } end [503]
        // } end SEQUENCE (AuthorizationList)
        // } end SEQUENCE (KeyDescription)
        "0420"  // OCTET STRING length 0x20 (encryptedKey)
        "a61c6e247e25b3e6e69aa78eb03c2d4a"
        "c20d1f99a9a024a76f35c8e2cab9b68d"
        "0410"  // OCTET STRING length 0x10 (tag)
        "2560c70109ae67c030f00b98b512a670"
        // } SEQUENCE (SecureKeyWrapper)
);

auto wrapping_key = hex2str(
        // RFC 5208 s5
        "308204be"            // SEQUENCE length 0x4be (PrivateKeyInfo) {
        "020100"              // INTEGER length 1 value 0x00 (version)
        "300d"                // SEQUENCE length 0x0d (AlgorithmIdentifier) {
        "0609"                // OBJECT IDENTIFIER length 0x09 (algorithm)
        "2a864886f70d010101"  // 1.2.840.113549.1.1.1 (RSAES-PKCS1-v1_5 encryption scheme)
        "0500"                // NULL (parameters)
        // } SEQUENCE (AlgorithmIdentifier)
        "048204a8"  // OCTET STRING len 0x4a8 (privateKey), which contains...
        // RFC 8017 A.1.2
        "308204a4"                          // SEQUENCE len 0x4a4 (RSAPrivateKey) {
        "020100"                            // INTEGER length 1 value 0x00 (version)
        "02820101"                          // INTEGER length 0x0101 (modulus) value...
        "00aec367931d8900ce56b0067f7d70e1"  // 0x10
        "fc653f3f34d194c1fed50018fb43db93"  // 0x20
        "7b06e673a837313d56b1c725150a3fef"  // 0x30
        "86acbddc41bb759c2854eae32d35841e"  // 0x40
        "fb5c18d82bc90a1cb5c1d55adf245b02"  // 0x50
        "911f0b7cda88c421ff0ebafe7c0d23be"  // 0x60
        "312d7bd5921ffaea1347c157406fef71"  // 0x70
        "8f682643e4e5d33c6703d61c0cf7ac0b"  // 0x80
        "f4645c11f5c1374c3886427411c44979"  // 0x90
        "6792e0bef75dec858a2123c36753e02a"  // 0xa0
        "95a96d7c454b504de385a642e0dfc3e6"  // 0xb0
        "0ac3a7ee4991d0d48b0172a95f9536f0"  // 0xc0
        "2ba13cecccb92b727db5c27e5b2f5cec"  // 0xd0
        "09600b286af5cf14c42024c61ddfe71c"  // 0xe0
        "2a8d7458f185234cb00e01d282f10f8f"  // 0xf0
        "c6721d2aed3f4833cca2bd8fa62821dd"  // 0x100
        "55"                                // 0x101
        "0203010001"                        // INTEGER length 3 value 0x10001 (publicExponent)
        "02820100"                          // INTEGER length 0x100 (privateExponent) value...
        "431447b6251908112b1ee76f99f3711a"  // 0x10
        "52b6630960046c2de70de188d833f8b8"  // 0x20
        "b91e4d785caeeeaf4f0f74414e2cda40"  // 0x30
        "641f7fe24f14c67a88959bdb27766df9"  // 0x40
        "e710b630a03adc683b5d2c43080e52be"  // 0x50
        "e71e9eaeb6de297a5fea1072070d181c"  // 0x60
        "822bccff087d63c940ba8a45f670feb2"  // 0x70
        "9fb4484d1c95e6d2579ba02aae0a0090"  // 0x80
        "0c3ebf490e3d2cd7ee8d0e20c536e4dc"  // 0x90
        "5a5097272888cddd7e91f228b1c4d747"  // 0xa0
        "4c55b8fcd618c4a957bbddd5ad7407cc"  // 0xb0
        "312d8d98a5caf7e08f4a0d6b45bb41c6"  // 0xc0
        "52659d5a5ba05b663737a8696281865b"  // 0xd0
        "a20fbdd7f851e6c56e8cbe0ddbbf24dc"  // 0xe0
        "03b2d2cb4c3d540fb0af52e034a2d066"  // 0xf0
        "98b128e5f101e3b51a34f8d8b4f86181"  // 0x100
        "028181"                            // INTEGER length 0x81 (prime1) value...
        "00de392e18d682c829266cc3454e1d61"  // 0x10
        "66242f32d9a1d10577753e904ea7d08b"  // 0x20
        "ff841be5bac82a164c5970007047b8c5"  // 0x30
        "17db8f8f84e37bd5988561bdf503d4dc"  // 0x40
        "2bdb38f885434ae42c355f725c9a60f9"  // 0x50
        "1f0788e1f1a97223b524b5357fdf72e2"  // 0x60
        "f696bab7d78e32bf92ba8e1864eab122"  // 0x70
        "9e91346130748a6e3c124f9149d71c74"  // 0x80
        "35"
        "028181"                            // INTEGER length 0x81 (prime2) value...
        "00c95387c0f9d35f137b57d0d65c397c"  // 0x10
        "5e21cc251e47008ed62a542409c8b6b6"  // 0x20
        "ac7f8967b3863ca645fcce49582a9aa1"  // 0x30
        "7349db6c4a95affdae0dae612e1afac9"  // 0x40
        "9ed39a2d934c880440aed8832f984316"  // 0x50
        "3a47f27f392199dc1202f9a0f9bd0830"  // 0x60
        "8007cb1e4e7f58309366a7de25f7c3c9"  // 0x70
        "b880677c068e1be936e81288815252a8"  // 0x80
        "a1"
        "028180"                            // INTEGER length 0x80 (exponent1) value...
        "57ff8ca1895080b2cae486ef0adfd791"  // 0x10
        "fb0235c0b8b36cd6c136e52e4085f4ea"  // 0x20
        "5a063212a4f105a3764743e53281988a"  // 0x30
        "ba073f6e0027298e1c4378556e0efca0"  // 0x40
        "e14ece1af76ad0b030f27af6f0ab35fb"  // 0x50
        "73a060d8b1a0e142fa2647e93b32e36d"  // 0x60
        "8282ae0a4de50ab7afe85500a16f43a6"  // 0x70
        "4719d6e2b9439823719cd08bcd031781"  // 0x80
        "028181"                            // INTEGER length 0x81 (exponent2) value...
        "00ba73b0bb28e3f81e9bd1c568713b10"  // 0x10
        "1241acc607976c4ddccc90e65b6556ca"  // 0x20
        "31516058f92b6e09f3b160ff0e374ec4"  // 0x30
        "0d78ae4d4979fde6ac06a1a400c61dd3"  // 0x40
        "1254186af30b22c10582a8a43e34fe94"  // 0x50
        "9c5f3b9755bae7baa7b7b7a6bd03b38c"  // 0x60
        "ef55c86885fc6c1978b9cee7ef33da50"  // 0x70
        "7c9df6b9277cff1e6aaa5d57aca52846"  // 0x80
        "61"
        "028181"                            // INTEGER length 0x81 (coefficient) value...
        "00c931617c77829dfb1270502be9195c"  // 0x10
        "8f2830885f57dba869536811e6864236"  // 0x20
        "d0c4736a0008a145af36b8357a7c3d13"  // 0x30
        "9966d04c4e00934ea1aede3bb6b8ec84"  // 0x40
        "1dc95e3f579751e2bfdfe27ae778983f"  // 0x50
        "959356210723287b0affcc9f727044d4"  // 0x60
        "8c373f1babde0724fa17a4fd4da0902c"  // 0x70
        "7c9b9bf27ba61be6ad02dfddda8f4e68"  // 0x80
        "22"
        // } SEQUENCE
        // } SEQUENCE ()
);

string zero_masking_key =
        hex2str("0000000000000000000000000000000000000000000000000000000000000000");
string masking_key = hex2str("D796B02C370F1FA4CC0124F14EC8CBEBE987E825246265050F399A51FD477DFC");

class ImportWrappedKeyTest : public KeyMintAidlTestBase {};

TEST_P(ImportWrappedKeyTest, Success) {
    auto wrapping_key_desc = AuthorizationSetBuilder()
                                     .RsaEncryptionKey(2048, 65537)
                                     .Digest(Digest::SHA_2_256)
                                     .Padding(PaddingMode::RSA_OAEP)
                                     .Authorization(TAG_PURPOSE, KeyPurpose::WRAP_KEY)
                                     .SetDefaultValidity();

    ASSERT_EQ(ErrorCode::OK,
              ImportWrappedKey(wrapped_key, wrapping_key, wrapping_key_desc, zero_masking_key,
                               AuthorizationSetBuilder()
                                       .Digest(Digest::SHA_2_256)
                                       .Padding(PaddingMode::RSA_OAEP)));

    string message = "Hello World!";
    auto params = AuthorizationSetBuilder().BlockMode(BlockMode::ECB).Padding(PaddingMode::PKCS7);
    string ciphertext = EncryptMessage(message, params);
    string plaintext = DecryptMessage(ciphertext, params);
    EXPECT_EQ(message, plaintext);
}

/*
 * ImportWrappedKeyTest.SuccessSidsIgnored
 *
 * Verifies that password_sid and biometric_sid are ignored on import if the authorizations don't
 * include Tag:USER_SECURE_ID.
 */
TEST_P(ImportWrappedKeyTest, SuccessSidsIgnored) {
    auto wrapping_key_desc = AuthorizationSetBuilder()
                                     .RsaEncryptionKey(2048, 65537)
                                     .Digest(Digest::SHA_2_256)
                                     .Padding(PaddingMode::RSA_OAEP)
                                     .Authorization(TAG_PURPOSE, KeyPurpose::WRAP_KEY)
                                     .SetDefaultValidity();

    int64_t password_sid = 42;
    int64_t biometric_sid = 24;
    ASSERT_EQ(ErrorCode::OK,
              ImportWrappedKey(wrapped_key, wrapping_key, wrapping_key_desc, zero_masking_key,
                               AuthorizationSetBuilder()
                                       .Digest(Digest::SHA_2_256)
                                       .Padding(PaddingMode::RSA_OAEP),
                               password_sid, biometric_sid));

    string message = "Hello World!";
    auto params = AuthorizationSetBuilder().BlockMode(BlockMode::ECB).Padding(PaddingMode::PKCS7);
    string ciphertext = EncryptMessage(message, params);
    string plaintext = DecryptMessage(ciphertext, params);
    EXPECT_EQ(message, plaintext);
}

TEST_P(ImportWrappedKeyTest, SuccessMasked) {
    auto wrapping_key_desc = AuthorizationSetBuilder()
                                     .RsaEncryptionKey(2048, 65537)
                                     .Digest(Digest::SHA_2_256)
                                     .Padding(PaddingMode::RSA_OAEP)
                                     .Authorization(TAG_PURPOSE, KeyPurpose::WRAP_KEY)
                                     .SetDefaultValidity();

    ASSERT_EQ(ErrorCode::OK,
              ImportWrappedKey(wrapped_key_masked, wrapping_key, wrapping_key_desc, masking_key,
                               AuthorizationSetBuilder()
                                       .Digest(Digest::SHA_2_256)
                                       .Padding(PaddingMode::RSA_OAEP)));
}

TEST_P(ImportWrappedKeyTest, WrongMask) {
    auto wrapping_key_desc = AuthorizationSetBuilder()
                                     .RsaEncryptionKey(2048, 65537)
                                     .Digest(Digest::SHA_2_256)
                                     .Padding(PaddingMode::RSA_OAEP)
                                     .Authorization(TAG_PURPOSE, KeyPurpose::WRAP_KEY)
                                     .SetDefaultValidity();

    ASSERT_EQ(
            ErrorCode::VERIFICATION_FAILED,
            ImportWrappedKey(wrapped_key_masked, wrapping_key, wrapping_key_desc, zero_masking_key,
                             AuthorizationSetBuilder()
                                     .Digest(Digest::SHA_2_256)
                                     .Padding(PaddingMode::RSA_OAEP)));
}

TEST_P(ImportWrappedKeyTest, WrongPurpose) {
    auto wrapping_key_desc = AuthorizationSetBuilder()
                                     .RsaEncryptionKey(2048, 65537)
                                     .Digest(Digest::SHA_2_256)
                                     .Padding(PaddingMode::RSA_OAEP)
                                     .SetDefaultValidity();

    ASSERT_EQ(
            ErrorCode::INCOMPATIBLE_PURPOSE,
            ImportWrappedKey(wrapped_key_masked, wrapping_key, wrapping_key_desc, zero_masking_key,
                             AuthorizationSetBuilder()
                                     .Digest(Digest::SHA_2_256)
                                     .Padding(PaddingMode::RSA_OAEP)));
}

TEST_P(ImportWrappedKeyTest, WrongPaddingMode) {
    auto wrapping_key_desc = AuthorizationSetBuilder()
                                     .RsaEncryptionKey(2048, 65537)
                                     .Digest(Digest::SHA_2_256)
                                     .Padding(PaddingMode::RSA_PSS)
                                     .Authorization(TAG_PURPOSE, KeyPurpose::WRAP_KEY)
                                     .SetDefaultValidity();

    ASSERT_EQ(ErrorCode::INCOMPATIBLE_PADDING_MODE,
              ImportWrappedKey(wrapped_key, wrapping_key, wrapping_key_desc, zero_masking_key,
                               AuthorizationSetBuilder()
                                       .Digest(Digest::SHA_2_256)
                                       .Padding(PaddingMode::RSA_OAEP)));
}

TEST_P(ImportWrappedKeyTest, WrongDigest) {
    auto wrapping_key_desc = AuthorizationSetBuilder()
                                     .RsaEncryptionKey(2048, 65537)
                                     .Digest(Digest::SHA_2_512)
                                     .Padding(PaddingMode::RSA_OAEP)
                                     .Authorization(TAG_PURPOSE, KeyPurpose::WRAP_KEY)
                                     .SetDefaultValidity();

    ASSERT_EQ(ErrorCode::INCOMPATIBLE_DIGEST,
              ImportWrappedKey(wrapped_key, wrapping_key, wrapping_key_desc, zero_masking_key,
                               AuthorizationSetBuilder()
                                       .Digest(Digest::SHA_2_256)
                                       .Padding(PaddingMode::RSA_OAEP)));
}

INSTANTIATE_KEYMINT_AIDL_TEST(ImportWrappedKeyTest);

typedef KeyMintAidlTestBase EncryptionOperationsTest;

/*
 * EncryptionOperationsTest.RsaNoPaddingSuccess
 *
 * Verifies that raw RSA decryption works.
 */
TEST_P(EncryptionOperationsTest, RsaNoPaddingSuccess) {
    for (uint64_t exponent : {3, 65537}) {
        ASSERT_EQ(ErrorCode::OK, GenerateKey(AuthorizationSetBuilder()
                                                     .Authorization(TAG_NO_AUTH_REQUIRED)
                                                     .RsaEncryptionKey(2048, exponent)
                                                     .Padding(PaddingMode::NONE)
                                                     .SetDefaultValidity()));

        string message = string(2048 / 8, 'a');
        auto params = AuthorizationSetBuilder().Padding(PaddingMode::NONE);
        string ciphertext1 = LocalRsaEncryptMessage(message, params);
        EXPECT_EQ(2048U / 8, ciphertext1.size());

        string ciphertext2 = LocalRsaEncryptMessage(message, params);
        EXPECT_EQ(2048U / 8, ciphertext2.size());

        // Unpadded RSA is deterministic
        EXPECT_EQ(ciphertext1, ciphertext2);

        CheckedDeleteKey();
    }
}

/*
 * EncryptionOperationsTest.RsaNoPaddingShortMessage
 *
 * Verifies that raw RSA decryption of short messages works.
 */
TEST_P(EncryptionOperationsTest, RsaNoPaddingShortMessage) {
    ASSERT_EQ(ErrorCode::OK, GenerateKey(AuthorizationSetBuilder()
                                                 .Authorization(TAG_NO_AUTH_REQUIRED)
                                                 .RsaEncryptionKey(2048, 65537)
                                                 .Padding(PaddingMode::NONE)
                                                 .SetDefaultValidity()));

    string message = "1";
    auto params = AuthorizationSetBuilder().Padding(PaddingMode::NONE);

    string ciphertext = LocalRsaEncryptMessage(message, params);
    EXPECT_EQ(2048U / 8, ciphertext.size());

    string expected_plaintext = string(2048U / 8 - 1, 0) + message;
    string plaintext = DecryptMessage(ciphertext, params);

    EXPECT_EQ(expected_plaintext, plaintext);
}

/*
 * EncryptionOperationsTest.RsaOaepSuccess
 *
 * Verifies that RSA-OAEP decryption operations work, with all digests.
 */
TEST_P(EncryptionOperationsTest, RsaOaepSuccess) {
    auto digests = ValidDigests(false /* withNone */, true /* withMD5 */);

    size_t key_size = 2048;  // Need largish key for SHA-512 test.
    ASSERT_EQ(ErrorCode::OK,
              GenerateKey(AuthorizationSetBuilder()
                                  .Authorization(TAG_NO_AUTH_REQUIRED)
                                  .RsaEncryptionKey(key_size, 65537)
                                  .Padding(PaddingMode::RSA_OAEP)
                                  .Digest(digests)
                                  .Authorization(TAG_RSA_OAEP_MGF_DIGEST, Digest::SHA1)
                                  .SetDefaultValidity()));

    string message = "Hello";

    for (auto digest : digests) {
        SCOPED_TRACE(testing::Message() << "digest-" << digest);

        auto params = AuthorizationSetBuilder()
                              .Digest(digest)
                              .Padding(PaddingMode::RSA_OAEP)
                              .Authorization(TAG_RSA_OAEP_MGF_DIGEST, Digest::SHA1);
        string ciphertext1 = LocalRsaEncryptMessage(message, params);
        if (HasNonfatalFailure()) std::cout << "-->" << digest << std::endl;
        EXPECT_EQ(key_size / 8, ciphertext1.size());

        string ciphertext2 = LocalRsaEncryptMessage(message, params);
        EXPECT_EQ(key_size / 8, ciphertext2.size());

        // OAEP randomizes padding so every result should be different (with astronomically high
        // probability).
        EXPECT_NE(ciphertext1, ciphertext2);

        string plaintext1 = DecryptMessage(ciphertext1, params);
        EXPECT_EQ(message, plaintext1) << "RSA-OAEP failed with digest " << digest;
        string plaintext2 = DecryptMessage(ciphertext2, params);
        EXPECT_EQ(message, plaintext2) << "RSA-OAEP failed with digest " << digest;

        // Decrypting corrupted ciphertext should fail.
        size_t offset_to_corrupt = random() % ciphertext1.size();
        char corrupt_byte;
        do {
            corrupt_byte = static_cast<char>(random() % 256);
        } while (corrupt_byte == ciphertext1[offset_to_corrupt]);
        ciphertext1[offset_to_corrupt] = corrupt_byte;

        EXPECT_EQ(ErrorCode::OK, Begin(KeyPurpose::DECRYPT, params));
        string result;
        EXPECT_EQ(ErrorCode::UNKNOWN_ERROR, Finish(ciphertext1, &result));
        EXPECT_EQ(0U, result.size());
    }
}

/*
 * EncryptionOperationsTest.RsaOaepInvalidDigest
 *
 * Verifies that RSA-OAEP decryption operations fail in the correct way when asked to operate
 * without a digest.
 */
TEST_P(EncryptionOperationsTest, RsaOaepInvalidDigest) {
    ASSERT_EQ(ErrorCode::OK, GenerateKey(AuthorizationSetBuilder()
                                                 .Authorization(TAG_NO_AUTH_REQUIRED)
                                                 .RsaEncryptionKey(2048, 65537)
                                                 .Padding(PaddingMode::RSA_OAEP)
                                                 .Digest(Digest::NONE)
                                                 .SetDefaultValidity()));

    auto params = AuthorizationSetBuilder().Padding(PaddingMode::RSA_OAEP).Digest(Digest::NONE);
    EXPECT_EQ(ErrorCode::INCOMPATIBLE_DIGEST, Begin(KeyPurpose::DECRYPT, params));
}

/*
 * EncryptionOperationsTest.RsaOaepInvalidPadding
 *
 * Verifies that RSA-OAEP decryption operations fail in the correct way when asked to operate
 * with a padding value that is only suitable for signing/verifying.
 */
TEST_P(EncryptionOperationsTest, RsaOaepInvalidPadding) {
    ASSERT_EQ(ErrorCode::OK, GenerateKey(AuthorizationSetBuilder()
                                                 .Authorization(TAG_NO_AUTH_REQUIRED)
                                                 .RsaEncryptionKey(2048, 65537)
                                                 .Padding(PaddingMode::RSA_PSS)
                                                 .Digest(Digest::NONE)
                                                 .SetDefaultValidity()));

    auto params = AuthorizationSetBuilder().Padding(PaddingMode::RSA_PSS).Digest(Digest::NONE);
    EXPECT_EQ(ErrorCode::UNSUPPORTED_PADDING_MODE, Begin(KeyPurpose::DECRYPT, params));
}

/*
 * EncryptionOperationsTest.RsaOaepDecryptWithWrongDigest
 *
 * Verifies that RSA-OAEP decryption operations fail in the correct way when asked to decrypt
 * with a different digest than was used to encrypt.
 */
TEST_P(EncryptionOperationsTest, RsaOaepDecryptWithWrongDigest) {
    if (SecLevel() == SecurityLevel::STRONGBOX) return;

    ASSERT_EQ(ErrorCode::OK, GenerateKey(AuthorizationSetBuilder()
                                                 .Authorization(TAG_NO_AUTH_REQUIRED)
                                                 .RsaEncryptionKey(1024, 65537)
                                                 .Padding(PaddingMode::RSA_OAEP)
                                                 .Digest(Digest::SHA_2_224, Digest::SHA_2_256)
                                                 .SetDefaultValidity()));
    string message = "Hello World!";
    string ciphertext = LocalRsaEncryptMessage(
            message,
            AuthorizationSetBuilder().Digest(Digest::SHA_2_224).Padding(PaddingMode::RSA_OAEP));

    EXPECT_EQ(ErrorCode::OK, Begin(KeyPurpose::DECRYPT, AuthorizationSetBuilder()
                                                                .Digest(Digest::SHA_2_256)
                                                                .Padding(PaddingMode::RSA_OAEP)));
    string result;
    EXPECT_EQ(ErrorCode::UNKNOWN_ERROR, Finish(ciphertext, &result));
    EXPECT_EQ(0U, result.size());
}

/*
 * EncryptionOperationsTest.RsaOaepWithMGFDigestSuccess
 *
 * Verifies that RSA-OAEP decryption operations work, with all SHA 256 digests and all type of MGF1
 * digests.
 */
TEST_P(EncryptionOperationsTest, RsaOaepWithMGFDigestSuccess) {
    auto digests = ValidDigests(false /* withNone */, true /* withMD5 */);

    size_t key_size = 2048;  // Need largish key for SHA-512 test.
    ASSERT_EQ(ErrorCode::OK, GenerateKey(AuthorizationSetBuilder()
                                                 .OaepMGFDigest(digests)
                                                 .Authorization(TAG_NO_AUTH_REQUIRED)
                                                 .RsaEncryptionKey(key_size, 65537)
                                                 .Padding(PaddingMode::RSA_OAEP)
                                                 .Digest(Digest::SHA_2_256)
                                                 .SetDefaultValidity()));

    string message = "Hello";

    for (auto digest : digests) {
        auto params = AuthorizationSetBuilder()
                              .Authorization(TAG_RSA_OAEP_MGF_DIGEST, digest)
                              .Digest(Digest::SHA_2_256)
                              .Padding(PaddingMode::RSA_OAEP);
        string ciphertext1 = LocalRsaEncryptMessage(message, params);
        if (HasNonfatalFailure()) std::cout << "-->" << digest << std::endl;
        EXPECT_EQ(key_size / 8, ciphertext1.size());

        string ciphertext2 = LocalRsaEncryptMessage(message, params);
        EXPECT_EQ(key_size / 8, ciphertext2.size());

        // OAEP randomizes padding so every result should be different (with astronomically high
        // probability).
        EXPECT_NE(ciphertext1, ciphertext2);

        string plaintext1 = DecryptMessage(ciphertext1, params);
        EXPECT_EQ(message, plaintext1) << "RSA-OAEP failed with digest " << digest;
        string plaintext2 = DecryptMessage(ciphertext2, params);
        EXPECT_EQ(message, plaintext2) << "RSA-OAEP failed with digest " << digest;

        // Decrypting corrupted ciphertext should fail.
        size_t offset_to_corrupt = random() % ciphertext1.size();
        char corrupt_byte;
        do {
            corrupt_byte = static_cast<char>(random() % 256);
        } while (corrupt_byte == ciphertext1[offset_to_corrupt]);
        ciphertext1[offset_to_corrupt] = corrupt_byte;

        EXPECT_EQ(ErrorCode::OK, Begin(KeyPurpose::DECRYPT, params));
        string result;
        EXPECT_EQ(ErrorCode::UNKNOWN_ERROR, Finish(ciphertext1, &result));
        EXPECT_EQ(0U, result.size());
    }
}

/*
 * EncryptionOperationsTest.RsaOaepWithMGFIncompatibleDigest
 *
 * Verifies that RSA-OAEP decryption operations fail in the correct way when asked to operate
 * with incompatible MGF digest.
 */
TEST_P(EncryptionOperationsTest, RsaOaepWithMGFIncompatibleDigest) {
    ASSERT_EQ(ErrorCode::OK,
              GenerateKey(AuthorizationSetBuilder()
                                  .Authorization(TAG_RSA_OAEP_MGF_DIGEST, Digest::SHA_2_256)
                                  .Authorization(TAG_NO_AUTH_REQUIRED)
                                  .RsaEncryptionKey(2048, 65537)
                                  .Padding(PaddingMode::RSA_OAEP)
                                  .Digest(Digest::SHA_2_256)
                                  .SetDefaultValidity()));
    string message = "Hello World!";

    auto params = AuthorizationSetBuilder()
                          .Padding(PaddingMode::RSA_OAEP)
                          .Digest(Digest::SHA_2_256)
                          .Authorization(TAG_RSA_OAEP_MGF_DIGEST, Digest::SHA_2_224);
    EXPECT_EQ(ErrorCode::INCOMPATIBLE_MGF_DIGEST, Begin(KeyPurpose::DECRYPT, params));
}

/*
 * EncryptionOperationsTest.RsaOaepWithMGFUnsupportedDigest
 *
 * Verifies that RSA-OAEP encryption operations fail in the correct way when asked to operate
 * with unsupported MGF digest.
 */
TEST_P(EncryptionOperationsTest, RsaOaepWithMGFUnsupportedDigest) {
    ASSERT_EQ(ErrorCode::OK,
              GenerateKey(AuthorizationSetBuilder()
                                  .Authorization(TAG_RSA_OAEP_MGF_DIGEST, Digest::SHA_2_256)
                                  .Authorization(TAG_NO_AUTH_REQUIRED)
                                  .RsaEncryptionKey(2048, 65537)
                                  .Padding(PaddingMode::RSA_OAEP)
                                  .Digest(Digest::SHA_2_256)
                                  .SetDefaultValidity()));
    string message = "Hello World!";

    auto params = AuthorizationSetBuilder()
                          .Padding(PaddingMode::RSA_OAEP)
                          .Digest(Digest::SHA_2_256)
                          .Authorization(TAG_RSA_OAEP_MGF_DIGEST, Digest::NONE);
    EXPECT_EQ(ErrorCode::UNSUPPORTED_MGF_DIGEST, Begin(KeyPurpose::DECRYPT, params));
}

/*
 * EncryptionOperationsTest.RsaPkcs1Success
 *
 * Verifies that RSA PKCS encryption/decrypts works.
 */
TEST_P(EncryptionOperationsTest, RsaPkcs1Success) {
    ASSERT_EQ(ErrorCode::OK, GenerateKey(AuthorizationSetBuilder()
                                                 .Authorization(TAG_NO_AUTH_REQUIRED)
                                                 .RsaEncryptionKey(2048, 65537)
                                                 .Padding(PaddingMode::RSA_PKCS1_1_5_ENCRYPT)
                                                 .SetDefaultValidity()));

    string message = "Hello World!";
    auto params = AuthorizationSetBuilder().Padding(PaddingMode::RSA_PKCS1_1_5_ENCRYPT);
    string ciphertext1 = LocalRsaEncryptMessage(message, params);
    EXPECT_EQ(2048U / 8, ciphertext1.size());

    string ciphertext2 = LocalRsaEncryptMessage(message, params);
    EXPECT_EQ(2048U / 8, ciphertext2.size());

    // PKCS1 v1.5 randomizes padding so every result should be different.
    EXPECT_NE(ciphertext1, ciphertext2);

    string plaintext = DecryptMessage(ciphertext1, params);
    EXPECT_EQ(message, plaintext);

    // Decrypting corrupted ciphertext should fail.
    size_t offset_to_corrupt = random() % ciphertext1.size();
    char corrupt_byte;
    do {
        corrupt_byte = static_cast<char>(random() % 256);
    } while (corrupt_byte == ciphertext1[offset_to_corrupt]);
    ciphertext1[offset_to_corrupt] = corrupt_byte;

    EXPECT_EQ(ErrorCode::OK, Begin(KeyPurpose::DECRYPT, params));
    string result;
    EXPECT_EQ(ErrorCode::UNKNOWN_ERROR, Finish(ciphertext1, &result));
    EXPECT_EQ(0U, result.size());
}

/*
 * EncryptionOperationsTest.EcdsaEncrypt
 *
 * Verifies that attempting to use ECDSA keys to encrypt fails in the correct way.
 */
TEST_P(EncryptionOperationsTest, EcdsaEncrypt) {
    ASSERT_EQ(ErrorCode::OK, GenerateKey(AuthorizationSetBuilder()
                                                 .Authorization(TAG_NO_AUTH_REQUIRED)
                                                 .EcdsaSigningKey(EcCurve::P_256)
                                                 .Digest(Digest::NONE)
                                                 .SetDefaultValidity()));
    auto params = AuthorizationSetBuilder().Digest(Digest::NONE);
    ASSERT_EQ(ErrorCode::UNSUPPORTED_PURPOSE, Begin(KeyPurpose::ENCRYPT, params));
    ASSERT_EQ(ErrorCode::UNSUPPORTED_PURPOSE, Begin(KeyPurpose::DECRYPT, params));
}

/*
 * EncryptionOperationsTest.HmacEncrypt
 *
 * Verifies that attempting to use HMAC keys to encrypt fails in the correct way.
 */
TEST_P(EncryptionOperationsTest, HmacEncrypt) {
    ASSERT_EQ(ErrorCode::OK, GenerateKey(AuthorizationSetBuilder()
                                                 .Authorization(TAG_NO_AUTH_REQUIRED)
                                                 .HmacKey(128)
                                                 .Digest(Digest::SHA_2_256)
                                                 .Padding(PaddingMode::NONE)
                                                 .Authorization(TAG_MIN_MAC_LENGTH, 128)));
    auto params = AuthorizationSetBuilder()
                          .Digest(Digest::SHA_2_256)
                          .Padding(PaddingMode::NONE)
                          .Authorization(TAG_MAC_LENGTH, 128);
    ASSERT_EQ(ErrorCode::UNSUPPORTED_PURPOSE, Begin(KeyPurpose::ENCRYPT, params));
    ASSERT_EQ(ErrorCode::UNSUPPORTED_PURPOSE, Begin(KeyPurpose::DECRYPT, params));
}

/*
 * EncryptionOperationsTest.AesEcbRoundTripSuccess
 *
 * Verifies that AES ECB mode works.
 */
TEST_P(EncryptionOperationsTest, AesEcbRoundTripSuccess) {
    ASSERT_EQ(ErrorCode::OK, GenerateKey(AuthorizationSetBuilder()
                                                 .Authorization(TAG_NO_AUTH_REQUIRED)
                                                 .AesEncryptionKey(128)
                                                 .Authorization(TAG_BLOCK_MODE, BlockMode::ECB)
                                                 .Padding(PaddingMode::NONE)));

    ASSERT_GT(key_blob_.size(), 0U);
    auto params = AuthorizationSetBuilder().BlockMode(BlockMode::ECB).Padding(PaddingMode::NONE);

    // Two-block message.
    string message = "12345678901234567890123456789012";
    string ciphertext1 = EncryptMessage(message, params);
    EXPECT_EQ(message.size(), ciphertext1.size());

    string ciphertext2 = EncryptMessage(string(message), params);
    EXPECT_EQ(message.size(), ciphertext2.size());

    // ECB is deterministic.
    EXPECT_EQ(ciphertext1, ciphertext2);

    string plaintext = DecryptMessage(ciphertext1, params);
    EXPECT_EQ(message, plaintext);
}

/*
 * EncryptionOperationsTest.AesEcbUnknownTag
 *
 * Verifies that AES ECB operations ignore unknown tags.
 */
TEST_P(EncryptionOperationsTest, AesEcbUnknownTag) {
    int32_t unknown_tag_value = ((7 << 28) /* TagType:BOOL */ | 150);
    Tag unknown_tag = static_cast<Tag>(unknown_tag_value);
    KeyParameter unknown_param;
    unknown_param.tag = unknown_tag;

    vector<KeyCharacteristics> key_characteristics;
    ASSERT_EQ(ErrorCode::OK, GenerateKey(AuthorizationSetBuilder()
                                                 .Authorization(TAG_NO_AUTH_REQUIRED)
                                                 .AesEncryptionKey(128)
                                                 .Authorization(TAG_BLOCK_MODE, BlockMode::ECB)
                                                 .Padding(PaddingMode::NONE)
                                                 .Authorization(unknown_param),
                                         &key_blob_, &key_characteristics));
    ASSERT_GT(key_blob_.size(), 0U);

    // Unknown tags should not be returned in key characteristics.
    AuthorizationSet hw_enforced = HwEnforcedAuthorizations(key_characteristics);
    AuthorizationSet sw_enforced = SwEnforcedAuthorizations(key_characteristics);
    EXPECT_EQ(hw_enforced.find(unknown_tag), -1);
    EXPECT_EQ(sw_enforced.find(unknown_tag), -1);

    // Encrypt without mentioning the unknown parameter.
    auto params = AuthorizationSetBuilder().BlockMode(BlockMode::ECB).Padding(PaddingMode::NONE);
    string message = "12345678901234567890123456789012";
    string ciphertext = EncryptMessage(message, params);
    EXPECT_EQ(message.size(), ciphertext.size());

    // Decrypt including the unknown parameter.
    auto decrypt_params = AuthorizationSetBuilder()
                                  .BlockMode(BlockMode::ECB)
                                  .Padding(PaddingMode::NONE)
                                  .Authorization(unknown_param);
    string plaintext = DecryptMessage(ciphertext, decrypt_params);
    EXPECT_EQ(message, plaintext);
}

/*
 * EncryptionOperationsTest.AesWrongMode
 *
 * Verifies that AES encryption fails in the correct way when an unauthorized mode is specified.
 */
TEST_P(EncryptionOperationsTest, AesWrongMode) {
    ASSERT_EQ(ErrorCode::OK, GenerateKey(AuthorizationSetBuilder()
                                                 .Authorization(TAG_NO_AUTH_REQUIRED)
                                                 .AesEncryptionKey(128)
                                                 .Authorization(TAG_BLOCK_MODE, BlockMode::CBC)
                                                 .Padding(PaddingMode::NONE)));
    ASSERT_GT(key_blob_.size(), 0U);

    EXPECT_EQ(
            ErrorCode::INCOMPATIBLE_BLOCK_MODE,
            Begin(KeyPurpose::ENCRYPT,
                  AuthorizationSetBuilder().BlockMode(BlockMode::ECB).Padding(PaddingMode::NONE)));
}

/*
 * EncryptionOperationsTest.AesWrongPadding
 *
 * Verifies that AES encryption fails in the correct way when an unauthorized padding is specified.
 */
TEST_P(EncryptionOperationsTest, AesWrongPadding) {
    ASSERT_EQ(ErrorCode::OK, GenerateKey(AuthorizationSetBuilder()
                                                 .Authorization(TAG_NO_AUTH_REQUIRED)
                                                 .AesEncryptionKey(128)
                                                 .Authorization(TAG_BLOCK_MODE, BlockMode::CBC)
                                                 .Padding(PaddingMode::NONE)));
    ASSERT_GT(key_blob_.size(), 0U);

    EXPECT_EQ(
            ErrorCode::INCOMPATIBLE_PADDING_MODE,
            Begin(KeyPurpose::ENCRYPT,
                  AuthorizationSetBuilder().BlockMode(BlockMode::CBC).Padding(PaddingMode::PKCS7)));
}

/*
 * EncryptionOperationsTest.AesInvalidParams
 *
 * Verifies that AES encryption fails in the correct way when an duplicate parameters are specified.
 */
TEST_P(EncryptionOperationsTest, AesInvalidParams) {
    ASSERT_EQ(ErrorCode::OK, GenerateKey(AuthorizationSetBuilder()
                                                 .Authorization(TAG_NO_AUTH_REQUIRED)
                                                 .AesEncryptionKey(128)
                                                 .Authorization(TAG_BLOCK_MODE, BlockMode::CBC)
                                                 .Authorization(TAG_BLOCK_MODE, BlockMode::ECB)
                                                 .Padding(PaddingMode::NONE)
                                                 .Padding(PaddingMode::PKCS7)));
    ASSERT_GT(key_blob_.size(), 0U);

    auto result = Begin(KeyPurpose::ENCRYPT, AuthorizationSetBuilder()
                                                     .BlockMode(BlockMode::CBC)
                                                     .BlockMode(BlockMode::ECB)
                                                     .Padding(PaddingMode::NONE));
    EXPECT_TRUE(result == ErrorCode::INCOMPATIBLE_BLOCK_MODE ||
                result == ErrorCode::UNSUPPORTED_BLOCK_MODE);

    result = Begin(KeyPurpose::ENCRYPT, AuthorizationSetBuilder()
                                                .BlockMode(BlockMode::ECB)
                                                .Padding(PaddingMode::NONE)
                                                .Padding(PaddingMode::PKCS7));
    EXPECT_TRUE(result == ErrorCode::INCOMPATIBLE_PADDING_MODE ||
                result == ErrorCode::UNSUPPORTED_PADDING_MODE);
}

/*
 * EncryptionOperationsTest.AesWrongPurpose
 *
 * Verifies that AES encryption fails in the correct way when an unauthorized purpose is
 * specified.
 */
TEST_P(EncryptionOperationsTest, AesWrongPurpose) {
    auto err = GenerateKey(AuthorizationSetBuilder()
                                   .Authorization(TAG_NO_AUTH_REQUIRED)
                                   .AesKey(128)
                                   .Authorization(TAG_PURPOSE, KeyPurpose::ENCRYPT)
                                   .Authorization(TAG_BLOCK_MODE, BlockMode::GCM)
                                   .Authorization(TAG_MIN_MAC_LENGTH, 128)
                                   .Padding(PaddingMode::NONE));
    ASSERT_EQ(ErrorCode::OK, err) << "Got " << err;
    ASSERT_GT(key_blob_.size(), 0U);

    err = Begin(KeyPurpose::DECRYPT, AuthorizationSetBuilder()
                                             .BlockMode(BlockMode::GCM)
                                             .Padding(PaddingMode::NONE)
                                             .Authorization(TAG_MAC_LENGTH, 128));
    EXPECT_EQ(ErrorCode::INCOMPATIBLE_PURPOSE, err) << "Got " << err;

    CheckedDeleteKey();

    ASSERT_EQ(ErrorCode::OK, GenerateKey(AuthorizationSetBuilder()
                                                 .Authorization(TAG_NO_AUTH_REQUIRED)
                                                 .AesKey(128)
                                                 .Authorization(TAG_PURPOSE, KeyPurpose::DECRYPT)
                                                 .Authorization(TAG_BLOCK_MODE, BlockMode::GCM)
                                                 .Authorization(TAG_MIN_MAC_LENGTH, 128)
                                                 .Padding(PaddingMode::NONE)));

    err = Begin(KeyPurpose::ENCRYPT, AuthorizationSetBuilder()
                                             .BlockMode(BlockMode::GCM)
                                             .Padding(PaddingMode::NONE)
                                             .Authorization(TAG_MAC_LENGTH, 128));
    EXPECT_EQ(ErrorCode::INCOMPATIBLE_PURPOSE, err) << "Got " << err;
}

/*
 * EncryptionOperationsTest.AesEcbCbcNoPaddingWrongInputSize
 *
 * Verifies that AES encryption fails in the correct way when provided an input that is not a
 * multiple of the block size and no padding is specified.
 */
TEST_P(EncryptionOperationsTest, AesEcbCbcNoPaddingWrongInputSize) {
    for (BlockMode blockMode : {BlockMode::ECB, BlockMode::CBC}) {
        ASSERT_EQ(ErrorCode::OK, GenerateKey(AuthorizationSetBuilder()
                                                     .Authorization(TAG_NO_AUTH_REQUIRED)
                                                     .AesEncryptionKey(128)
                                                     .Authorization(TAG_BLOCK_MODE, blockMode)
                                                     .Padding(PaddingMode::NONE)));
        // Message is slightly shorter than two blocks.
        string message(16 * 2 - 1, 'a');

        auto params = AuthorizationSetBuilder().BlockMode(blockMode).Padding(PaddingMode::NONE);
        AuthorizationSet out_params;
        EXPECT_EQ(ErrorCode::OK, Begin(KeyPurpose::ENCRYPT, params, &out_params));
        string ciphertext;
        EXPECT_EQ(ErrorCode::INVALID_INPUT_LENGTH, Finish(message, &ciphertext));
        EXPECT_EQ(0U, ciphertext.size());

        CheckedDeleteKey();
    }
}

/*
 * EncryptionOperationsTest.AesEcbPkcs7Padding
 *
 * Verifies that AES PKCS7 padding works for any message length.
 */
TEST_P(EncryptionOperationsTest, AesEcbPkcs7Padding) {
    ASSERT_EQ(ErrorCode::OK, GenerateKey(AuthorizationSetBuilder()
                                                 .Authorization(TAG_NO_AUTH_REQUIRED)
                                                 .AesEncryptionKey(128)
                                                 .Authorization(TAG_BLOCK_MODE, BlockMode::ECB)
                                                 .Padding(PaddingMode::PKCS7)));

    auto params = AuthorizationSetBuilder().BlockMode(BlockMode::ECB).Padding(PaddingMode::PKCS7);

    // Try various message lengths; all should work.
    for (size_t i = 0; i < 32; ++i) {
        string message(i, 'a');
        string ciphertext = EncryptMessage(message, params);
        EXPECT_EQ(i + 16 - (i % 16), ciphertext.size());
        string plaintext = DecryptMessage(ciphertext, params);
        EXPECT_EQ(message, plaintext);
    }
}

/*
 * EncryptionOperationsTest.AesEcbWrongPadding
 *
 * Verifies that AES enryption fails in the correct way when an unauthorized padding mode is
 * specified.
 */
TEST_P(EncryptionOperationsTest, AesEcbWrongPadding) {
    ASSERT_EQ(ErrorCode::OK, GenerateKey(AuthorizationSetBuilder()
                                                 .Authorization(TAG_NO_AUTH_REQUIRED)
                                                 .AesEncryptionKey(128)
                                                 .Authorization(TAG_BLOCK_MODE, BlockMode::ECB)
                                                 .Padding(PaddingMode::NONE)));

    auto params = AuthorizationSetBuilder().BlockMode(BlockMode::ECB).Padding(PaddingMode::PKCS7);

    // Try various message lengths; all should fail
    for (size_t i = 0; i < 32; ++i) {
        string message(i, 'a');
        EXPECT_EQ(ErrorCode::INCOMPATIBLE_PADDING_MODE, Begin(KeyPurpose::ENCRYPT, params));
    }
}

/*
 * EncryptionOperationsTest.AesEcbPkcs7PaddingCorrupted
 *
 * Verifies that AES decryption fails in the correct way when the padding is corrupted.
 */
TEST_P(EncryptionOperationsTest, AesEcbPkcs7PaddingCorrupted) {
    ASSERT_EQ(ErrorCode::OK, GenerateKey(AuthorizationSetBuilder()
                                                 .Authorization(TAG_NO_AUTH_REQUIRED)
                                                 .AesEncryptionKey(128)
                                                 .Authorization(TAG_BLOCK_MODE, BlockMode::ECB)
                                                 .Padding(PaddingMode::PKCS7)));

    auto params = AuthorizationSetBuilder().BlockMode(BlockMode::ECB).Padding(PaddingMode::PKCS7);

    string message = "a";
    string ciphertext = EncryptMessage(message, params);
    EXPECT_EQ(16U, ciphertext.size());
    EXPECT_NE(ciphertext, message);
    ++ciphertext[ciphertext.size() / 2];

    EXPECT_EQ(ErrorCode::OK, Begin(KeyPurpose::DECRYPT, params));
    string plaintext;
    EXPECT_EQ(ErrorCode::INVALID_INPUT_LENGTH, Finish(message, &plaintext));
}

vector<uint8_t> CopyIv(const AuthorizationSet& set) {
    auto iv = set.GetTagValue(TAG_NONCE);
    EXPECT_TRUE(iv);
    return iv->get();
}

/*
 * EncryptionOperationsTest.AesCtrRoundTripSuccess
 *
 * Verifies that AES CTR mode works.
 */
TEST_P(EncryptionOperationsTest, AesCtrRoundTripSuccess) {
    ASSERT_EQ(ErrorCode::OK, GenerateKey(AuthorizationSetBuilder()
                                                 .Authorization(TAG_NO_AUTH_REQUIRED)
                                                 .AesEncryptionKey(128)
                                                 .Authorization(TAG_BLOCK_MODE, BlockMode::CTR)
                                                 .Padding(PaddingMode::NONE)));

    auto params = AuthorizationSetBuilder().BlockMode(BlockMode::CTR).Padding(PaddingMode::NONE);

    string message = "123";
    AuthorizationSet out_params;
    string ciphertext1 = EncryptMessage(message, params, &out_params);
    vector<uint8_t> iv1 = CopyIv(out_params);
    EXPECT_EQ(16U, iv1.size());

    EXPECT_EQ(message.size(), ciphertext1.size());

    out_params.Clear();
    string ciphertext2 = EncryptMessage(message, params, &out_params);
    vector<uint8_t> iv2 = CopyIv(out_params);
    EXPECT_EQ(16U, iv2.size());

    // IVs should be random, so ciphertexts should differ.
    EXPECT_NE(ciphertext1, ciphertext2);

    auto params_iv1 =
            AuthorizationSetBuilder().Authorizations(params).Authorization(TAG_NONCE, iv1);
    auto params_iv2 =
            AuthorizationSetBuilder().Authorizations(params).Authorization(TAG_NONCE, iv2);

    string plaintext = DecryptMessage(ciphertext1, params_iv1);
    EXPECT_EQ(message, plaintext);
    plaintext = DecryptMessage(ciphertext2, params_iv2);
    EXPECT_EQ(message, plaintext);

    // Using the wrong IV will result in a "valid" decryption, but the data will be garbage.
    plaintext = DecryptMessage(ciphertext1, params_iv2);
    EXPECT_NE(message, plaintext);
    plaintext = DecryptMessage(ciphertext2, params_iv1);
    EXPECT_NE(message, plaintext);
}

/*
 * EncryptionOperationsTest.AesIncremental
 *
 * Verifies that AES works, all modes, when provided data in various size increments.
 */
TEST_P(EncryptionOperationsTest, AesIncremental) {
    auto block_modes = {
            BlockMode::ECB,
            BlockMode::CBC,
            BlockMode::CTR,
            BlockMode::GCM,
    };

    ASSERT_EQ(ErrorCode::OK, GenerateKey(AuthorizationSetBuilder()
                                                 .Authorization(TAG_NO_AUTH_REQUIRED)
                                                 .AesEncryptionKey(128)
                                                 .BlockMode(block_modes)
                                                 .Padding(PaddingMode::NONE)
                                                 .Authorization(TAG_MIN_MAC_LENGTH, 128)));

    for (int increment = 1; increment <= 240; ++increment) {
        for (auto block_mode : block_modes) {
            string message(240, 'a');
            auto params =
                    AuthorizationSetBuilder().BlockMode(block_mode).Padding(PaddingMode::NONE);
            if (block_mode == BlockMode::GCM) {
                params.Authorization(TAG_MAC_LENGTH, 128) /* for GCM */;
            }

            AuthorizationSet output_params;
            EXPECT_EQ(ErrorCode::OK, Begin(KeyPurpose::ENCRYPT, params, &output_params));

            string ciphertext;
            string to_send;
            for (size_t i = 0; i < message.size(); i += increment) {
                EXPECT_EQ(ErrorCode::OK, Update(message.substr(i, increment), &ciphertext));
            }
            EXPECT_EQ(ErrorCode::OK, Finish(to_send, &ciphertext))
                    << "Error sending " << to_send << " with block mode " << block_mode;

            switch (block_mode) {
                case BlockMode::GCM:
                    EXPECT_EQ(message.size() + 16, ciphertext.size());
                    break;
                case BlockMode::CTR:
                    EXPECT_EQ(message.size(), ciphertext.size());
                    break;
                case BlockMode::CBC:
                case BlockMode::ECB:
                    EXPECT_EQ(message.size() + message.size() % 16, ciphertext.size());
                    break;
            }

            auto iv = output_params.GetTagValue(TAG_NONCE);
            switch (block_mode) {
                case BlockMode::CBC:
                case BlockMode::GCM:
                case BlockMode::CTR:
                    ASSERT_TRUE(iv) << "No IV for block mode " << block_mode;
                    EXPECT_EQ(block_mode == BlockMode::GCM ? 12U : 16U, iv->get().size());
                    params.push_back(TAG_NONCE, iv->get());
                    break;

                case BlockMode::ECB:
                    EXPECT_FALSE(iv) << "ECB mode should not generate IV";
                    break;
            }

            EXPECT_EQ(ErrorCode::OK, Begin(KeyPurpose::DECRYPT, params))
                    << "Decrypt begin() failed for block mode " << block_mode;

            string plaintext;
            for (size_t i = 0; i < ciphertext.size(); i += increment) {
                EXPECT_EQ(ErrorCode::OK, Update(ciphertext.substr(i, increment), &plaintext));
            }
            ErrorCode error = Finish(to_send, &plaintext);
            ASSERT_EQ(ErrorCode::OK, error) << "Decryption failed for block mode " << block_mode
                                            << " and increment " << increment;
            if (error == ErrorCode::OK) {
                ASSERT_EQ(message, plaintext) << "Decryption didn't match for block mode "
                                              << block_mode << " and increment " << increment;
            }
        }
    }
}

struct AesCtrSp80038aTestVector {
    const char* key;
    const char* nonce;
    const char* plaintext;
    const char* ciphertext;
};

// These test vectors are taken from
// http://csrc.nist.gov/publications/nistpubs/800-38a/sp800-38a.pdf, section F.5.
static const AesCtrSp80038aTestVector kAesCtrSp80038aTestVectors[] = {
        // AES-128
        {
                "2b7e151628aed2a6abf7158809cf4f3c",
                "f0f1f2f3f4f5f6f7f8f9fafbfcfdfeff",
                "6bc1bee22e409f96e93d7e117393172aae2d8a571e03ac9c9eb76fac45af8e51"
                "30c81c46a35ce411e5fbc1191a0a52eff69f2445df4f9b17ad2b417be66c3710",
                "874d6191b620e3261bef6864990db6ce9806f66b7970fdff8617187bb9fffdff"
                "5ae4df3edbd5d35e5b4f09020db03eab1e031dda2fbe03d1792170a0f3009cee",
        },
        // AES-192
        {
                "8e73b0f7da0e6452c810f32b809079e562f8ead2522c6b7b",
                "f0f1f2f3f4f5f6f7f8f9fafbfcfdfeff",
                "6bc1bee22e409f96e93d7e117393172aae2d8a571e03ac9c9eb76fac45af8e51"
                "30c81c46a35ce411e5fbc1191a0a52eff69f2445df4f9b17ad2b417be66c3710",
                "1abc932417521ca24f2b0459fe7e6e0b090339ec0aa6faefd5ccc2c6f4ce8e94"
                "1e36b26bd1ebc670d1bd1d665620abf74f78a7f6d29809585a97daec58c6b050",
        },
        // AES-256
        {
                "603deb1015ca71be2b73aef0857d77811f352c073b6108d72d9810a30914dff4",
                "f0f1f2f3f4f5f6f7f8f9fafbfcfdfeff",
                "6bc1bee22e409f96e93d7e117393172aae2d8a571e03ac9c9eb76fac45af8e51"
                "30c81c46a35ce411e5fbc1191a0a52eff69f2445df4f9b17ad2b417be66c3710",
                "601ec313775789a5b7a7f504bbf3d228f443e3ca4d62b59aca84e990cacaf5c5"
                "2b0930daa23de94ce87017ba2d84988ddfc9c58db67aada613c2dd08457941a6",
        },
};

/*
 * EncryptionOperationsTest.AesCtrSp80038aTestVector
 *
 * Verifies AES CTR implementation against SP800-38A test vectors.
 */
TEST_P(EncryptionOperationsTest, AesCtrSp80038aTestVector) {
    std::vector<uint32_t> InvalidSizes = InvalidKeySizes(Algorithm::AES);
    for (size_t i = 0; i < 3; i++) {
        const AesCtrSp80038aTestVector& test(kAesCtrSp80038aTestVectors[i]);
        const string key = hex2str(test.key);
        if (std::find(InvalidSizes.begin(), InvalidSizes.end(), (key.size() * 8)) !=
            InvalidSizes.end())
            continue;
        const string nonce = hex2str(test.nonce);
        const string plaintext = hex2str(test.plaintext);
        const string ciphertext = hex2str(test.ciphertext);
        CheckAesCtrTestVector(key, nonce, plaintext, ciphertext);
    }
}

/*
 * EncryptionOperationsTest.AesCtrIncompatiblePaddingMode
 *
 * Verifies that keymint rejects use of CTR mode with PKCS7 padding in the correct way.
 */
TEST_P(EncryptionOperationsTest, AesCtrIncompatiblePaddingMode) {
    ASSERT_EQ(ErrorCode::OK, GenerateKey(AuthorizationSetBuilder()
                                                 .Authorization(TAG_NO_AUTH_REQUIRED)
                                                 .AesEncryptionKey(128)
                                                 .Authorization(TAG_BLOCK_MODE, BlockMode::CTR)
                                                 .Padding(PaddingMode::PKCS7)));
    auto params = AuthorizationSetBuilder().BlockMode(BlockMode::CTR).Padding(PaddingMode::NONE);
    EXPECT_EQ(ErrorCode::INCOMPATIBLE_PADDING_MODE, Begin(KeyPurpose::ENCRYPT, params));
}

/*
 * EncryptionOperationsTest.AesCtrInvalidCallerNonce
 *
 * Verifies that keymint fails correctly when the user supplies an incorrect-size nonce.
 */
TEST_P(EncryptionOperationsTest, AesCtrInvalidCallerNonce) {
    ASSERT_EQ(ErrorCode::OK, GenerateKey(AuthorizationSetBuilder()
                                                 .Authorization(TAG_NO_AUTH_REQUIRED)
                                                 .AesEncryptionKey(128)
                                                 .Authorization(TAG_BLOCK_MODE, BlockMode::CTR)
                                                 .Authorization(TAG_CALLER_NONCE)
                                                 .Padding(PaddingMode::NONE)));

    auto params = AuthorizationSetBuilder()
                          .BlockMode(BlockMode::CTR)
                          .Padding(PaddingMode::NONE)
                          .Authorization(TAG_NONCE, AidlBuf(string(1, 'a')));
    EXPECT_EQ(ErrorCode::INVALID_NONCE, Begin(KeyPurpose::ENCRYPT, params));

    params = AuthorizationSetBuilder()
                     .BlockMode(BlockMode::CTR)
                     .Padding(PaddingMode::NONE)
                     .Authorization(TAG_NONCE, AidlBuf(string(15, 'a')));
    EXPECT_EQ(ErrorCode::INVALID_NONCE, Begin(KeyPurpose::ENCRYPT, params));

    params = AuthorizationSetBuilder()
                     .BlockMode(BlockMode::CTR)
                     .Padding(PaddingMode::NONE)
                     .Authorization(TAG_NONCE, AidlBuf(string(17, 'a')));
    EXPECT_EQ(ErrorCode::INVALID_NONCE, Begin(KeyPurpose::ENCRYPT, params));
}

/*
 * EncryptionOperationsTest.AesCbcRoundTripSuccess
 *
 * Verifies that keymint fails correctly when the user supplies an incorrect-size nonce.
 */
TEST_P(EncryptionOperationsTest, AesCbcRoundTripSuccess) {
    ASSERT_EQ(ErrorCode::OK, GenerateKey(AuthorizationSetBuilder()
                                                 .Authorization(TAG_NO_AUTH_REQUIRED)
                                                 .AesEncryptionKey(128)
                                                 .Authorization(TAG_BLOCK_MODE, BlockMode::CBC)
                                                 .Padding(PaddingMode::NONE)));
    // Two-block message.
    string message = "12345678901234567890123456789012";
    auto params = AuthorizationSetBuilder().BlockMode(BlockMode::CBC).Padding(PaddingMode::NONE);
    AuthorizationSet out_params;
    string ciphertext1 = EncryptMessage(message, params, &out_params);
    vector<uint8_t> iv1 = CopyIv(out_params);
    EXPECT_EQ(message.size(), ciphertext1.size());

    out_params.Clear();

    string ciphertext2 = EncryptMessage(message, params, &out_params);
    vector<uint8_t> iv2 = CopyIv(out_params);
    EXPECT_EQ(message.size(), ciphertext2.size());

    // IVs should be random, so ciphertexts should differ.
    EXPECT_NE(ciphertext1, ciphertext2);

    params.push_back(TAG_NONCE, iv1);
    string plaintext = DecryptMessage(ciphertext1, params);
    EXPECT_EQ(message, plaintext);
}

/*
 * EncryptionOperationsTest.AesCallerNonce
 *
 * Verifies that AES caller-provided nonces work correctly.
 */
TEST_P(EncryptionOperationsTest, AesCallerNonce) {
    ASSERT_EQ(ErrorCode::OK, GenerateKey(AuthorizationSetBuilder()
                                                 .Authorization(TAG_NO_AUTH_REQUIRED)
                                                 .AesEncryptionKey(128)
                                                 .Authorization(TAG_BLOCK_MODE, BlockMode::CBC)
                                                 .Authorization(TAG_CALLER_NONCE)
                                                 .Padding(PaddingMode::NONE)));

    string message = "12345678901234567890123456789012";

    // Don't specify nonce, should get a random one.
    AuthorizationSetBuilder params =
            AuthorizationSetBuilder().BlockMode(BlockMode::CBC).Padding(PaddingMode::NONE);
    AuthorizationSet out_params;
    string ciphertext = EncryptMessage(message, params, &out_params);
    EXPECT_EQ(message.size(), ciphertext.size());
    EXPECT_EQ(16U, out_params.GetTagValue(TAG_NONCE)->get().size());

    params.push_back(TAG_NONCE, out_params.GetTagValue(TAG_NONCE)->get());
    string plaintext = DecryptMessage(ciphertext, params);
    EXPECT_EQ(message, plaintext);

    // Now specify a nonce, should also work.
    params = AuthorizationSetBuilder()
                     .BlockMode(BlockMode::CBC)
                     .Padding(PaddingMode::NONE)
                     .Authorization(TAG_NONCE, AidlBuf("abcdefghijklmnop"));
    out_params.Clear();
    ciphertext = EncryptMessage(message, params, &out_params);

    // Decrypt with correct nonce.
    plaintext = DecryptMessage(ciphertext, params);
    EXPECT_EQ(message, plaintext);

    // Try with wrong nonce.
    params = AuthorizationSetBuilder()
                     .BlockMode(BlockMode::CBC)
                     .Padding(PaddingMode::NONE)
                     .Authorization(TAG_NONCE, AidlBuf("aaaaaaaaaaaaaaaa"));
    plaintext = DecryptMessage(ciphertext, params);
    EXPECT_NE(message, plaintext);
}

/*
 * EncryptionOperationsTest.AesCallerNonceProhibited
 *
 * Verifies that caller-provided nonces are not permitted when not specified in the key
 * authorizations.
 */
TEST_P(EncryptionOperationsTest, AesCallerNonceProhibited) {
    ASSERT_EQ(ErrorCode::OK, GenerateKey(AuthorizationSetBuilder()
                                                 .Authorization(TAG_NO_AUTH_REQUIRED)
                                                 .AesEncryptionKey(128)
                                                 .Authorization(TAG_BLOCK_MODE, BlockMode::CBC)
                                                 .Padding(PaddingMode::NONE)));

    string message = "12345678901234567890123456789012";

    // Don't specify nonce, should get a random one.
    AuthorizationSetBuilder params =
            AuthorizationSetBuilder().BlockMode(BlockMode::CBC).Padding(PaddingMode::NONE);
    AuthorizationSet out_params;
    string ciphertext = EncryptMessage(message, params, &out_params);
    EXPECT_EQ(message.size(), ciphertext.size());
    EXPECT_EQ(16U, out_params.GetTagValue(TAG_NONCE)->get().size());

    params.push_back(TAG_NONCE, out_params.GetTagValue(TAG_NONCE)->get());
    string plaintext = DecryptMessage(ciphertext, params);
    EXPECT_EQ(message, plaintext);

    // Now specify a nonce, should fail
    params = AuthorizationSetBuilder()
                     .BlockMode(BlockMode::CBC)
                     .Padding(PaddingMode::NONE)
                     .Authorization(TAG_NONCE, AidlBuf("abcdefghijklmnop"));
    out_params.Clear();
    EXPECT_EQ(ErrorCode::CALLER_NONCE_PROHIBITED, Begin(KeyPurpose::ENCRYPT, params, &out_params));
}

/*
 * EncryptionOperationsTest.AesGcmRoundTripSuccess
 *
 * Verifies that AES GCM mode works.
 */
TEST_P(EncryptionOperationsTest, AesGcmRoundTripSuccess) {
    ASSERT_EQ(ErrorCode::OK, GenerateKey(AuthorizationSetBuilder()
                                                 .Authorization(TAG_NO_AUTH_REQUIRED)
                                                 .AesEncryptionKey(128)
                                                 .Authorization(TAG_BLOCK_MODE, BlockMode::GCM)
                                                 .Padding(PaddingMode::NONE)
                                                 .Authorization(TAG_MIN_MAC_LENGTH, 128)));

    string aad = "foobar";
    string message = "123456789012345678901234567890123456";

    auto begin_params = AuthorizationSetBuilder()
                                .BlockMode(BlockMode::GCM)
                                .Padding(PaddingMode::NONE)
                                .Authorization(TAG_MAC_LENGTH, 128);

    // Encrypt
    AuthorizationSet begin_out_params;
    ASSERT_EQ(ErrorCode::OK, Begin(KeyPurpose::ENCRYPT, begin_params, &begin_out_params))
            << "Begin encrypt";
    string ciphertext;
    ASSERT_EQ(ErrorCode::OK, UpdateAad(aad));
    ASSERT_EQ(ErrorCode::OK, Finish(message, &ciphertext));
    ASSERT_EQ(ciphertext.length(), message.length() + 16);

    // Grab nonce
    begin_params.push_back(begin_out_params);

    // Decrypt.
    ASSERT_EQ(ErrorCode::OK, Begin(KeyPurpose::DECRYPT, begin_params)) << "Begin decrypt";
    ASSERT_EQ(ErrorCode::OK, UpdateAad(aad));
    string plaintext;
    EXPECT_EQ(ErrorCode::OK, Finish(ciphertext, &plaintext));
    EXPECT_EQ(message.length(), plaintext.length());
    EXPECT_EQ(message, plaintext);
}

/*
 * EncryptionOperationsTest.AesGcmRoundTripWithDelaySuccess
 *
 * Verifies that AES GCM mode works, even when there's a long delay
 * between operations.
 */
TEST_P(EncryptionOperationsTest, AesGcmRoundTripWithDelaySuccess) {
    ASSERT_EQ(ErrorCode::OK, GenerateKey(AuthorizationSetBuilder()
                                                 .Authorization(TAG_NO_AUTH_REQUIRED)
                                                 .AesEncryptionKey(128)
                                                 .Authorization(TAG_BLOCK_MODE, BlockMode::GCM)
                                                 .Padding(PaddingMode::NONE)
                                                 .Authorization(TAG_MIN_MAC_LENGTH, 128)));

    string aad = "foobar";
    string message = "123456789012345678901234567890123456";

    auto begin_params = AuthorizationSetBuilder()
                                .BlockMode(BlockMode::GCM)
                                .Padding(PaddingMode::NONE)
                                .Authorization(TAG_MAC_LENGTH, 128);

    // Encrypt
    AuthorizationSet begin_out_params;
    ASSERT_EQ(ErrorCode::OK, Begin(KeyPurpose::ENCRYPT, begin_params, &begin_out_params))
            << "Begin encrypt";
    string ciphertext;
    AuthorizationSet update_out_params;
    ASSERT_EQ(ErrorCode::OK, UpdateAad(aad));
    sleep(5);
    ASSERT_EQ(ErrorCode::OK, Finish(message, &ciphertext));

    ASSERT_EQ(ciphertext.length(), message.length() + 16);

    // Grab nonce
    begin_params.push_back(begin_out_params);

    // Decrypt.
    ASSERT_EQ(ErrorCode::OK, Begin(KeyPurpose::DECRYPT, begin_params)) << "Begin decrypt";
    string plaintext;
    ASSERT_EQ(ErrorCode::OK, UpdateAad(aad));
    sleep(5);
    ASSERT_EQ(ErrorCode::OK, Update(ciphertext, &plaintext));
    sleep(5);
    EXPECT_EQ(ErrorCode::OK, Finish("", &plaintext));
    EXPECT_EQ(message.length(), plaintext.length());
    EXPECT_EQ(message, plaintext);
}

/*
 * EncryptionOperationsTest.AesGcmDifferentNonces
 *
 * Verifies that encrypting the same data with different nonces produces different outputs.
 */
TEST_P(EncryptionOperationsTest, AesGcmDifferentNonces) {
    ASSERT_EQ(ErrorCode::OK, GenerateKey(AuthorizationSetBuilder()
                                                 .Authorization(TAG_NO_AUTH_REQUIRED)
                                                 .AesEncryptionKey(128)
                                                 .Authorization(TAG_BLOCK_MODE, BlockMode::GCM)
                                                 .Padding(PaddingMode::NONE)
                                                 .Authorization(TAG_MIN_MAC_LENGTH, 128)
                                                 .Authorization(TAG_CALLER_NONCE)));

    string aad = "foobar";
    string message = "123456789012345678901234567890123456";
    string nonce1 = "000000000000";
    string nonce2 = "111111111111";
    string nonce3 = "222222222222";

    string ciphertext1 =
            EncryptMessage(message, BlockMode::GCM, PaddingMode::NONE, 128, AidlBuf(nonce1));
    string ciphertext2 =
            EncryptMessage(message, BlockMode::GCM, PaddingMode::NONE, 128, AidlBuf(nonce2));
    string ciphertext3 =
            EncryptMessage(message, BlockMode::GCM, PaddingMode::NONE, 128, AidlBuf(nonce3));

    ASSERT_NE(ciphertext1, ciphertext2);
    ASSERT_NE(ciphertext1, ciphertext3);
    ASSERT_NE(ciphertext2, ciphertext3);
}

/*
 * EncryptionOperationsTest.AesGcmDifferentAutoNonces
 *
 * Verifies that encrypting the same data with KeyMint generated nonces produces different outputs.
 */
TEST_P(EncryptionOperationsTest, AesGcmDifferentAutoNonces) {
    ASSERT_EQ(ErrorCode::OK, GenerateKey(AuthorizationSetBuilder()
                                                 .Authorization(TAG_NO_AUTH_REQUIRED)
                                                 .AesEncryptionKey(128)
                                                 .Authorization(TAG_BLOCK_MODE, BlockMode::GCM)
                                                 .Padding(PaddingMode::NONE)
                                                 .Authorization(TAG_MIN_MAC_LENGTH, 128)));

    string aad = "foobar";
    string message = "123456789012345678901234567890123456";

    string ciphertext1 = EncryptMessage(message, BlockMode::GCM, PaddingMode::NONE, 128);
    string ciphertext2 = EncryptMessage(message, BlockMode::GCM, PaddingMode::NONE, 128);
    string ciphertext3 = EncryptMessage(message, BlockMode::GCM, PaddingMode::NONE, 128);

    ASSERT_NE(ciphertext1, ciphertext2);
    ASSERT_NE(ciphertext1, ciphertext3);
    ASSERT_NE(ciphertext2, ciphertext3);
}

/*
 * EncryptionOperationsTest.AesGcmTooShortTag
 *
 * Verifies that AES GCM mode fails correctly when a too-short tag length is specified.
 */
TEST_P(EncryptionOperationsTest, AesGcmTooShortTag) {
    ASSERT_EQ(ErrorCode::OK, GenerateKey(AuthorizationSetBuilder()
                                                 .Authorization(TAG_NO_AUTH_REQUIRED)
                                                 .AesEncryptionKey(128)
                                                 .BlockMode(BlockMode::GCM)
                                                 .Padding(PaddingMode::NONE)
                                                 .Authorization(TAG_MIN_MAC_LENGTH, 128)));
    string message = "123456789012345678901234567890123456";
    auto params = AuthorizationSetBuilder()
                          .BlockMode(BlockMode::GCM)
                          .Padding(PaddingMode::NONE)
                          .Authorization(TAG_MAC_LENGTH, 96);

    EXPECT_EQ(ErrorCode::INVALID_MAC_LENGTH, Begin(KeyPurpose::ENCRYPT, params));
}

/*
 * EncryptionOperationsTest.AesGcmTooShortTagOnDecrypt
 *
 * Verifies that AES GCM mode fails correctly when a too-short tag is provided to decryption.
 */
TEST_P(EncryptionOperationsTest, AesGcmTooShortTagOnDecrypt) {
    ASSERT_EQ(ErrorCode::OK, GenerateKey(AuthorizationSetBuilder()
                                                 .Authorization(TAG_NO_AUTH_REQUIRED)
                                                 .AesEncryptionKey(128)
                                                 .BlockMode(BlockMode::GCM)
                                                 .Padding(PaddingMode::NONE)
                                                 .Authorization(TAG_MIN_MAC_LENGTH, 128)));
    string aad = "foobar";
    string message = "123456789012345678901234567890123456";
    auto params = AuthorizationSetBuilder()
                          .BlockMode(BlockMode::GCM)
                          .Padding(PaddingMode::NONE)
                          .Authorization(TAG_MAC_LENGTH, 128);

    // Encrypt
    AuthorizationSet begin_out_params;
    EXPECT_EQ(ErrorCode::OK, Begin(KeyPurpose::ENCRYPT, params, &begin_out_params));
    EXPECT_EQ(1U, begin_out_params.size());
    ASSERT_TRUE(begin_out_params.GetTagValue(TAG_NONCE));

    AuthorizationSet finish_out_params;
    string ciphertext;
    ASSERT_EQ(ErrorCode::OK, UpdateAad(aad));
    EXPECT_EQ(ErrorCode::OK, Finish(message, &ciphertext));

    params = AuthorizationSetBuilder()
                     .Authorizations(begin_out_params)
                     .BlockMode(BlockMode::GCM)
                     .Padding(PaddingMode::NONE)
                     .Authorization(TAG_MAC_LENGTH, 96);

    // Decrypt.
    EXPECT_EQ(ErrorCode::INVALID_MAC_LENGTH, Begin(KeyPurpose::DECRYPT, params));
}

/*
 * EncryptionOperationsTest.AesGcmCorruptKey
 *
 * Verifies that AES GCM mode fails correctly when the decryption key is incorrect.
 */
TEST_P(EncryptionOperationsTest, AesGcmCorruptKey) {
    const uint8_t nonce_bytes[] = {
            0xb7, 0x94, 0x37, 0xae, 0x08, 0xff, 0x35, 0x5d, 0x7d, 0x8a, 0x4d, 0x0f,
    };
    string nonce = make_string(nonce_bytes);
    const uint8_t ciphertext_bytes[] = {
            0xb3, 0xf6, 0x79, 0x9e, 0x8f, 0x93, 0x26, 0xf2, 0xdf, 0x1e, 0x80, 0xfc,
            0xd2, 0xcb, 0x16, 0xd7, 0x8c, 0x9d, 0xc7, 0xcc, 0x14, 0xbb, 0x67, 0x78,
            0x62, 0xdc, 0x6c, 0x63, 0x9b, 0x3a, 0x63, 0x38, 0xd2, 0x4b, 0x31, 0x2d,
            0x39, 0x89, 0xe5, 0x92, 0x0b, 0x5d, 0xbf, 0xc9, 0x76, 0x76, 0x5e, 0xfb,
            0xfe, 0x57, 0xbb, 0x38, 0x59, 0x40, 0xa7, 0xa4, 0x3b, 0xdf, 0x05, 0xbd,
            0xda, 0xe3, 0xc9, 0xd6, 0xa2, 0xfb, 0xbd, 0xfc, 0xc0, 0xcb, 0xa0,
    };
    string ciphertext = make_string(ciphertext_bytes);

    auto params = AuthorizationSetBuilder()
                          .BlockMode(BlockMode::GCM)
                          .Padding(PaddingMode::NONE)
                          .Authorization(TAG_MAC_LENGTH, 128)
                          .Authorization(TAG_NONCE, nonce.data(), nonce.size());

    auto import_params = AuthorizationSetBuilder()
                                 .Authorization(TAG_NO_AUTH_REQUIRED)
                                 .AesEncryptionKey(128)
                                 .BlockMode(BlockMode::GCM)
                                 .Padding(PaddingMode::NONE)
                                 .Authorization(TAG_CALLER_NONCE)
                                 .Authorization(TAG_MIN_MAC_LENGTH, 128);

    // Import correct key and decrypt
    const uint8_t key_bytes[] = {
            0xba, 0x76, 0x35, 0x4f, 0x0a, 0xed, 0x6e, 0x8d,
            0x91, 0xf4, 0x5c, 0x4f, 0xf5, 0xa0, 0x62, 0xdb,
    };
    string key = make_string(key_bytes);
    ASSERT_EQ(ErrorCode::OK, ImportKey(import_params, KeyFormat::RAW, key));
    string plaintext = DecryptMessage(ciphertext, params);
    CheckedDeleteKey();

    // Corrupt key and attempt to decrypt
    key[0] = 0;
    ASSERT_EQ(ErrorCode::OK, ImportKey(import_params, KeyFormat::RAW, key));
    EXPECT_EQ(ErrorCode::OK, Begin(KeyPurpose::DECRYPT, params));
    EXPECT_EQ(ErrorCode::VERIFICATION_FAILED, Finish(ciphertext, &plaintext));
    CheckedDeleteKey();
}

/*
 * EncryptionOperationsTest.AesGcmAadNoData
 *
 * Verifies that AES GCM mode works when provided additional authenticated data, but no data to
 * encrypt.
 */
TEST_P(EncryptionOperationsTest, AesGcmAadNoData) {
    ASSERT_EQ(ErrorCode::OK, GenerateKey(AuthorizationSetBuilder()
                                                 .Authorization(TAG_NO_AUTH_REQUIRED)
                                                 .AesEncryptionKey(128)
                                                 .BlockMode(BlockMode::GCM)
                                                 .Padding(PaddingMode::NONE)
                                                 .Authorization(TAG_MIN_MAC_LENGTH, 128)));

    string aad = "1234567890123456";
    auto params = AuthorizationSetBuilder()
                          .BlockMode(BlockMode::GCM)
                          .Padding(PaddingMode::NONE)
                          .Authorization(TAG_MAC_LENGTH, 128);

    // Encrypt
    AuthorizationSet begin_out_params;
    EXPECT_EQ(ErrorCode::OK, Begin(KeyPurpose::ENCRYPT, params, &begin_out_params));
    string ciphertext;
    AuthorizationSet finish_out_params;
    ASSERT_EQ(ErrorCode::OK, UpdateAad(aad));
    EXPECT_EQ(ErrorCode::OK, Finish(&ciphertext));
    EXPECT_TRUE(finish_out_params.empty());

    // Grab nonce
    params.push_back(begin_out_params);

    // Decrypt.
    EXPECT_EQ(ErrorCode::OK, Begin(KeyPurpose::DECRYPT, params));
    ASSERT_EQ(ErrorCode::OK, UpdateAad(aad));
    string plaintext;
    EXPECT_EQ(ErrorCode::OK, Finish(ciphertext, &plaintext));

    EXPECT_TRUE(finish_out_params.empty());

    EXPECT_EQ("", plaintext);
}

/*
 * EncryptionOperationsTest.AesGcmMultiPartAad
 *
 * Verifies that AES GCM mode works when provided additional authenticated data in multiple
 * chunks.
 */
TEST_P(EncryptionOperationsTest, AesGcmMultiPartAad) {
    const size_t tag_bits = 128;
    ASSERT_EQ(ErrorCode::OK, GenerateKey(AuthorizationSetBuilder()
                                                 .Authorization(TAG_NO_AUTH_REQUIRED)
                                                 .AesEncryptionKey(128)
                                                 .BlockMode(BlockMode::GCM)
                                                 .Padding(PaddingMode::NONE)
                                                 .Authorization(TAG_MIN_MAC_LENGTH, 128)));

    string message = "123456789012345678901234567890123456";
    auto begin_params = AuthorizationSetBuilder()
                                .BlockMode(BlockMode::GCM)
                                .Padding(PaddingMode::NONE)
                                .Authorization(TAG_MAC_LENGTH, tag_bits);
    AuthorizationSet begin_out_params;

    EXPECT_EQ(ErrorCode::OK, Begin(KeyPurpose::ENCRYPT, begin_params, &begin_out_params));

    // No data, AAD only.
    EXPECT_EQ(ErrorCode::OK, UpdateAad("foo"));
    EXPECT_EQ(ErrorCode::OK, UpdateAad("foo"));
    string ciphertext;
    EXPECT_EQ(ErrorCode::OK, Update(message, &ciphertext));
    EXPECT_EQ(ErrorCode::OK, Finish(&ciphertext));

    // Expect 128-bit (16-byte) tag appended to ciphertext.
    EXPECT_EQ(message.size() + (tag_bits / 8), ciphertext.size());

    // Grab nonce.
    begin_params.push_back(begin_out_params);

    // Decrypt
    EXPECT_EQ(ErrorCode::OK, Begin(KeyPurpose::DECRYPT, begin_params));
    EXPECT_EQ(ErrorCode::OK, UpdateAad("foofoo"));
    string plaintext;
    EXPECT_EQ(ErrorCode::OK, Finish(ciphertext, &plaintext));
    EXPECT_EQ(message, plaintext);
}

/*
 * EncryptionOperationsTest.AesGcmAadOutOfOrder
 *
 * Verifies that AES GCM mode fails correctly when given AAD after data to encipher.
 */
TEST_P(EncryptionOperationsTest, AesGcmAadOutOfOrder) {
    ASSERT_EQ(ErrorCode::OK, GenerateKey(AuthorizationSetBuilder()
                                                 .Authorization(TAG_NO_AUTH_REQUIRED)
                                                 .AesEncryptionKey(128)
                                                 .BlockMode(BlockMode::GCM)
                                                 .Padding(PaddingMode::NONE)
                                                 .Authorization(TAG_MIN_MAC_LENGTH, 128)));

    string message = "123456789012345678901234567890123456";
    auto begin_params = AuthorizationSetBuilder()
                                .BlockMode(BlockMode::GCM)
                                .Padding(PaddingMode::NONE)
                                .Authorization(TAG_MAC_LENGTH, 128);
    AuthorizationSet begin_out_params;

    EXPECT_EQ(ErrorCode::OK, Begin(KeyPurpose::ENCRYPT, begin_params, &begin_out_params));

    EXPECT_EQ(ErrorCode::OK, UpdateAad("foo"));
    string ciphertext;
    EXPECT_EQ(ErrorCode::OK, Update(message, &ciphertext));
    EXPECT_EQ(ErrorCode::INVALID_TAG, UpdateAad("foo"));

    // The failure should have already cancelled the operation.
    EXPECT_EQ(ErrorCode::INVALID_OPERATION_HANDLE, Abort());

    op_ = {};
}

/*
 * EncryptionOperationsTest.AesGcmBadAad
 *
 * Verifies that AES GCM decryption fails correctly when additional authenticated date is wrong.
 */
TEST_P(EncryptionOperationsTest, AesGcmBadAad) {
    ASSERT_EQ(ErrorCode::OK, GenerateKey(AuthorizationSetBuilder()
                                                 .Authorization(TAG_NO_AUTH_REQUIRED)
                                                 .AesEncryptionKey(128)
                                                 .BlockMode(BlockMode::GCM)
                                                 .Padding(PaddingMode::NONE)
                                                 .Authorization(TAG_MIN_MAC_LENGTH, 128)));

    string message = "12345678901234567890123456789012";
    auto begin_params = AuthorizationSetBuilder()
                                .BlockMode(BlockMode::GCM)
                                .Padding(PaddingMode::NONE)
                                .Authorization(TAG_MAC_LENGTH, 128);

    // Encrypt
    AuthorizationSet begin_out_params;
    EXPECT_EQ(ErrorCode::OK, Begin(KeyPurpose::ENCRYPT, begin_params, &begin_out_params));
    EXPECT_EQ(ErrorCode::OK, UpdateAad("foobar"));
    string ciphertext;
    EXPECT_EQ(ErrorCode::OK, Finish(message, &ciphertext));

    // Grab nonce
    begin_params.push_back(begin_out_params);

    // Decrypt.
    EXPECT_EQ(ErrorCode::OK, Begin(KeyPurpose::DECRYPT, begin_params, &begin_out_params));
    EXPECT_EQ(ErrorCode::OK, UpdateAad("barfoo"));
    string plaintext;
    EXPECT_EQ(ErrorCode::VERIFICATION_FAILED, Finish(ciphertext, &plaintext));
}

/*
 * EncryptionOperationsTest.AesGcmWrongNonce
 *
 * Verifies that AES GCM decryption fails correctly when the nonce is incorrect.
 */
TEST_P(EncryptionOperationsTest, AesGcmWrongNonce) {
    ASSERT_EQ(ErrorCode::OK, GenerateKey(AuthorizationSetBuilder()
                                                 .Authorization(TAG_NO_AUTH_REQUIRED)
                                                 .AesEncryptionKey(128)
                                                 .BlockMode(BlockMode::GCM)
                                                 .Padding(PaddingMode::NONE)
                                                 .Authorization(TAG_MIN_MAC_LENGTH, 128)));

    string message = "12345678901234567890123456789012";
    auto begin_params = AuthorizationSetBuilder()
                                .BlockMode(BlockMode::GCM)
                                .Padding(PaddingMode::NONE)
                                .Authorization(TAG_MAC_LENGTH, 128);

    // Encrypt
    AuthorizationSet begin_out_params;
    EXPECT_EQ(ErrorCode::OK, Begin(KeyPurpose::ENCRYPT, begin_params, &begin_out_params));
    EXPECT_EQ(ErrorCode::OK, UpdateAad("foobar"));
    string ciphertext;
    AuthorizationSet finish_out_params;
    EXPECT_EQ(ErrorCode::OK, Finish(message, &ciphertext));

    // Wrong nonce
    begin_params.push_back(TAG_NONCE, AidlBuf("123456789012"));

    // Decrypt.
    EXPECT_EQ(ErrorCode::OK, Begin(KeyPurpose::DECRYPT, begin_params, &begin_out_params));
    EXPECT_EQ(ErrorCode::OK, UpdateAad("foobar"));
    string plaintext;
    EXPECT_EQ(ErrorCode::VERIFICATION_FAILED, Finish(ciphertext, &plaintext));

    // With wrong nonce, should have gotten garbage plaintext (or none).
    EXPECT_NE(message, plaintext);
}

/*
 * EncryptionOperationsTest.AesGcmCorruptTag
 *
 * Verifies that AES GCM decryption fails correctly when the tag is wrong.
 */
TEST_P(EncryptionOperationsTest, AesGcmCorruptTag) {
    ASSERT_EQ(ErrorCode::OK, GenerateKey(AuthorizationSetBuilder()
                                                 .Authorization(TAG_NO_AUTH_REQUIRED)
                                                 .AesEncryptionKey(128)
                                                 .BlockMode(BlockMode::GCM)
                                                 .Padding(PaddingMode::NONE)
                                                 .Authorization(TAG_MIN_MAC_LENGTH, 128)));

    string aad = "1234567890123456";
    string message = "123456789012345678901234567890123456";

    auto params = AuthorizationSetBuilder()
                          .BlockMode(BlockMode::GCM)
                          .Padding(PaddingMode::NONE)
                          .Authorization(TAG_MAC_LENGTH, 128);

    // Encrypt
    AuthorizationSet begin_out_params;
    EXPECT_EQ(ErrorCode::OK, Begin(KeyPurpose::ENCRYPT, params, &begin_out_params));
    EXPECT_EQ(ErrorCode::OK, UpdateAad(aad));
    string ciphertext;
    EXPECT_EQ(ErrorCode::OK, Finish(message, &ciphertext));

    // Corrupt tag
    ++(*ciphertext.rbegin());

    // Grab nonce
    params.push_back(begin_out_params);

    // Decrypt.
    EXPECT_EQ(ErrorCode::OK, Begin(KeyPurpose::DECRYPT, params));
    EXPECT_EQ(ErrorCode::OK, UpdateAad(aad));
    string plaintext;
    EXPECT_EQ(ErrorCode::VERIFICATION_FAILED, Finish(ciphertext, &plaintext));
}

/*
 * EncryptionOperationsTest.TripleDesEcbRoundTripSuccess
 *
 * Verifies that 3DES is basically functional.
 */
TEST_P(EncryptionOperationsTest, TripleDesEcbRoundTripSuccess) {
    auto auths = AuthorizationSetBuilder()
                         .TripleDesEncryptionKey(168)
                         .BlockMode(BlockMode::ECB)
                         .Authorization(TAG_NO_AUTH_REQUIRED)
                         .Padding(PaddingMode::NONE);

    ASSERT_EQ(ErrorCode::OK, GenerateKey(auths));
    // Two-block message.
    string message = "1234567890123456";
    auto inParams = AuthorizationSetBuilder().BlockMode(BlockMode::ECB).Padding(PaddingMode::NONE);
    string ciphertext1 = EncryptMessage(message, inParams);
    EXPECT_EQ(message.size(), ciphertext1.size());

    string ciphertext2 = EncryptMessage(string(message), inParams);
    EXPECT_EQ(message.size(), ciphertext2.size());

    // ECB is deterministic.
    EXPECT_EQ(ciphertext1, ciphertext2);

    string plaintext = DecryptMessage(ciphertext1, inParams);
    EXPECT_EQ(message, plaintext);
}

/*
 * EncryptionOperationsTest.TripleDesEcbNotAuthorized
 *
 * Verifies that CBC keys reject ECB usage.
 */
TEST_P(EncryptionOperationsTest, TripleDesEcbNotAuthorized) {
    ASSERT_EQ(ErrorCode::OK, GenerateKey(AuthorizationSetBuilder()
                                                 .TripleDesEncryptionKey(168)
                                                 .BlockMode(BlockMode::CBC)
                                                 .Authorization(TAG_NO_AUTH_REQUIRED)
                                                 .Padding(PaddingMode::NONE)));

    auto inParams = AuthorizationSetBuilder().BlockMode(BlockMode::ECB).Padding(PaddingMode::NONE);
    EXPECT_EQ(ErrorCode::INCOMPATIBLE_BLOCK_MODE, Begin(KeyPurpose::ENCRYPT, inParams));
}

/*
 * EncryptionOperationsTest.TripleDesEcbPkcs7Padding
 *
 * Tests ECB mode with PKCS#7 padding, various message sizes.
 */
TEST_P(EncryptionOperationsTest, TripleDesEcbPkcs7Padding) {
    ASSERT_EQ(ErrorCode::OK, GenerateKey(AuthorizationSetBuilder()
                                                 .TripleDesEncryptionKey(168)
                                                 .BlockMode(BlockMode::ECB)
                                                 .Authorization(TAG_NO_AUTH_REQUIRED)
                                                 .Padding(PaddingMode::PKCS7)));

    for (size_t i = 0; i < 32; ++i) {
        string message(i, 'a');
        auto inParams =
                AuthorizationSetBuilder().BlockMode(BlockMode::ECB).Padding(PaddingMode::PKCS7);
        string ciphertext = EncryptMessage(message, inParams);
        EXPECT_EQ(i + 8 - (i % 8), ciphertext.size());
        string plaintext = DecryptMessage(ciphertext, inParams);
        EXPECT_EQ(message, plaintext);
    }
}

/*
 * EncryptionOperationsTest.TripleDesEcbNoPaddingKeyWithPkcs7Padding
 *
 * Verifies that keys configured for no padding reject PKCS7 padding
 */
TEST_P(EncryptionOperationsTest, TripleDesEcbNoPaddingKeyWithPkcs7Padding) {
    ASSERT_EQ(ErrorCode::OK, GenerateKey(AuthorizationSetBuilder()
                                                 .TripleDesEncryptionKey(168)
                                                 .BlockMode(BlockMode::ECB)
                                                 .Authorization(TAG_NO_AUTH_REQUIRED)
                                                 .Padding(PaddingMode::NONE)));
    auto inParams = AuthorizationSetBuilder().BlockMode(BlockMode::ECB).Padding(PaddingMode::PKCS7);
    EXPECT_EQ(ErrorCode::INCOMPATIBLE_PADDING_MODE, Begin(KeyPurpose::ENCRYPT, inParams));
}

/*
 * EncryptionOperationsTest.TripleDesEcbPkcs7PaddingCorrupted
 *
 * Verifies that corrupted padding is detected.
 */
TEST_P(EncryptionOperationsTest, TripleDesEcbPkcs7PaddingCorrupted) {
    ASSERT_EQ(ErrorCode::OK, GenerateKey(AuthorizationSetBuilder()
                                                 .TripleDesEncryptionKey(168)
                                                 .BlockMode(BlockMode::ECB)
                                                 .Authorization(TAG_NO_AUTH_REQUIRED)
                                                 .Padding(PaddingMode::PKCS7)));

    string message = "a";
    string ciphertext = EncryptMessage(message, BlockMode::ECB, PaddingMode::PKCS7);
    EXPECT_EQ(8U, ciphertext.size());
    EXPECT_NE(ciphertext, message);
    ++ciphertext[ciphertext.size() / 2];

    AuthorizationSetBuilder begin_params;
    begin_params.push_back(TAG_BLOCK_MODE, BlockMode::ECB);
    begin_params.push_back(TAG_PADDING, PaddingMode::PKCS7);
    EXPECT_EQ(ErrorCode::OK, Begin(KeyPurpose::DECRYPT, begin_params));
    string plaintext;
    EXPECT_EQ(ErrorCode::OK, Update(ciphertext, &plaintext));
    EXPECT_EQ(ErrorCode::INVALID_ARGUMENT, Finish(&plaintext));
}

struct TripleDesTestVector {
    const char* name;
    const KeyPurpose purpose;
    const BlockMode block_mode;
    const PaddingMode padding_mode;
    const char* key;
    const char* iv;
    const char* input;
    const char* output;
};

// These test vectors are from NIST CAVP, plus a few custom variants to test padding, since all
// of the NIST vectors are multiples of the block size.
static const TripleDesTestVector kTripleDesTestVectors[] = {
        {
                "TECBMMT3 Encrypt 0", KeyPurpose::ENCRYPT, BlockMode::ECB, PaddingMode::NONE,
                "a2b5bc67da13dc92cd9d344aa238544a0e1fa79ef76810cd",  // key
                "",                                                  // IV
                "329d86bdf1bc5af4",                                  // input
                "d946c2756d78633f",                                  // output
        },
        {
                "TECBMMT3 Encrypt 1", KeyPurpose::ENCRYPT, BlockMode::ECB, PaddingMode::NONE,
                "49e692290d2a5e46bace79b9648a4c5d491004c262dc9d49",  // key
                "",                                                  // IV
                "6b1540781b01ce1997adae102dbf3c5b",                  // input
                "4d0dc182d6e481ac4a3dc6ab6976ccae",                  // output
        },
        {
                "TECBMMT3 Decrypt 0", KeyPurpose::DECRYPT, BlockMode::ECB, PaddingMode::NONE,
                "52daec2ac7dc1958377392682f37860b2cc1ea2304bab0e9",  // key
                "",                                                  // IV
                "6daad94ce08acfe7",                                  // input
                "660e7d32dcc90e79",                                  // output
        },
        {
                "TECBMMT3 Decrypt 1", KeyPurpose::DECRYPT, BlockMode::ECB, PaddingMode::NONE,
                "7f8fe3d3f4a48394fb682c2919926d6ddfce8932529229ce",  // key
                "",                                                  // IV
                "e9653a0a1f05d31b9acd12d73aa9879d",                  // input
                "9b2ae9d998efe62f1b592e7e1df8ff38",                  // output
        },
        {
                "TCBCMMT3 Encrypt 0", KeyPurpose::ENCRYPT, BlockMode::CBC, PaddingMode::NONE,
                "b5cb1504802326c73df186e3e352a20de643b0d63ee30e37",  // key
                "43f791134c5647ba",                                  // IV
                "dcc153cef81d6f24",                                  // input
                "92538bd8af18d3ba",                                  // output
        },
        {
                "TCBCMMT3 Encrypt 1", KeyPurpose::ENCRYPT, BlockMode::CBC, PaddingMode::NONE,
                "a49d7564199e97cb529d2c9d97bf2f98d35edf57ba1f7358",  // key
                "c2e999cb6249023c",                                  // IV
                "c689aee38a301bb316da75db36f110b5",                  // input
                "e9afaba5ec75ea1bbe65506655bb4ecb",                  // output
        },
        {
                "TCBCMMT3 Encrypt 1 PKCS7 variant", KeyPurpose::ENCRYPT, BlockMode::CBC,
                PaddingMode::PKCS7,
                "a49d7564199e97cb529d2c9d97bf2f98d35edf57ba1f7358",  // key
                "c2e999cb6249023c",                                  // IV
                "c689aee38a301bb316da75db36f110b500",                // input
                "e9afaba5ec75ea1bbe65506655bb4ecb825aa27ec0656156",  // output
        },
        {
                "TCBCMMT3 Encrypt 1 PKCS7 decrypted", KeyPurpose::DECRYPT, BlockMode::CBC,
                PaddingMode::PKCS7,
                "a49d7564199e97cb529d2c9d97bf2f98d35edf57ba1f7358",  // key
                "c2e999cb6249023c",                                  // IV
                "e9afaba5ec75ea1bbe65506655bb4ecb825aa27ec0656156",  // input
                "c689aee38a301bb316da75db36f110b500",                // output
        },
        {
                "TCBCMMT3 Decrypt 0", KeyPurpose::DECRYPT, BlockMode::CBC, PaddingMode::NONE,
                "5eb6040d46082c7aa7d06dfd08dfeac8c18364c1548c3ba1",  // key
                "41746c7e442d3681",                                  // IV
                "c53a7b0ec40600fe",                                  // input
                "d4f00eb455de1034",                                  // output
        },
        {
                "TCBCMMT3 Decrypt 1", KeyPurpose::DECRYPT, BlockMode::CBC, PaddingMode::NONE,
                "5b1cce7c0dc1ec49130dfb4af45785ab9179e567f2c7d549",  // key
                "3982bc02c3727d45",                                  // IV
                "6006f10adef52991fcc777a1238bbb65",                  // input
                "edae09288e9e3bc05746d872b48e3b29",                  // output
        },
};

/*
 * EncryptionOperationsTest.TripleDesTestVector
 *
 * Verifies that NIST (plus a few extra) test vectors produce the correct results.
 */
TEST_P(EncryptionOperationsTest, TripleDesTestVector) {
    constexpr size_t num_tests = sizeof(kTripleDesTestVectors) / sizeof(TripleDesTestVector);
    for (auto* test = kTripleDesTestVectors; test < kTripleDesTestVectors + num_tests; ++test) {
        SCOPED_TRACE(test->name);
        CheckTripleDesTestVector(test->purpose, test->block_mode, test->padding_mode,
                                 hex2str(test->key), hex2str(test->iv), hex2str(test->input),
                                 hex2str(test->output));
    }
}

/*
 * EncryptionOperationsTest.TripleDesCbcRoundTripSuccess
 *
 * Validates CBC mode functionality.
 */
TEST_P(EncryptionOperationsTest, TripleDesCbcRoundTripSuccess) {
    ASSERT_EQ(ErrorCode::OK, GenerateKey(AuthorizationSetBuilder()
                                                 .TripleDesEncryptionKey(168)
                                                 .BlockMode(BlockMode::CBC)
                                                 .Authorization(TAG_NO_AUTH_REQUIRED)
                                                 .Padding(PaddingMode::NONE)));

    ASSERT_GT(key_blob_.size(), 0U);

    // Two-block message.
    string message = "1234567890123456";
    vector<uint8_t> iv1;
    string ciphertext1 = EncryptMessage(message, BlockMode::CBC, PaddingMode::NONE, &iv1);
    EXPECT_EQ(message.size(), ciphertext1.size());

    vector<uint8_t> iv2;
    string ciphertext2 = EncryptMessage(message, BlockMode::CBC, PaddingMode::NONE, &iv2);
    EXPECT_EQ(message.size(), ciphertext2.size());

    // IVs should be random, so ciphertexts should differ.
    EXPECT_NE(iv1, iv2);
    EXPECT_NE(ciphertext1, ciphertext2);

    string plaintext = DecryptMessage(ciphertext1, BlockMode::CBC, PaddingMode::NONE, iv1);
    EXPECT_EQ(message, plaintext);
}

/*
 * EncryptionOperationsTest.TripleDesInvalidCallerIv
 *
 * Validates that keymint fails correctly when the user supplies an incorrect-size IV.
 */
TEST_P(EncryptionOperationsTest, TripleDesInvalidCallerIv) {
    ASSERT_EQ(ErrorCode::OK, GenerateKey(AuthorizationSetBuilder()
                                                 .TripleDesEncryptionKey(168)
                                                 .BlockMode(BlockMode::CBC)
                                                 .Authorization(TAG_NO_AUTH_REQUIRED)
                                                 .Authorization(TAG_CALLER_NONCE)
                                                 .Padding(PaddingMode::NONE)));
    auto params = AuthorizationSetBuilder()
                          .BlockMode(BlockMode::CBC)
                          .Padding(PaddingMode::NONE)
                          .Authorization(TAG_NONCE, AidlBuf("abcdefg"));
    EXPECT_EQ(ErrorCode::INVALID_NONCE, Begin(KeyPurpose::ENCRYPT, params));
}

/*
 * EncryptionOperationsTest.TripleDesCallerIv
 *
 * Validates that 3DES keys can allow caller-specified IVs, and use them correctly.
 */
TEST_P(EncryptionOperationsTest, TripleDesCallerIv) {
    ASSERT_EQ(ErrorCode::OK, GenerateKey(AuthorizationSetBuilder()
                                                 .TripleDesEncryptionKey(168)
                                                 .BlockMode(BlockMode::CBC)
                                                 .Authorization(TAG_NO_AUTH_REQUIRED)
                                                 .Authorization(TAG_CALLER_NONCE)
                                                 .Padding(PaddingMode::NONE)));
    string message = "1234567890123456";
    vector<uint8_t> iv;
    // Don't specify IV, should get a random one.
    string ciphertext1 = EncryptMessage(message, BlockMode::CBC, PaddingMode::NONE, &iv);
    EXPECT_EQ(message.size(), ciphertext1.size());
    EXPECT_EQ(8U, iv.size());

    string plaintext = DecryptMessage(ciphertext1, BlockMode::CBC, PaddingMode::NONE, iv);
    EXPECT_EQ(message, plaintext);

    // Now specify an IV, should also work.
    iv = AidlBuf("abcdefgh");
    string ciphertext2 = EncryptMessage(message, BlockMode::CBC, PaddingMode::NONE, iv);

    // Decrypt with correct IV.
    plaintext = DecryptMessage(ciphertext2, BlockMode::CBC, PaddingMode::NONE, iv);
    EXPECT_EQ(message, plaintext);

    // Now try with wrong IV.
    plaintext = DecryptMessage(ciphertext2, BlockMode::CBC, PaddingMode::NONE, AidlBuf("aaaaaaaa"));
    EXPECT_NE(message, plaintext);
}

/*
 * EncryptionOperationsTest, TripleDesCallerNonceProhibited.
 *
 * Verifies that 3DES keys without TAG_CALLER_NONCE do not allow caller-specified IVs.
 */
TEST_P(EncryptionOperationsTest, TripleDesCallerNonceProhibited) {
    ASSERT_EQ(ErrorCode::OK, GenerateKey(AuthorizationSetBuilder()
                                                 .TripleDesEncryptionKey(168)
                                                 .BlockMode(BlockMode::CBC)
                                                 .Authorization(TAG_NO_AUTH_REQUIRED)
                                                 .Padding(PaddingMode::NONE)));

    string message = "12345678901234567890123456789012";
    vector<uint8_t> iv;
    // Don't specify nonce, should get a random one.
    string ciphertext1 = EncryptMessage(message, BlockMode::CBC, PaddingMode::NONE, &iv);
    EXPECT_EQ(message.size(), ciphertext1.size());
    EXPECT_EQ(8U, iv.size());

    string plaintext = DecryptMessage(ciphertext1, BlockMode::CBC, PaddingMode::NONE, iv);
    EXPECT_EQ(message, plaintext);

    // Now specify a nonce, should fail.
    auto input_params = AuthorizationSetBuilder()
                                .Authorization(TAG_NONCE, AidlBuf("abcdefgh"))
                                .BlockMode(BlockMode::CBC)
                                .Padding(PaddingMode::NONE);
    AuthorizationSet output_params;
    EXPECT_EQ(ErrorCode::CALLER_NONCE_PROHIBITED,
              Begin(KeyPurpose::ENCRYPT, input_params, &output_params));
}

/*
 * EncryptionOperationsTest.TripleDesCbcNotAuthorized
 *
 * Verifies that 3DES ECB-only keys do not allow CBC usage.
 */
TEST_P(EncryptionOperationsTest, TripleDesCbcNotAuthorized) {
    ASSERT_EQ(ErrorCode::OK, GenerateKey(AuthorizationSetBuilder()
                                                 .TripleDesEncryptionKey(168)
                                                 .BlockMode(BlockMode::ECB)
                                                 .Authorization(TAG_NO_AUTH_REQUIRED)
                                                 .Padding(PaddingMode::NONE)));
    // Two-block message.
    string message = "1234567890123456";
    auto begin_params =
            AuthorizationSetBuilder().BlockMode(BlockMode::CBC).Padding(PaddingMode::NONE);
    EXPECT_EQ(ErrorCode::INCOMPATIBLE_BLOCK_MODE, Begin(KeyPurpose::ENCRYPT, begin_params));
}

/*
 * EncryptionOperationsTest.TripleDesEcbCbcNoPaddingWrongInputSize
 *
 * Verifies that unpadded CBC operations reject inputs that are not a multiple of block size.
 */
TEST_P(EncryptionOperationsTest, TripleDesEcbCbcNoPaddingWrongInputSize) {
    for (BlockMode blockMode : {BlockMode::ECB, BlockMode::CBC}) {
        ASSERT_EQ(ErrorCode::OK, GenerateKey(AuthorizationSetBuilder()
                                                     .TripleDesEncryptionKey(168)
                                                     .BlockMode(blockMode)
                                                     .Authorization(TAG_NO_AUTH_REQUIRED)
                                                     .Padding(PaddingMode::NONE)));
        // Message is slightly shorter than two blocks.
        string message = "123456789012345";

        auto begin_params =
                AuthorizationSetBuilder().BlockMode(blockMode).Padding(PaddingMode::NONE);
        AuthorizationSet output_params;
        EXPECT_EQ(ErrorCode::OK, Begin(KeyPurpose::ENCRYPT, begin_params, &output_params));
        string ciphertext;
        EXPECT_EQ(ErrorCode::INVALID_INPUT_LENGTH, Finish(message, "", &ciphertext));

        CheckedDeleteKey();
    }
}

/*
 * EncryptionOperationsTest, TripleDesCbcPkcs7Padding.
 *
 * Verifies that PKCS7 padding works correctly in CBC mode.
 */
TEST_P(EncryptionOperationsTest, TripleDesCbcPkcs7Padding) {
    ASSERT_EQ(ErrorCode::OK, GenerateKey(AuthorizationSetBuilder()
                                                 .TripleDesEncryptionKey(168)
                                                 .BlockMode(BlockMode::CBC)
                                                 .Authorization(TAG_NO_AUTH_REQUIRED)
                                                 .Padding(PaddingMode::PKCS7)));

    // Try various message lengths; all should work.
    for (size_t i = 0; i < 32; ++i) {
        string message(i, 'a');
        vector<uint8_t> iv;
        string ciphertext = EncryptMessage(message, BlockMode::CBC, PaddingMode::PKCS7, &iv);
        EXPECT_EQ(i + 8 - (i % 8), ciphertext.size());
        string plaintext = DecryptMessage(ciphertext, BlockMode::CBC, PaddingMode::PKCS7, iv);
        EXPECT_EQ(message, plaintext);
    }
}

/*
 * EncryptionOperationsTest.TripleDesCbcNoPaddingKeyWithPkcs7Padding
 *
 * Verifies that a key that requires PKCS7 padding cannot be used in unpadded mode.
 */
TEST_P(EncryptionOperationsTest, TripleDesCbcNoPaddingKeyWithPkcs7Padding) {
    ASSERT_EQ(ErrorCode::OK, GenerateKey(AuthorizationSetBuilder()
                                                 .TripleDesEncryptionKey(168)
                                                 .BlockMode(BlockMode::CBC)
                                                 .Authorization(TAG_NO_AUTH_REQUIRED)
                                                 .Padding(PaddingMode::NONE)));

    // Try various message lengths; all should fail.
    for (size_t i = 0; i < 32; ++i) {
        auto begin_params =
                AuthorizationSetBuilder().BlockMode(BlockMode::CBC).Padding(PaddingMode::PKCS7);
        EXPECT_EQ(ErrorCode::INCOMPATIBLE_PADDING_MODE, Begin(KeyPurpose::ENCRYPT, begin_params));
    }
}

/*
 * EncryptionOperationsTest.TripleDesCbcPkcs7PaddingCorrupted
 *
 * Verifies that corrupted PKCS7 padding is rejected during decryption.
 */
TEST_P(EncryptionOperationsTest, TripleDesCbcPkcs7PaddingCorrupted) {
    ASSERT_EQ(ErrorCode::OK, GenerateKey(AuthorizationSetBuilder()
                                                 .TripleDesEncryptionKey(168)
                                                 .BlockMode(BlockMode::CBC)
                                                 .Authorization(TAG_NO_AUTH_REQUIRED)
                                                 .Padding(PaddingMode::PKCS7)));

    string message = "a";
    vector<uint8_t> iv;
    string ciphertext = EncryptMessage(message, BlockMode::CBC, PaddingMode::PKCS7, &iv);
    EXPECT_EQ(8U, ciphertext.size());
    EXPECT_NE(ciphertext, message);
    ++ciphertext[ciphertext.size() / 2];

    auto begin_params = AuthorizationSetBuilder()
                                .BlockMode(BlockMode::CBC)
                                .Padding(PaddingMode::PKCS7)
                                .Authorization(TAG_NONCE, iv);
    EXPECT_EQ(ErrorCode::OK, Begin(KeyPurpose::DECRYPT, begin_params));
    string plaintext;
    EXPECT_EQ(ErrorCode::OK, Update(ciphertext, &plaintext));
    EXPECT_EQ(ErrorCode::INVALID_ARGUMENT, Finish(&plaintext));
}

/*
 * EncryptionOperationsTest, TripleDesCbcIncrementalNoPadding.
 *
 * Verifies that 3DES CBC works with many different input sizes.
 */
TEST_P(EncryptionOperationsTest, TripleDesCbcIncrementalNoPadding) {
    ASSERT_EQ(ErrorCode::OK, GenerateKey(AuthorizationSetBuilder()
                                                 .TripleDesEncryptionKey(168)
                                                 .BlockMode(BlockMode::CBC)
                                                 .Authorization(TAG_NO_AUTH_REQUIRED)
                                                 .Padding(PaddingMode::NONE)));

    int increment = 7;
    string message(240, 'a');
    AuthorizationSet input_params =
            AuthorizationSetBuilder().BlockMode(BlockMode::CBC).Padding(PaddingMode::NONE);
    AuthorizationSet output_params;
    EXPECT_EQ(ErrorCode::OK, Begin(KeyPurpose::ENCRYPT, input_params, &output_params));

    string ciphertext;
    for (size_t i = 0; i < message.size(); i += increment)
        EXPECT_EQ(ErrorCode::OK, Update(message.substr(i, increment), &ciphertext));
    EXPECT_EQ(ErrorCode::OK, Finish(&ciphertext));
    EXPECT_EQ(message.size(), ciphertext.size());

    // Move TAG_NONCE into input_params
    input_params = output_params;
    input_params.push_back(TAG_BLOCK_MODE, BlockMode::CBC);
    input_params.push_back(TAG_PADDING, PaddingMode::NONE);
    output_params.Clear();

    EXPECT_EQ(ErrorCode::OK, Begin(KeyPurpose::DECRYPT, input_params, &output_params));
    string plaintext;
    for (size_t i = 0; i < ciphertext.size(); i += increment)
        EXPECT_EQ(ErrorCode::OK, Update(ciphertext.substr(i, increment), &plaintext));
    EXPECT_EQ(ErrorCode::OK, Finish(&plaintext));
    EXPECT_EQ(ciphertext.size(), plaintext.size());
    EXPECT_EQ(message, plaintext);
}

INSTANTIATE_KEYMINT_AIDL_TEST(EncryptionOperationsTest);

typedef KeyMintAidlTestBase MaxOperationsTest;

/*
 * MaxOperationsTest.TestLimitAes
 *
 * Verifies that the max uses per boot tag works correctly with AES keys.
 */
TEST_P(MaxOperationsTest, TestLimitAes) {
    if (SecLevel() == SecurityLevel::STRONGBOX) return;

    ASSERT_EQ(ErrorCode::OK, GenerateKey(AuthorizationSetBuilder()
                                                 .Authorization(TAG_NO_AUTH_REQUIRED)
                                                 .AesEncryptionKey(128)
                                                 .EcbMode()
                                                 .Padding(PaddingMode::NONE)
                                                 .Authorization(TAG_MAX_USES_PER_BOOT, 3)));

    string message = "1234567890123456";

    auto params = AuthorizationSetBuilder().EcbMode().Padding(PaddingMode::NONE);

    EncryptMessage(message, params);
    EncryptMessage(message, params);
    EncryptMessage(message, params);

    // Fourth time should fail.
    EXPECT_EQ(ErrorCode::KEY_MAX_OPS_EXCEEDED, Begin(KeyPurpose::ENCRYPT, params));
}

/*
 * MaxOperationsTest.TestLimitRsa
 *
 * Verifies that the max uses per boot tag works correctly with RSA keys.
 */
TEST_P(MaxOperationsTest, TestLimitRsa) {
    if (SecLevel() == SecurityLevel::STRONGBOX) return;

    ASSERT_EQ(ErrorCode::OK, GenerateKey(AuthorizationSetBuilder()
                                                 .Authorization(TAG_NO_AUTH_REQUIRED)
                                                 .RsaSigningKey(1024, 65537)
                                                 .NoDigestOrPadding()
                                                 .Authorization(TAG_MAX_USES_PER_BOOT, 3)
                                                 .SetDefaultValidity()));

    string message = "1234567890123456";

    auto params = AuthorizationSetBuilder().NoDigestOrPadding();

    SignMessage(message, params);
    SignMessage(message, params);
    SignMessage(message, params);

    // Fourth time should fail.
    EXPECT_EQ(ErrorCode::KEY_MAX_OPS_EXCEEDED, Begin(KeyPurpose::SIGN, params));
}

INSTANTIATE_KEYMINT_AIDL_TEST(MaxOperationsTest);

typedef KeyMintAidlTestBase UsageCountLimitTest;

/*
 * UsageCountLimitTest.TestSingleUseAes
 *
 * Verifies that the usage count limit tag = 1 works correctly with AES keys.
 */
TEST_P(UsageCountLimitTest, TestSingleUseAes) {
    if (SecLevel() == SecurityLevel::STRONGBOX) return;

    ASSERT_EQ(ErrorCode::OK, GenerateKey(AuthorizationSetBuilder()
                                                 .Authorization(TAG_NO_AUTH_REQUIRED)
                                                 .AesEncryptionKey(128)
                                                 .EcbMode()
                                                 .Padding(PaddingMode::NONE)
                                                 .Authorization(TAG_USAGE_COUNT_LIMIT, 1)));

    // Check the usage count limit tag appears in the authorizations.
    AuthorizationSet auths;
    for (auto& entry : key_characteristics_) {
        auths.push_back(AuthorizationSet(entry.authorizations));
    }
    EXPECT_TRUE(auths.Contains(TAG_USAGE_COUNT_LIMIT, 1U))
            << "key usage count limit " << 1U << " missing";

    string message = "1234567890123456";
    auto params = AuthorizationSetBuilder().EcbMode().Padding(PaddingMode::NONE);

    AuthorizationSet hardware_auths = HwEnforcedAuthorizations(key_characteristics_);
    AuthorizationSet keystore_auths =
            SecLevelAuthorizations(key_characteristics_, SecurityLevel::KEYSTORE);

    // First usage of AES key should work.
    EncryptMessage(message, params);

    if (hardware_auths.Contains(TAG_USAGE_COUNT_LIMIT, 1U)) {
        // Usage count limit tag is enforced by hardware. After using the key, the key blob
        // must be invalidated from secure storage (such as RPMB partition).
        EXPECT_EQ(ErrorCode::INVALID_KEY_BLOB, Begin(KeyPurpose::ENCRYPT, params));
    } else {
        // Usage count limit tag is enforced by keystore, keymint does nothing.
        EXPECT_TRUE(keystore_auths.Contains(TAG_USAGE_COUNT_LIMIT, 1U));
        EXPECT_EQ(ErrorCode::OK, Begin(KeyPurpose::ENCRYPT, params));
    }
}

/*
 * UsageCountLimitTest.TestLimitedUseAes
 *
 * Verifies that the usage count limit tag > 1 works correctly with AES keys.
 */
TEST_P(UsageCountLimitTest, TestLimitedUseAes) {
    if (SecLevel() == SecurityLevel::STRONGBOX) return;

    ASSERT_EQ(ErrorCode::OK, GenerateKey(AuthorizationSetBuilder()
                                                 .Authorization(TAG_NO_AUTH_REQUIRED)
                                                 .AesEncryptionKey(128)
                                                 .EcbMode()
                                                 .Padding(PaddingMode::NONE)
                                                 .Authorization(TAG_USAGE_COUNT_LIMIT, 3)));

    // Check the usage count limit tag appears in the authorizations.
    AuthorizationSet auths;
    for (auto& entry : key_characteristics_) {
        auths.push_back(AuthorizationSet(entry.authorizations));
    }
    EXPECT_TRUE(auths.Contains(TAG_USAGE_COUNT_LIMIT, 3U))
            << "key usage count limit " << 3U << " missing";

    string message = "1234567890123456";
    auto params = AuthorizationSetBuilder().EcbMode().Padding(PaddingMode::NONE);

    AuthorizationSet hardware_auths = HwEnforcedAuthorizations(key_characteristics_);
    AuthorizationSet keystore_auths =
            SecLevelAuthorizations(key_characteristics_, SecurityLevel::KEYSTORE);

    EncryptMessage(message, params);
    EncryptMessage(message, params);
    EncryptMessage(message, params);

    if (hardware_auths.Contains(TAG_USAGE_COUNT_LIMIT, 3U)) {
        // Usage count limit tag is enforced by hardware. After using the key, the key blob
        // must be invalidated from secure storage (such as RPMB partition).
        EXPECT_EQ(ErrorCode::INVALID_KEY_BLOB, Begin(KeyPurpose::ENCRYPT, params));
    } else {
        // Usage count limit tag is enforced by keystore, keymint does nothing.
        EXPECT_TRUE(keystore_auths.Contains(TAG_USAGE_COUNT_LIMIT, 3U));
        EXPECT_EQ(ErrorCode::OK, Begin(KeyPurpose::ENCRYPT, params));
    }
}

/*
 * UsageCountLimitTest.TestSingleUseRsa
 *
 * Verifies that the usage count limit tag = 1 works correctly with RSA keys.
 */
TEST_P(UsageCountLimitTest, TestSingleUseRsa) {
    if (SecLevel() == SecurityLevel::STRONGBOX) return;

    ASSERT_EQ(ErrorCode::OK, GenerateKey(AuthorizationSetBuilder()
                                                 .Authorization(TAG_NO_AUTH_REQUIRED)
                                                 .RsaSigningKey(1024, 65537)
                                                 .NoDigestOrPadding()
                                                 .Authorization(TAG_USAGE_COUNT_LIMIT, 1)
                                                 .SetDefaultValidity()));

    // Check the usage count limit tag appears in the authorizations.
    AuthorizationSet auths;
    for (auto& entry : key_characteristics_) {
        auths.push_back(AuthorizationSet(entry.authorizations));
    }
    EXPECT_TRUE(auths.Contains(TAG_USAGE_COUNT_LIMIT, 1U))
            << "key usage count limit " << 1U << " missing";

    string message = "1234567890123456";
    auto params = AuthorizationSetBuilder().NoDigestOrPadding();

    AuthorizationSet hardware_auths = HwEnforcedAuthorizations(key_characteristics_);
    AuthorizationSet keystore_auths =
            SecLevelAuthorizations(key_characteristics_, SecurityLevel::KEYSTORE);

    // First usage of RSA key should work.
    SignMessage(message, params);

    if (hardware_auths.Contains(TAG_USAGE_COUNT_LIMIT, 1U)) {
        // Usage count limit tag is enforced by hardware. After using the key, the key blob
        // must be invalidated from secure storage (such as RPMB partition).
        EXPECT_EQ(ErrorCode::INVALID_KEY_BLOB, Begin(KeyPurpose::SIGN, params));
    } else {
        // Usage count limit tag is enforced by keystore, keymint does nothing.
        EXPECT_TRUE(keystore_auths.Contains(TAG_USAGE_COUNT_LIMIT, 1U));
        EXPECT_EQ(ErrorCode::OK, Begin(KeyPurpose::SIGN, params));
    }
}

/*
 * UsageCountLimitTest.TestLimitUseRsa
 *
 * Verifies that the usage count limit tag > 1 works correctly with RSA keys.
 */
TEST_P(UsageCountLimitTest, TestLimitUseRsa) {
    if (SecLevel() == SecurityLevel::STRONGBOX) return;

    ASSERT_EQ(ErrorCode::OK, GenerateKey(AuthorizationSetBuilder()
                                                 .Authorization(TAG_NO_AUTH_REQUIRED)
                                                 .RsaSigningKey(1024, 65537)
                                                 .NoDigestOrPadding()
                                                 .Authorization(TAG_USAGE_COUNT_LIMIT, 3)
                                                 .SetDefaultValidity()));

    // Check the usage count limit tag appears in the authorizations.
    AuthorizationSet auths;
    for (auto& entry : key_characteristics_) {
        auths.push_back(AuthorizationSet(entry.authorizations));
    }
    EXPECT_TRUE(auths.Contains(TAG_USAGE_COUNT_LIMIT, 3U))
            << "key usage count limit " << 3U << " missing";

    string message = "1234567890123456";
    auto params = AuthorizationSetBuilder().NoDigestOrPadding();

    AuthorizationSet hardware_auths = HwEnforcedAuthorizations(key_characteristics_);
    AuthorizationSet keystore_auths =
            SecLevelAuthorizations(key_characteristics_, SecurityLevel::KEYSTORE);

    SignMessage(message, params);
    SignMessage(message, params);
    SignMessage(message, params);

    if (hardware_auths.Contains(TAG_USAGE_COUNT_LIMIT, 3U)) {
        // Usage count limit tag is enforced by hardware. After using the key, the key blob
        // must be invalidated from secure storage (such as RPMB partition).
        EXPECT_EQ(ErrorCode::INVALID_KEY_BLOB, Begin(KeyPurpose::SIGN, params));
    } else {
        // Usage count limit tag is enforced by keystore, keymint does nothing.
        EXPECT_TRUE(keystore_auths.Contains(TAG_USAGE_COUNT_LIMIT, 3U));
        EXPECT_EQ(ErrorCode::OK, Begin(KeyPurpose::SIGN, params));
    }
}

/*
 * UsageCountLimitTest.TestSingleUseKeyAndRollbackResistance
 *
 * Verifies that when rollback resistance is supported by the KeyMint implementation with
 * the secure hardware, the single use key with usage count limit tag = 1 must also be enforced
 * in hardware.
 */
TEST_P(UsageCountLimitTest, TestSingleUseKeyAndRollbackResistance) {
    if (SecLevel() == SecurityLevel::STRONGBOX) return;

    auto error = GenerateKey(AuthorizationSetBuilder()
                                     .RsaSigningKey(2048, 65537)
                                     .Digest(Digest::NONE)
                                     .Padding(PaddingMode::NONE)
                                     .Authorization(TAG_NO_AUTH_REQUIRED)
                                     .Authorization(TAG_ROLLBACK_RESISTANCE)
                                     .SetDefaultValidity());
    ASSERT_TRUE(error == ErrorCode::ROLLBACK_RESISTANCE_UNAVAILABLE || error == ErrorCode::OK);

    if (error == ErrorCode::OK) {
        // Rollback resistance is supported by KeyMint, verify it is enforced in hardware.
        AuthorizationSet hardwareEnforced(SecLevelAuthorizations());
        ASSERT_TRUE(hardwareEnforced.Contains(TAG_ROLLBACK_RESISTANCE));
        ASSERT_EQ(ErrorCode::OK, DeleteKey());

        // The KeyMint should also enforce single use key in hardware when it supports rollback
        // resistance.
        ASSERT_EQ(ErrorCode::OK, GenerateKey(AuthorizationSetBuilder()
                                                     .Authorization(TAG_NO_AUTH_REQUIRED)
                                                     .RsaSigningKey(1024, 65537)
                                                     .NoDigestOrPadding()
                                                     .Authorization(TAG_USAGE_COUNT_LIMIT, 1)
                                                     .SetDefaultValidity()));

        // Check the usage count limit tag appears in the hardware authorizations.
        AuthorizationSet hardware_auths = HwEnforcedAuthorizations(key_characteristics_);
        EXPECT_TRUE(hardware_auths.Contains(TAG_USAGE_COUNT_LIMIT, 1U))
                << "key usage count limit " << 1U << " missing";

        string message = "1234567890123456";
        auto params = AuthorizationSetBuilder().NoDigestOrPadding();

        // First usage of RSA key should work.
        SignMessage(message, params);

        // Usage count limit tag is enforced by hardware. After using the key, the key blob
        // must be invalidated from secure storage (such as RPMB partition).
        EXPECT_EQ(ErrorCode::INVALID_KEY_BLOB, Begin(KeyPurpose::SIGN, params));
    }
}

INSTANTIATE_KEYMINT_AIDL_TEST(UsageCountLimitTest);

typedef KeyMintAidlTestBase GetHardwareInfoTest;

TEST_P(GetHardwareInfoTest, GetHardwareInfo) {
    // Retrieving hardware info should give the same result each time.
    KeyMintHardwareInfo info;
    ASSERT_TRUE(keyMint().getHardwareInfo(&info).isOk());
    KeyMintHardwareInfo info2;
    ASSERT_TRUE(keyMint().getHardwareInfo(&info2).isOk());
    EXPECT_EQ(info, info2);
}

INSTANTIATE_KEYMINT_AIDL_TEST(GetHardwareInfoTest);

typedef KeyMintAidlTestBase AddEntropyTest;

/*
 * AddEntropyTest.AddEntropy
 *
 * Verifies that the addRngEntropy method doesn't blow up.  There's no way to test that entropy
 * is actually added.
 */
TEST_P(AddEntropyTest, AddEntropy) {
    string data = "foo";
    EXPECT_TRUE(keyMint().addRngEntropy(vector<uint8_t>(data.begin(), data.end())).isOk());
}

/*
 * AddEntropyTest.AddEmptyEntropy
 *
 * Verifies that the addRngEntropy method doesn't blow up when given an empty buffer.
 */
TEST_P(AddEntropyTest, AddEmptyEntropy) {
    EXPECT_TRUE(keyMint().addRngEntropy(AidlBuf()).isOk());
}

/*
 * AddEntropyTest.AddLargeEntropy
 *
 * Verifies that the addRngEntropy method doesn't blow up when given a largish amount of data.
 */
TEST_P(AddEntropyTest, AddLargeEntropy) {
    EXPECT_TRUE(keyMint().addRngEntropy(AidlBuf(string(2 * 1024, 'a'))).isOk());
}

/*
 * AddEntropyTest.AddTooLargeEntropy
 *
 * Verifies that the addRngEntropy method rejects more than 2KiB  of data.
 */
TEST_P(AddEntropyTest, AddTooLargeEntropy) {
    ErrorCode rc = GetReturnErrorCode(keyMint().addRngEntropy(AidlBuf(string(2 * 1024 + 1, 'a'))));
    EXPECT_EQ(ErrorCode::INVALID_INPUT_LENGTH, rc);
}

INSTANTIATE_KEYMINT_AIDL_TEST(AddEntropyTest);

typedef KeyMintAidlTestBase KeyDeletionTest;

/**
 * KeyDeletionTest.DeleteKey
 *
 * This test checks that if rollback protection is implemented, DeleteKey invalidates a formerly
 * valid key blob.
 */
TEST_P(KeyDeletionTest, DeleteKey) {
    auto error = GenerateKey(AuthorizationSetBuilder()
                                     .RsaSigningKey(2048, 65537)
                                     .Digest(Digest::NONE)
                                     .Padding(PaddingMode::NONE)
                                     .Authorization(TAG_NO_AUTH_REQUIRED)
                                     .Authorization(TAG_ROLLBACK_RESISTANCE)
                                     .SetDefaultValidity());
    ASSERT_TRUE(error == ErrorCode::ROLLBACK_RESISTANCE_UNAVAILABLE || error == ErrorCode::OK);

    // Delete must work if rollback protection is implemented
    if (error == ErrorCode::OK) {
        AuthorizationSet hardwareEnforced(SecLevelAuthorizations());
        ASSERT_TRUE(hardwareEnforced.Contains(TAG_ROLLBACK_RESISTANCE));

        ASSERT_EQ(ErrorCode::OK, DeleteKey(true /* keep key blob */));

        string message = "12345678901234567890123456789012";
        AuthorizationSet begin_out_params;
        EXPECT_EQ(ErrorCode::INVALID_KEY_BLOB,
                  Begin(KeyPurpose::SIGN, key_blob_,
                        AuthorizationSetBuilder().Digest(Digest::NONE).Padding(PaddingMode::NONE),
                        &begin_out_params));
        AbortIfNeeded();
        key_blob_ = AidlBuf();
    }
}

/**
 * KeyDeletionTest.DeleteInvalidKey
 *
 * This test checks that the HAL excepts invalid key blobs..
 */
TEST_P(KeyDeletionTest, DeleteInvalidKey) {
    // Generate key just to check if rollback protection is implemented
    auto error = GenerateKey(AuthorizationSetBuilder()
                                     .RsaSigningKey(2048, 65537)
                                     .Digest(Digest::NONE)
                                     .Padding(PaddingMode::NONE)
                                     .Authorization(TAG_NO_AUTH_REQUIRED)
                                     .Authorization(TAG_ROLLBACK_RESISTANCE)
                                     .SetDefaultValidity());
    ASSERT_TRUE(error == ErrorCode::ROLLBACK_RESISTANCE_UNAVAILABLE || error == ErrorCode::OK);

    // Delete must work if rollback protection is implemented
    if (error == ErrorCode::OK) {
        AuthorizationSet enforced(SecLevelAuthorizations());
        ASSERT_TRUE(enforced.Contains(TAG_ROLLBACK_RESISTANCE));

        // Delete the key we don't care about the result at this point.
        DeleteKey();

        // Now create an invalid key blob and delete it.
        key_blob_ = AidlBuf("just some garbage data which is not a valid key blob");

        ASSERT_EQ(ErrorCode::OK, DeleteKey());
    }
}

/**
 * KeyDeletionTest.DeleteAllKeys
 *
 * This test is disarmed by default. To arm it use --arm_deleteAllKeys.
 *
 * BEWARE: This test has serious side effects. All user keys will be lost! This includes
 * FBE/FDE encryption keys, which means that the device will not even boot until after the
 * device has been wiped manually (e.g., fastboot flashall -w), and new FBE/FDE keys have
 * been provisioned. Use this test only on dedicated testing devices that have no valuable
 * credentials stored in Keystore/Keymint.
 */
TEST_P(KeyDeletionTest, DeleteAllKeys) {
    if (!arm_deleteAllKeys) return;
    auto error = GenerateKey(AuthorizationSetBuilder()
                                     .RsaSigningKey(2048, 65537)
                                     .Digest(Digest::NONE)
                                     .Padding(PaddingMode::NONE)
                                     .Authorization(TAG_NO_AUTH_REQUIRED)
                                     .Authorization(TAG_ROLLBACK_RESISTANCE));
    ASSERT_TRUE(error == ErrorCode::ROLLBACK_RESISTANCE_UNAVAILABLE || error == ErrorCode::OK);

    // Delete must work if rollback protection is implemented
    if (error == ErrorCode::OK) {
        AuthorizationSet hardwareEnforced(SecLevelAuthorizations());
        ASSERT_TRUE(hardwareEnforced.Contains(TAG_ROLLBACK_RESISTANCE));

        ASSERT_EQ(ErrorCode::OK, DeleteAllKeys());

        string message = "12345678901234567890123456789012";
        AuthorizationSet begin_out_params;

        EXPECT_EQ(ErrorCode::INVALID_KEY_BLOB,
                  Begin(KeyPurpose::SIGN, key_blob_,
                        AuthorizationSetBuilder().Digest(Digest::NONE).Padding(PaddingMode::NONE),
                        &begin_out_params));
        AbortIfNeeded();
        key_blob_ = AidlBuf();
    }
}

INSTANTIATE_KEYMINT_AIDL_TEST(KeyDeletionTest);

typedef KeyMintAidlTestBase KeyUpgradeTest;

/**
 * KeyUpgradeTest.UpgradeInvalidKey
 *
 * This test checks that the HAL excepts invalid key blobs..
 */
TEST_P(KeyUpgradeTest, UpgradeInvalidKey) {
    AidlBuf key_blob = AidlBuf("just some garbage data which is not a valid key blob");

    std::vector<uint8_t> new_blob;
    Status result = keymint_->upgradeKey(key_blob,
                                         AuthorizationSetBuilder()
                                                 .Authorization(TAG_APPLICATION_ID, "clientid")
                                                 .Authorization(TAG_APPLICATION_DATA, "appdata")
                                                 .vector_data(),
                                         &new_blob);
    ASSERT_EQ(ErrorCode::INVALID_KEY_BLOB, GetReturnErrorCode(result));
}

INSTANTIATE_KEYMINT_AIDL_TEST(KeyUpgradeTest);

using UpgradeKeyTest = KeyMintAidlTestBase;

/*
 * UpgradeKeyTest.UpgradeKey
 *
 * Verifies that calling upgrade key on an up-to-date key works (i.e. does nothing).
 */
TEST_P(UpgradeKeyTest, UpgradeKey) {
    ASSERT_EQ(ErrorCode::OK, GenerateKey(AuthorizationSetBuilder()
                                                 .AesEncryptionKey(128)
                                                 .Padding(PaddingMode::NONE)
                                                 .Authorization(TAG_NO_AUTH_REQUIRED)));

    auto result = UpgradeKey(key_blob_);

    // Key doesn't need upgrading.  Should get okay, but no new key blob.
    EXPECT_EQ(result, std::make_pair(ErrorCode::OK, vector<uint8_t>()));
}

INSTANTIATE_KEYMINT_AIDL_TEST(UpgradeKeyTest);

using ClearOperationsTest = KeyMintAidlTestBase;

/*
 * ClearSlotsTest.TooManyOperations
 *
 * Verifies that TOO_MANY_OPERATIONS is returned after the max number of
 * operations are started without being finished or aborted. Also verifies
 * that aborting the operations clears the operations.
 *
 */
TEST_P(ClearOperationsTest, TooManyOperations) {
    ASSERT_EQ(ErrorCode::OK, GenerateKey(AuthorizationSetBuilder()
                                                 .Authorization(TAG_NO_AUTH_REQUIRED)
                                                 .RsaEncryptionKey(2048, 65537)
                                                 .Padding(PaddingMode::NONE)
                                                 .SetDefaultValidity()));

    auto params = AuthorizationSetBuilder().Padding(PaddingMode::NONE);
    constexpr size_t max_operations = 100;  // set to arbituary large number
    std::shared_ptr<IKeyMintOperation> op_handles[max_operations];
    AuthorizationSet out_params;
    ErrorCode result;
    size_t i;

    for (i = 0; i < max_operations; i++) {
        result = Begin(KeyPurpose::ENCRYPT, key_blob_, params, &out_params, op_handles[i]);
        if (ErrorCode::OK != result) {
            break;
        }
    }
    EXPECT_EQ(ErrorCode::TOO_MANY_OPERATIONS, result);
    // Try again just in case there's a weird overflow bug
    EXPECT_EQ(ErrorCode::TOO_MANY_OPERATIONS,
              Begin(KeyPurpose::ENCRYPT, key_blob_, params, &out_params));
    for (size_t j = 0; j < i; j++) {
        EXPECT_EQ(ErrorCode::OK, Abort(op_handles[j]))
                << "Aboort failed for i = " << j << std::endl;
    }
    EXPECT_EQ(ErrorCode::OK, Begin(KeyPurpose::ENCRYPT, key_blob_, params, &out_params));
    AbortIfNeeded();
}

INSTANTIATE_KEYMINT_AIDL_TEST(ClearOperationsTest);

typedef KeyMintAidlTestBase TransportLimitTest;

/*
 * TransportLimitTest.LargeFinishInput
 *
 * Verifies that passing input data to finish succeeds as expected.
 */
TEST_P(TransportLimitTest, LargeFinishInput) {
    ASSERT_EQ(ErrorCode::OK, GenerateKey(AuthorizationSetBuilder()
                                                 .Authorization(TAG_NO_AUTH_REQUIRED)
                                                 .AesEncryptionKey(128)
                                                 .BlockMode(BlockMode::ECB)
                                                 .Padding(PaddingMode::NONE)));

    for (int msg_size = 8 /* 256 bytes */; msg_size <= 11 /* 2 KiB */; msg_size++) {
        auto cipher_params =
                AuthorizationSetBuilder().BlockMode(BlockMode::ECB).Padding(PaddingMode::NONE);

        AuthorizationSet out_params;
        EXPECT_EQ(ErrorCode::OK, Begin(KeyPurpose::ENCRYPT, cipher_params, &out_params));

        string plain_message = std::string(1 << msg_size, 'x');
        string encrypted_message;
        auto rc = Finish(plain_message, &encrypted_message);

        EXPECT_EQ(ErrorCode::OK, rc);
        EXPECT_EQ(plain_message.size(), encrypted_message.size())
                << "Encrypt finish returned OK, but did not consume all of the given input";
        cipher_params.push_back(out_params);

        EXPECT_EQ(ErrorCode::OK, Begin(KeyPurpose::DECRYPT, cipher_params));

        string decrypted_message;
        rc = Finish(encrypted_message, &decrypted_message);
        EXPECT_EQ(ErrorCode::OK, rc);
        EXPECT_EQ(plain_message.size(), decrypted_message.size())
                << "Decrypt finish returned OK, did not consume all of the given input";
    }
}

INSTANTIATE_KEYMINT_AIDL_TEST(TransportLimitTest);

typedef KeyMintAidlTestBase KeyAgreementTest;

int CurveToOpenSslCurveName(EcCurve curve) {
    switch (curve) {
        case EcCurve::P_224:
            return NID_secp224r1;
        case EcCurve::P_256:
            return NID_X9_62_prime256v1;
        case EcCurve::P_384:
            return NID_secp384r1;
        case EcCurve::P_521:
            return NID_secp521r1;
    }
}

/*
 * KeyAgreementTest.Ecdh
 *
 * Verifies that ECDH works for all curves
 */
TEST_P(KeyAgreementTest, Ecdh) {
    // Because it's possible to use this API with keys on different curves, we
    // check all N^2 combinations where N is the number of supported
    // curves.
    //
    // This is not a big deal as N is 4 so we only do 16 runs. If we end up with a
    // lot more curves we can be smart about things and just pick |otherCurve| so
    // it's not |curve| and that way we end up with only 2*N runs
    //
    for (auto curve : ValidCurves()) {
        for (auto localCurve : ValidCurves()) {
            // Generate EC key locally (with access to private key material)
            auto ecKey = EC_KEY_Ptr(EC_KEY_new());
            int curveName = CurveToOpenSslCurveName(localCurve);
            auto group = EC_GROUP_Ptr(EC_GROUP_new_by_curve_name(curveName));
            ASSERT_NE(group, nullptr);
            ASSERT_EQ(EC_KEY_set_group(ecKey.get(), group.get()), 1);
            ASSERT_EQ(EC_KEY_generate_key(ecKey.get()), 1);
            auto pkey = EVP_PKEY_Ptr(EVP_PKEY_new());
            ASSERT_EQ(EVP_PKEY_set1_EC_KEY(pkey.get(), ecKey.get()), 1);

            // Get encoded form of the public part of the locally generated key...
            unsigned char* p = nullptr;
            int encodedPublicKeySize = i2d_PUBKEY(pkey.get(), &p);
            ASSERT_GT(encodedPublicKeySize, 0);
            vector<uint8_t> encodedPublicKey(
                    reinterpret_cast<const uint8_t*>(p),
                    reinterpret_cast<const uint8_t*>(p + encodedPublicKeySize));
            OPENSSL_free(p);

            // Generate EC key in KeyMint (only access to public key material)
            vector<uint8_t> challenge = {0x41, 0x42};
            EXPECT_EQ(
                    ErrorCode::OK,
                    GenerateKey(AuthorizationSetBuilder()
                                        .Authorization(TAG_NO_AUTH_REQUIRED)
                                        .Authorization(TAG_EC_CURVE, curve)
                                        .Authorization(TAG_PURPOSE, KeyPurpose::AGREE_KEY)
                                        .Authorization(TAG_ALGORITHM, Algorithm::EC)
                                        .Authorization(TAG_ATTESTATION_APPLICATION_ID, {0x61, 0x62})
                                        .Authorization(TAG_ATTESTATION_CHALLENGE, challenge)
                                        .SetDefaultValidity()))
                    << "Failed to generate key";
            ASSERT_GT(cert_chain_.size(), 0);
            X509_Ptr kmKeyCert(parse_cert_blob(cert_chain_[0].encodedCertificate));
            ASSERT_NE(kmKeyCert, nullptr);
            // Check that keyAgreement (bit 4) is set in KeyUsage
            EXPECT_TRUE((X509_get_key_usage(kmKeyCert.get()) & X509v3_KU_KEY_AGREEMENT) != 0);
            auto kmPkey = EVP_PKEY_Ptr(X509_get_pubkey(kmKeyCert.get()));
            ASSERT_NE(kmPkey, nullptr);
            if (dump_Attestations) {
                for (size_t n = 0; n < cert_chain_.size(); n++) {
                    std::cout << bin2hex(cert_chain_[n].encodedCertificate) << std::endl;
                }
            }

            // Now that we have the two keys, we ask KeyMint to perform ECDH...
            if (curve != localCurve) {
                // If the keys are using different curves KeyMint should fail with
                // ErrorCode:INVALID_ARGUMENT. Check that.
                EXPECT_EQ(ErrorCode::OK, Begin(KeyPurpose::AGREE_KEY, AuthorizationSetBuilder()));
                string ZabFromKeyMintStr;
                EXPECT_EQ(ErrorCode::INVALID_ARGUMENT,
                          Finish(string(encodedPublicKey.begin(), encodedPublicKey.end()),
                                 &ZabFromKeyMintStr));

            } else {
                // Otherwise if the keys are using the same curve, it should work.
                EXPECT_EQ(ErrorCode::OK, Begin(KeyPurpose::AGREE_KEY, AuthorizationSetBuilder()));
                string ZabFromKeyMintStr;
                EXPECT_EQ(ErrorCode::OK,
                          Finish(string(encodedPublicKey.begin(), encodedPublicKey.end()),
                                 &ZabFromKeyMintStr));
                vector<uint8_t> ZabFromKeyMint(ZabFromKeyMintStr.begin(), ZabFromKeyMintStr.end());

                // Perform local ECDH between the two keys so we can check if we get the same Zab..
                auto ctx = EVP_PKEY_CTX_Ptr(EVP_PKEY_CTX_new(pkey.get(), nullptr));
                ASSERT_NE(ctx, nullptr);
                ASSERT_EQ(EVP_PKEY_derive_init(ctx.get()), 1);
                ASSERT_EQ(EVP_PKEY_derive_set_peer(ctx.get(), kmPkey.get()), 1);
                size_t ZabFromTestLen = 0;
                ASSERT_EQ(EVP_PKEY_derive(ctx.get(), nullptr, &ZabFromTestLen), 1);
                vector<uint8_t> ZabFromTest;
                ZabFromTest.resize(ZabFromTestLen);
                ASSERT_EQ(EVP_PKEY_derive(ctx.get(), ZabFromTest.data(), &ZabFromTestLen), 1);

                EXPECT_EQ(ZabFromKeyMint, ZabFromTest);
            }

            CheckedDeleteKey();
        }
    }
}

INSTANTIATE_KEYMINT_AIDL_TEST(KeyAgreementTest);

using DestroyAttestationIdsTest = KeyMintAidlTestBase;

// This is a problematic test, as it can render the device under test permanently unusable.
// Re-enable and run at your own risk.
TEST_P(DestroyAttestationIdsTest, DISABLED_DestroyTest) {
    auto result = DestroyAttestationIds();
    EXPECT_TRUE(result == ErrorCode::OK || result == ErrorCode::UNIMPLEMENTED);
}

INSTANTIATE_KEYMINT_AIDL_TEST(DestroyAttestationIdsTest);

using EarlyBootKeyTest = KeyMintAidlTestBase;

/*
 * EarlyBootKeyTest.CreateEarlyBootKeys
 *
 * Verifies that creating early boot keys succeeds, even at a later stage (after boot).
 */
TEST_P(EarlyBootKeyTest, CreateEarlyBootKeys) {
    // Early boot keys can be created after early boot.
    auto [aesKeyData, hmacKeyData, rsaKeyData, ecdsaKeyData] =
            CreateTestKeys(TAG_EARLY_BOOT_ONLY, ErrorCode::OK);

    for (const auto& keyData : {aesKeyData, hmacKeyData, rsaKeyData, ecdsaKeyData}) {
        ASSERT_GT(keyData.blob.size(), 0U);
        AuthorizationSet crypto_params = SecLevelAuthorizations(keyData.characteristics);
        EXPECT_TRUE(crypto_params.Contains(TAG_EARLY_BOOT_ONLY)) << crypto_params;
    }
    CheckedDeleteKey(&aesKeyData.blob);
    CheckedDeleteKey(&hmacKeyData.blob);
    CheckedDeleteKey(&rsaKeyData.blob);
    CheckedDeleteKey(&ecdsaKeyData.blob);
}

/*
 * EarlyBootKeyTest.CreateAttestedEarlyBootKey
 *
 * Verifies that creating an early boot key with attestation succeeds.
 */
TEST_P(EarlyBootKeyTest, CreateAttestedEarlyBootKey) {
    auto [aesKeyData, hmacKeyData, rsaKeyData, ecdsaKeyData] = CreateTestKeys(
            TAG_EARLY_BOOT_ONLY, ErrorCode::OK, [](AuthorizationSetBuilder* builder) {
                builder->AttestationChallenge("challenge");
                builder->AttestationApplicationId("app_id");
            });

    for (const auto& keyData : {aesKeyData, hmacKeyData, rsaKeyData, ecdsaKeyData}) {
        ASSERT_GT(keyData.blob.size(), 0U);
        AuthorizationSet crypto_params = SecLevelAuthorizations(keyData.characteristics);
        EXPECT_TRUE(crypto_params.Contains(TAG_EARLY_BOOT_ONLY)) << crypto_params;
    }
    CheckedDeleteKey(&aesKeyData.blob);
    CheckedDeleteKey(&hmacKeyData.blob);
    CheckedDeleteKey(&rsaKeyData.blob);
    CheckedDeleteKey(&ecdsaKeyData.blob);
}

/*
 * EarlyBootKeyTest.UseEarlyBootKeyFailure
 *
 * Verifies that using early boot keys at a later stage fails.
 */
TEST_P(EarlyBootKeyTest, UseEarlyBootKeyFailure) {
    ASSERT_EQ(ErrorCode::OK, GenerateKey(AuthorizationSetBuilder()
                                                 .Authorization(TAG_NO_AUTH_REQUIRED)
                                                 .Authorization(TAG_EARLY_BOOT_ONLY)
                                                 .HmacKey(128)
                                                 .Digest(Digest::SHA_2_256)
                                                 .Authorization(TAG_MIN_MAC_LENGTH, 256)));
    AuthorizationSet output_params;
    EXPECT_EQ(ErrorCode::EARLY_BOOT_ENDED, Begin(KeyPurpose::SIGN, key_blob_,
                                                 AuthorizationSetBuilder()
                                                         .Digest(Digest::SHA_2_256)
                                                         .Authorization(TAG_MAC_LENGTH, 256),
                                                 &output_params));
}

/*
 * EarlyBootKeyTest.ImportEarlyBootKeyFailure
 *
 * Verifies that importing early boot keys fails.
 */
TEST_P(EarlyBootKeyTest, ImportEarlyBootKeyFailure) {
    ASSERT_EQ(ErrorCode::EARLY_BOOT_ENDED, ImportKey(AuthorizationSetBuilder()
                                                             .Authorization(TAG_NO_AUTH_REQUIRED)
                                                             .Authorization(TAG_EARLY_BOOT_ONLY)
                                                             .EcdsaSigningKey(EcCurve::P_256)
                                                             .Digest(Digest::SHA_2_256)
                                                             .SetDefaultValidity(),
                                                     KeyFormat::PKCS8, ec_256_key));
}

// This is a more comprehensive test, but it can only be run on a machine which is still in early
// boot stage, which no proper Android device is by the time we can run VTS.  To use this,
// un-disable it and modify vold to remove the call to earlyBootEnded().  Running the test will end
// early boot, so you'll have to reboot between runs.
TEST_P(EarlyBootKeyTest, DISABLED_FullTest) {
    auto [aesKeyData, hmacKeyData, rsaKeyData, ecdsaKeyData] =
            CreateTestKeys(TAG_EARLY_BOOT_ONLY, ErrorCode::OK);
    // TAG_EARLY_BOOT_ONLY should be in hw-enforced.
    EXPECT_TRUE(HwEnforcedAuthorizations(aesKeyData.characteristics).Contains(TAG_EARLY_BOOT_ONLY));
    EXPECT_TRUE(
            HwEnforcedAuthorizations(hmacKeyData.characteristics).Contains(TAG_EARLY_BOOT_ONLY));
    EXPECT_TRUE(HwEnforcedAuthorizations(rsaKeyData.characteristics).Contains(TAG_EARLY_BOOT_ONLY));
    EXPECT_TRUE(
            HwEnforcedAuthorizations(ecdsaKeyData.characteristics).Contains(TAG_EARLY_BOOT_ONLY));

    // Should be able to use keys, since early boot has not ended
    EXPECT_EQ(ErrorCode::OK, UseAesKey(aesKeyData.blob));
    EXPECT_EQ(ErrorCode::OK, UseHmacKey(hmacKeyData.blob));
    EXPECT_EQ(ErrorCode::OK, UseRsaKey(rsaKeyData.blob));
    EXPECT_EQ(ErrorCode::OK, UseEcdsaKey(ecdsaKeyData.blob));

    // End early boot
    ErrorCode earlyBootResult = GetReturnErrorCode(keyMint().earlyBootEnded());
    EXPECT_EQ(earlyBootResult, ErrorCode::OK);

    // Should not be able to use already-created keys.
    EXPECT_EQ(ErrorCode::EARLY_BOOT_ENDED, UseAesKey(aesKeyData.blob));
    EXPECT_EQ(ErrorCode::EARLY_BOOT_ENDED, UseHmacKey(hmacKeyData.blob));
    EXPECT_EQ(ErrorCode::EARLY_BOOT_ENDED, UseRsaKey(rsaKeyData.blob));
    EXPECT_EQ(ErrorCode::EARLY_BOOT_ENDED, UseEcdsaKey(ecdsaKeyData.blob));

    CheckedDeleteKey(&aesKeyData.blob);
    CheckedDeleteKey(&hmacKeyData.blob);
    CheckedDeleteKey(&rsaKeyData.blob);
    CheckedDeleteKey(&ecdsaKeyData.blob);

    // Should not be able to create new keys
    std::tie(aesKeyData, hmacKeyData, rsaKeyData, ecdsaKeyData) =
            CreateTestKeys(TAG_EARLY_BOOT_ONLY, ErrorCode::EARLY_BOOT_ENDED);

    CheckedDeleteKey(&aesKeyData.blob);
    CheckedDeleteKey(&hmacKeyData.blob);
    CheckedDeleteKey(&rsaKeyData.blob);
    CheckedDeleteKey(&ecdsaKeyData.blob);
}

INSTANTIATE_KEYMINT_AIDL_TEST(EarlyBootKeyTest);

using UnlockedDeviceRequiredTest = KeyMintAidlTestBase;

// This may be a problematic test.  It can't be run repeatedly without unlocking the device in
// between runs... and on most test devices there are no enrolled credentials so it can't be
// unlocked at all, meaning the only way to get the test to pass again on a properly-functioning
// device is to reboot it.  For that reason, this is disabled by default.  It can be used as part of
// a manual test process, which includes unlocking between runs, which is why it's included here.
// Well, that and the fact that it's the only test we can do without also making calls into the
// Gatekeeper HAL.  We haven't written any cross-HAL tests, and don't know what all of the
// implications might be, so that may or may not be a solution.
TEST_P(UnlockedDeviceRequiredTest, DISABLED_KeysBecomeUnusable) {
    auto [aesKeyData, hmacKeyData, rsaKeyData, ecdsaKeyData] =
            CreateTestKeys(TAG_UNLOCKED_DEVICE_REQUIRED, ErrorCode::OK);

    EXPECT_EQ(ErrorCode::OK, UseAesKey(aesKeyData.blob));
    EXPECT_EQ(ErrorCode::OK, UseHmacKey(hmacKeyData.blob));
    EXPECT_EQ(ErrorCode::OK, UseRsaKey(rsaKeyData.blob));
    EXPECT_EQ(ErrorCode::OK, UseEcdsaKey(ecdsaKeyData.blob));

    ErrorCode rc = GetReturnErrorCode(
            keyMint().deviceLocked(false /* passwordOnly */, {} /* timestampToken */));
    ASSERT_EQ(ErrorCode::OK, rc);
    EXPECT_EQ(ErrorCode::DEVICE_LOCKED, UseAesKey(aesKeyData.blob));
    EXPECT_EQ(ErrorCode::DEVICE_LOCKED, UseHmacKey(hmacKeyData.blob));
    EXPECT_EQ(ErrorCode::DEVICE_LOCKED, UseRsaKey(rsaKeyData.blob));
    EXPECT_EQ(ErrorCode::DEVICE_LOCKED, UseEcdsaKey(ecdsaKeyData.blob));

    CheckedDeleteKey(&aesKeyData.blob);
    CheckedDeleteKey(&hmacKeyData.blob);
    CheckedDeleteKey(&rsaKeyData.blob);
    CheckedDeleteKey(&ecdsaKeyData.blob);
}

INSTANTIATE_KEYMINT_AIDL_TEST(UnlockedDeviceRequiredTest);

}  // namespace aidl::android::hardware::security::keymint::test

int main(int argc, char** argv) {
    std::cout << "Testing ";
    auto halInstances =
            aidl::android::hardware::security::keymint::test::KeyMintAidlTestBase::build_params();
    std::cout << "HAL instances:\n";
    for (auto& entry : halInstances) {
        std::cout << "    " << entry << '\n';
    }

    ::testing::InitGoogleTest(&argc, argv);
    for (int i = 1; i < argc; ++i) {
        if (argv[i][0] == '-') {
            if (std::string(argv[i]) == "--arm_deleteAllKeys") {
                aidl::android::hardware::security::keymint::test::KeyMintAidlTestBase::
                        arm_deleteAllKeys = true;
            }
            if (std::string(argv[i]) == "--dump_attestations") {
                aidl::android::hardware::security::keymint::test::KeyMintAidlTestBase::
                        dump_Attestations = true;
            } else {
                std::cout << "NOT dumping attestations" << std::endl;
            }
            // TODO(drysdale): Remove this flag when available KeyMint devices comply with spec
            if (std::string(argv[i]) == "--check_patchLevels") {
                aidl::android::hardware::security::keymint::test::check_patchLevels = true;
            }
        }
    }
    return RUN_ALL_TESTS();
}<|MERGE_RESOLUTION|>--- conflicted
+++ resolved
@@ -1454,11 +1454,7 @@
     const AuthorizationSetBuilder base_builder =
             AuthorizationSetBuilder()
                     .Authorization(TAG_NO_AUTH_REQUIRED)
-<<<<<<< HEAD
-                    .EcdsaSigningKey(256)
-=======
                     .EcdsaSigningKey(EcCurve::P_256)
->>>>>>> 7ef2cee4
                     .Digest(Digest::NONE)
                     .AttestationChallenge(challenge)
                     .AttestationApplicationId(app_id)
@@ -1538,11 +1534,7 @@
         AuthorizationSetBuilder builder =
                 AuthorizationSetBuilder()
                         .Authorization(TAG_NO_AUTH_REQUIRED)
-<<<<<<< HEAD
-                        .EcdsaSigningKey(256)
-=======
                         .EcdsaSigningKey(EcCurve::P_256)
->>>>>>> 7ef2cee4
                         .Digest(Digest::NONE)
                         .AttestationChallenge(challenge)
                         .AttestationApplicationId(app_id)
