<compatibility-matrix version="1.0" type="framework" level="9">
    <hal format="hidl" optional="true">
        <name>android.hardware.audio</name>
        <version>6.0</version>
        <version>7.0-1</version>
        <interface>
            <name>IDevicesFactory</name>
            <instance>default</instance>
        </interface>
    </hal>
    <hal format="hidl" optional="true">
        <name>android.hardware.audio.effect</name>
        <version>6.0</version>
        <version>7.0</version>
        <interface>
            <name>IEffectsFactory</name>
            <instance>default</instance>
        </interface>
    </hal>
    <hal format="aidl" optional="true">
        <name>android.hardware.audio.core</name>
        <version>1</version>
        <interface>
            <name>IModule</name>
            <instance>default</instance>
            <instance>a2dp</instance>
            <instance>bluetooth</instance>
            <instance>hearing_aid</instance>
            <instance>msd</instance>
            <instance>r_submix</instance>
            <instance>stub</instance>
            <instance>usb</instance>
        </interface>
        <interface>
            <name>IConfig</name>
            <instance>default</instance>
        </interface>
    </hal>
    <hal format="aidl" optional="true">
        <name>android.hardware.audio.effect</name>
        <version>1</version>
        <interface>
            <name>IFactory</name>
            <instance>default</instance>
        </interface>
    </hal>
    <hal format="aidl" optional="true">
        <name>android.hardware.audio.sounddose</name>
        <version>1</version>
        <interface>
            <name>ISoundDoseFactory</name>
            <instance>default</instance>
        </interface>
    </hal>
    <hal format="aidl" optional="true" updatable-via-apex="true">
         <name>android.hardware.authsecret</name>
         <version>1</version>
         <interface>
             <name>IAuthSecret</name>
             <instance>default</instance>
         </interface>
    </hal>
    <hal format="aidl" optional="true">
        <name>android.hardware.automotive.audiocontrol</name>
<<<<<<< HEAD
        <version>2</version>
=======
        <version>2-3</version>
>>>>>>> 5f7d0654
        <interface>
            <name>IAudioControl</name>
            <instance>default</instance>
        </interface>
    </hal>
    <hal format="aidl" optional="true">
        <name>android.hardware.automotive.can</name>
        <version>1</version>
        <interface>
            <name>ICanController</name>
            <instance>default</instance>
        </interface>
    </hal>
    <hal format="aidl" optional="true">
        <name>android.hardware.automotive.evs</name>
        <version>1-2</version>
        <interface>
            <name>IEvsEnumerator</name>
            <regex-instance>[a-z]+/[0-9]+</regex-instance>
        </interface>
    </hal>
    <hal format="aidl" optional="true">
        <name>android.hardware.automotive.occupant_awareness</name>
        <version>1</version>
        <interface>
            <name>IOccupantAwareness</name>
            <instance>default</instance>
        </interface>
    </hal>
    <hal format="aidl" optional="true">
        <name>android.hardware.automotive.vehicle</name>
        <version>1-2</version>
        <interface>
            <name>IVehicle</name>
            <instance>default</instance>
        </interface>
    </hal>
    <hal format="aidl" optional="true">
        <name>android.hardware.automotive.remoteaccess</name>
        <interface>
            <name>IRemoteAccess</name>
            <instance>default</instance>
        </interface>
    </hal>
    <hal format="aidl" optional="true">
        <name>android.hardware.automotive.ivn</name>
        <interface>
            <name>IIvnAndroidDevice</name>
            <instance>default</instance>
        </interface>
    </hal>
    <hal format="aidl" optional="true" updatable-via-apex="true">
        <name>android.hardware.biometrics.face</name>
        <version>3</version>
        <interface>
            <name>IFace</name>
            <instance>default</instance>
        </interface>
    </hal>
    <hal format="aidl" optional="true" updatable-via-apex="true">
        <name>android.hardware.biometrics.fingerprint</name>
        <version>3</version>
        <interface>
            <name>IFingerprint</name>
            <instance>default</instance>
            <instance>virtual</instance>
        </interface>
    </hal>
    <hal format="aidl" optional="true">
        <name>android.hardware.bluetooth</name>
        <interface>
            <name>IBluetoothHci</name>
            <instance>default</instance>
        </interface>
    </hal>
    <hal format="aidl" optional="true">
        <name>android.hardware.bluetooth.audio</name>
        <version>3</version>
        <interface>
            <name>IBluetoothAudioProviderFactory</name>
            <instance>default</instance>
        </interface>
    </hal>
    <hal format="aidl" optional="true">
        <name>android.hardware.boot</name>
        <interface>
            <name>IBootControl</name>
            <instance>default</instance>
        </interface>
    </hal>
    <hal format="aidl" optional="true">
        <name>android.hardware.broadcastradio</name>
        <interface>
            <name>IBroadcastRadio</name>
            <regex-instance>.*</regex-instance>
        </interface>
    </hal>
    <hal format="aidl" optional="true" updatable-via-apex="true">
        <name>android.hardware.camera.provider</name>
        <version>1-2</version>
        <interface>
            <name>ICameraProvider</name>
            <regex-instance>[^/]+/[0-9]+</regex-instance>
        </interface>
    </hal>
    <hal format="aidl" optional="true">
        <name>android.hardware.cas</name>
        <interface>
            <name>IMediaCasService</name>
            <instance>default</instance>
        </interface>
    </hal>
    <hal format="aidl" optional="true">
        <name>android.hardware.confirmationui</name>
        <version>1</version>
        <interface>
            <name>IConfirmationUI</name>
            <instance>default</instance>
        </interface>
    </hal>
    <hal format="aidl" optional="true">
        <name>android.hardware.contexthub</name>
        <version>2</version>
        <interface>
            <name>IContextHub</name>
            <instance>default</instance>
        </interface>
    </hal>
    <hal format="aidl" optional="true" updatable-via-apex="true">
        <name>android.hardware.drm</name>
        <version>1</version>
        <interface>
            <name>IDrmFactory</name>
            <regex-instance>.*</regex-instance>
        </interface>
    </hal>
    <hal format="aidl" optional="true">
        <name>android.hardware.dumpstate</name>
        <interface>
            <name>IDumpstateDevice</name>
            <instance>default</instance>
        </interface>
    </hal>
    <hal format="aidl" optional="true">
        <name>android.hardware.gatekeeper</name>
        <version>1</version>
        <interface>
            <name>IGatekeeper</name>
            <instance>default</instance>
        </interface>
    </hal>
    <hal format="aidl" optional="true">
        <name>android.hardware.gnss</name>
        <version>2-3</version>
        <interface>
            <name>IGnss</name>
            <instance>default</instance>
        </interface>
    </hal>
<<<<<<< HEAD
    <!-- Either the AIDL or the HIDL allocator HAL must exist on the device.
         If the HIDL composer HAL exists, it must be at least version 2.0.
         See DeviceManifestTest.GrallocHal -->
    <hal format="hidl" optional="true">
        <name>android.hardware.graphics.allocator</name>
        <!-- New, non-Go devices should use 4.0 or the AIDL hal.
             See DeviceManifestTest.GrallocVersionCompatibility. -->
        <version>2.0</version>
        <version>3.0</version>
        <version>4.0</version>
        <interface>
            <name>IAllocator</name>
=======
    <hal format="aidl" optional="true">
        <name>android.hardware.gnss.visibility_control</name>
        <version>1</version>
        <interface>
            <name>IGnssVisibilityControl</name>
            <instance>default</instance>
        </interface>
    </hal>
    <hal format="aidl" optional="true">
        <name>android.hardware.gnss.measurement_corrections</name>
        <version>1</version>
        <interface>
            <name>IMeasurementCorrectionsInterface</name>
>>>>>>> 5f7d0654
            <instance>default</instance>
        </interface>
    </hal>
    <hal format="aidl" optional="true">
        <name>android.hardware.graphics.allocator</name>
        <version>1-2</version>
        <interface>
            <name>IAllocator</name>
            <instance>default</instance>
        </interface>
    </hal>
    <hal format="aidl" optional="true">
        <name>android.hardware.graphics.composer3</name>
        <version>2</version>
        <interface>
            <name>IComposer</name>
            <instance>default</instance>
        </interface>
    </hal>
    <!-- Either the native or the HIDL mapper HAL must exist on the device -->
    <hal format="hidl" optional="true">
        <name>android.hardware.graphics.mapper</name>
        <version>4.0</version>
        <interface>
            <name>IMapper</name>
            <instance>default</instance>
        </interface>
    </hal>
    <hal format="aidl" optional="true">
        <name>android.hardware.health</name>
        <version>1-2</version>
        <interface>
            <name>IHealth</name>
            <instance>default</instance>
        </interface>
    </hal>
    <hal format="aidl" optional="true">
        <name>android.hardware.health.storage</name>
        <version>1</version>
        <interface>
            <name>IStorage</name>
            <instance>default</instance>
        </interface>
    </hal>
    <hal format="aidl" optional="true">
        <name>android.hardware.identity</name>
        <version>1-5</version>
        <interface>
            <name>IIdentityCredentialStore</name>
            <instance>default</instance>
        </interface>
    </hal>
    <hal format="aidl" optional="true">
        <name>android.hardware.net.nlinterceptor</name>
        <interface>
            <name>IInterceptor</name>
            <instance>default</instance>
        </interface>
    </hal>
    <hal format="aidl" optional="true">
        <name>android.hardware.oemlock</name>
        <version>1</version>
        <interface>
            <name>IOemLock</name>
            <instance>default</instance>
        </interface>
    </hal>
    <hal format="aidl" optional="true">
        <name>android.hardware.ir</name>
        <version>1</version>
        <interface>
            <name>IConsumerIr</name>
            <instance>default</instance>
        </interface>
    </hal>
    <hal format="aidl" optional="true">
        <name>android.hardware.input.processor</name>
        <version>1</version>
        <interface>
            <name>IInputProcessor</name>
            <instance>default</instance>
        </interface>
    </hal>
    <hal format="aidl" optional="true" updatable-via-apex="true">
        <name>android.hardware.security.keymint</name>
        <version>1-3</version>
        <interface>
            <name>IKeyMintDevice</name>
            <instance>default</instance>
            <instance>strongbox</instance>
        </interface>
    </hal>
    <hal format="aidl" optional="true" updatable-via-apex="true">
        <name>android.hardware.security.keymint</name>
        <version>1-3</version>
        <interface>
            <name>IRemotelyProvisionedComponent</name>
            <instance>default</instance>
            <instance>strongbox</instance>
        </interface>
    </hal>
    <hal format="aidl" optional="true">
        <name>android.hardware.light</name>
        <version>2</version>
        <interface>
            <name>ILights</name>
            <instance>default</instance>
        </interface>
    </hal>
    <hal format="hidl" optional="true">
        <name>android.hardware.media.c2</name>
        <version>1.0-2</version>
        <interface>
            <name>IComponentStore</name>
            <instance>software</instance>
            <regex-instance>default[0-9]*</regex-instance>
            <regex-instance>vendor[0-9]*_software</regex-instance>
        </interface>
    </hal>
    <hal format="hidl" optional="true">
        <name>android.hardware.media.c2</name>
        <version>1.0</version>
        <interface>
            <name>IConfigurable</name>
            <instance>default</instance>
            <instance>software</instance>
        </interface>
    </hal>
    <hal format="aidl" optional="true">
        <name>android.hardware.media.c2</name>
        <version>1</version>
        <interface>
            <name>IComponentStore</name>
            <regex-instance>default[0-9]*</regex-instance>
            <regex-instance>vendor[0-9]*_software</regex-instance>
        </interface>
    </hal>
    <hal format="aidl" optional="true">
        <name>android.hardware.memtrack</name>
        <version>1</version>
        <interface>
            <name>IMemtrack</name>
            <instance>default</instance>
        </interface>
    </hal>
    <hal format="aidl" optional="true">
        <name>android.hardware.neuralnetworks</name>
        <version>1-4</version>
        <interface>
            <name>IDevice</name>
            <regex-instance>.*</regex-instance>
        </interface>
    </hal>
    <hal format="aidl" optional="true" updatable-via-apex="true">
        <name>android.hardware.nfc</name>
        <interface>
            <name>INfc</name>
            <instance>default</instance>
        </interface>
    </hal>
    <hal format="aidl" optional="true">
        <name>android.hardware.power</name>
        <version>4</version>
        <interface>
            <name>IPower</name>
            <instance>default</instance>
        </interface>
    </hal>
    <hal format="aidl" optional="true">
        <name>android.hardware.power.stats</name>
        <version>2</version>
        <interface>
            <name>IPowerStats</name>
            <instance>default</instance>
        </interface>
    </hal>
    <hal format="aidl" optional="true">
        <name>android.hardware.radio.config</name>
        <version>2</version>
        <interface>
            <name>IRadioConfig</name>
            <instance>default</instance>
        </interface>
    </hal>
    <hal format="aidl" optional="true">
        <name>android.hardware.radio.data</name>
        <version>2</version>
        <interface>
            <name>IRadioData</name>
            <instance>slot1</instance>
            <instance>slot2</instance>
            <instance>slot3</instance>
        </interface>
    </hal>
    <hal format="aidl" optional="true">
        <name>android.hardware.radio.messaging</name>
        <version>2</version>
        <interface>
            <name>IRadioMessaging</name>
            <instance>slot1</instance>
            <instance>slot2</instance>
            <instance>slot3</instance>
        </interface>
    </hal>
    <hal format="aidl" optional="true">
        <name>android.hardware.radio.modem</name>
        <version>2</version>
        <interface>
            <name>IRadioModem</name>
            <instance>slot1</instance>
            <instance>slot2</instance>
            <instance>slot3</instance>
        </interface>
    </hal>
    <hal format="aidl" optional="true">
        <name>android.hardware.radio.network</name>
        <version>2</version>
        <interface>
            <name>IRadioNetwork</name>
            <instance>slot1</instance>
            <instance>slot2</instance>
            <instance>slot3</instance>
        </interface>
    </hal>
    <hal format="aidl" optional="true">
        <name>android.hardware.radio.sim</name>
        <version>2</version>
        <interface>
            <name>IRadioSim</name>
            <instance>slot1</instance>
            <instance>slot2</instance>
            <instance>slot3</instance>
        </interface>
    </hal>
    <hal format="aidl" optional="true">
        <name>android.hardware.radio.sap</name>
        <version>1</version>
        <interface>
            <name>ISap</name>
            <instance>slot1</instance>
            <instance>slot2</instance>
            <instance>slot3</instance>
        </interface>
    </hal>
    <hal format="aidl" optional="true">
        <name>android.hardware.radio.voice</name>
        <version>2</version>
        <interface>
            <name>IRadioVoice</name>
            <instance>slot1</instance>
            <instance>slot2</instance>
            <instance>slot3</instance>
        </interface>
    </hal>
    <hal format="aidl" optional="true">
        <name>android.hardware.radio.ims</name>
        <version>1</version>
        <interface>
            <name>IRadioIms</name>
            <instance>slot1</instance>
            <instance>slot2</instance>
<<<<<<< HEAD
=======
            <instance>slot3</instance>
        </interface>
    </hal>
    <hal format="aidl" optional="true">
        <name>android.hardware.radio.ims.media</name>
        <version>1</version>
        <interface>
            <name>IImsMedia</name>
            <instance>default</instance>
>>>>>>> 5f7d0654
        </interface>
    </hal>
    <hal format="aidl" optional="true">
        <name>android.hardware.rebootescrow</name>
        <version>1</version>
        <interface>
            <name>IRebootEscrow</name>
            <instance>default</instance>
        </interface>
    </hal>
    <hal format="aidl" optional="true">
        <name>android.hardware.secure_element</name>
        <version>1</version>
        <interface>
            <name>ISecureElement</name>
            <regex-instance>eSE[1-9][0-9]*</regex-instance>
            <regex-instance>SIM[1-9][0-9]*</regex-instance>
        </interface>
    </hal>
    <hal format="aidl" optional="true" updatable-via-apex="true">
        <name>android.hardware.security.secureclock</name>
        <version>1</version>
        <interface>
            <name>ISecureClock</name>
            <instance>default</instance>
        </interface>
    </hal>
    <hal format="aidl" optional="true" updatable-via-apex="true">
        <name>android.hardware.security.sharedsecret</name>
        <version>1</version>
        <interface>
            <name>ISharedSecret</name>
            <instance>default</instance>
            <instance>strongbox</instance>
        </interface>
    </hal>
    <hal format="aidl" optional="true">
        <name>android.hardware.sensors</name>
        <version>2</version>
        <interface>
            <name>ISensors</name>
            <instance>default</instance>
        </interface>
    </hal>
    <hal format="aidl" optional="true">
         <name>android.hardware.soundtrigger3</name>
         <version>1</version>
         <interface>
             <name>ISoundTriggerHw</name>
             <instance>default</instance>
         </interface>
    </hal>
    <hal format="aidl" optional="true">
        <name>android.hardware.tetheroffload</name>
        <version>1</version>
        <interface>
            <name>IOffload</name>
            <instance>default</instance>
        </interface>
    </hal>
    <hal format="aidl" optional="true">
        <name>android.hardware.thermal</name>
        <version>1</version>
        <interface>
            <name>IThermal</name>
            <instance>default</instance>
        </interface>
    </hal>
    <hal format="aidl" optional="true">
        <name>android.hardware.tv.hdmi.cec</name>
        <version>1</version>
        <interface>
            <name>IHdmiCec</name>
            <instance>default</instance>
        </interface>
    </hal>
    <hal format="aidl" optional="true">
        <name>android.hardware.tv.hdmi.earc</name>
        <version>1</version>
        <interface>
            <name>IEArc</name>
            <instance>default</instance>
        </interface>
    </hal>
    <hal format="aidl" optional="true">
        <name>android.hardware.tv.hdmi.connection</name>
        <version>1</version>
        <interface>
            <name>IHdmiConnection</name>
            <instance>default</instance>
        </interface>
    </hal>
    <hal format="aidl" optional="true">
        <name>android.hardware.tv.tuner</name>
        <version>1-2</version>
        <interface>
            <name>ITuner</name>
            <instance>default</instance>
        </interface>
    </hal>
    <hal format="aidl" optional="true">
        <name>android.hardware.tv.input</name>
        <version>1</version>
        <interface>
            <name>ITvInput</name>
            <instance>default</instance>
        </interface>
    </hal>
    <hal format="aidl" optional="true">
        <name>android.hardware.usb</name>
        <version>1-2</version>
        <interface>
            <name>IUsb</name>
            <instance>default</instance>
        </interface>
    </hal>
    <hal format="aidl" optional="true">
        <name>android.hardware.usb.gadget</name>
        <interface>
            <name>IUsbGadget</name>
            <instance>default</instance>
        </interface>
    </hal>
    <hal format="aidl" optional="true">
        <name>android.hardware.vibrator</name>
        <version>1-2</version>
        <interface>
            <name>IVibrator</name>
            <instance>default</instance>
        </interface>
    </hal>
    <hal format="aidl" optional="true">
        <name>android.hardware.vibrator</name>
        <version>1-2</version>
        <interface>
            <name>IVibratorManager</name>
            <instance>default</instance>
        </interface>
    </hal>
    <hal format="aidl" optional="true">
        <name>android.hardware.weaver</name>
        <version>2</version>
        <interface>
            <name>IWeaver</name>
            <instance>default</instance>
        </interface>
    </hal>
    <hal format="aidl" optional="true" updatable-via-apex="true">
        <name>android.hardware.wifi</name>
        <version>1</version>
        <interface>
            <name>IWifi</name>
            <instance>default</instance>
        </interface>
    </hal>
<<<<<<< HEAD
    <hal format="hidl" optional="true" updatable-via-apex="true">
        <name>android.hardware.wifi</name>
        <version>1.3-6</version>
        <interface>
            <name>IWifi</name>
            <instance>default</instance>
        </interface>
    </hal>
    <hal format="aidl" optional="true" updatable-via-apex="true">
=======
    <hal format="aidl" optional="true">
>>>>>>> 5f7d0654
        <name>android.hardware.uwb</name>
        <version>1</version>
        <interface>
            <name>IUwb</name>
            <instance>default</instance>
        </interface>
    </hal>
    <hal format="aidl" optional="true">
        <name>android.hardware.wifi.hostapd</name>
        <version>1</version>
        <interface>
            <name>IHostapd</name>
            <instance>default</instance>
        </interface>
    </hal>
    <hal format="aidl" optional="true">
        <name>android.hardware.wifi.supplicant</name>
        <version>2</version>
        <interface>
            <name>ISupplicant</name>
            <instance>default</instance>
        </interface>
    </hal>
    <!-- Either the native or the HIDL mapper HAL must exist on the device -->
    <hal format="native" optional="true">
        <name>mapper</name>
        <version>5.0</version>
        <interface>
            <regex-instance>.*</regex-instance>
        </interface>
    </hal>
    <hal format="aidl" optional="true" updatable-via-apex="true">
        <name>android.hardware.threadnetwork</name>
        <version>1</version>
        <interface>
            <name>IThreadChip</name>
            <regex-instance>chip[0-9]+</regex-instance>
        </interface>
    </hal>
</compatibility-matrix><|MERGE_RESOLUTION|>--- conflicted
+++ resolved
@@ -62,11 +62,7 @@
     </hal>
     <hal format="aidl" optional="true">
         <name>android.hardware.automotive.audiocontrol</name>
-<<<<<<< HEAD
-        <version>2</version>
-=======
         <version>2-3</version>
->>>>>>> 5f7d0654
         <interface>
             <name>IAudioControl</name>
             <instance>default</instance>
@@ -223,37 +219,6 @@
         <version>2-3</version>
         <interface>
             <name>IGnss</name>
-            <instance>default</instance>
-        </interface>
-    </hal>
-<<<<<<< HEAD
-    <!-- Either the AIDL or the HIDL allocator HAL must exist on the device.
-         If the HIDL composer HAL exists, it must be at least version 2.0.
-         See DeviceManifestTest.GrallocHal -->
-    <hal format="hidl" optional="true">
-        <name>android.hardware.graphics.allocator</name>
-        <!-- New, non-Go devices should use 4.0 or the AIDL hal.
-             See DeviceManifestTest.GrallocVersionCompatibility. -->
-        <version>2.0</version>
-        <version>3.0</version>
-        <version>4.0</version>
-        <interface>
-            <name>IAllocator</name>
-=======
-    <hal format="aidl" optional="true">
-        <name>android.hardware.gnss.visibility_control</name>
-        <version>1</version>
-        <interface>
-            <name>IGnssVisibilityControl</name>
-            <instance>default</instance>
-        </interface>
-    </hal>
-    <hal format="aidl" optional="true">
-        <name>android.hardware.gnss.measurement_corrections</name>
-        <version>1</version>
-        <interface>
-            <name>IMeasurementCorrectionsInterface</name>
->>>>>>> 5f7d0654
             <instance>default</instance>
         </interface>
     </hal>
@@ -515,8 +480,6 @@
             <name>IRadioIms</name>
             <instance>slot1</instance>
             <instance>slot2</instance>
-<<<<<<< HEAD
-=======
             <instance>slot3</instance>
         </interface>
     </hal>
@@ -526,7 +489,6 @@
         <interface>
             <name>IImsMedia</name>
             <instance>default</instance>
->>>>>>> 5f7d0654
         </interface>
     </hal>
     <hal format="aidl" optional="true">
@@ -682,19 +644,7 @@
             <instance>default</instance>
         </interface>
     </hal>
-<<<<<<< HEAD
-    <hal format="hidl" optional="true" updatable-via-apex="true">
-        <name>android.hardware.wifi</name>
-        <version>1.3-6</version>
-        <interface>
-            <name>IWifi</name>
-            <instance>default</instance>
-        </interface>
-    </hal>
-    <hal format="aidl" optional="true" updatable-via-apex="true">
-=======
-    <hal format="aidl" optional="true">
->>>>>>> 5f7d0654
+    <hal format="aidl" optional="true" updatable-via-apex="true">
         <name>android.hardware.uwb</name>
         <version>1</version>
         <interface>
