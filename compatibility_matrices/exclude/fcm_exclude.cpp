/*
 * Copyright (C) 2020 The Android Open Source Project
 *
 * Licensed under the Apache License, Version 2.0 (the "License");
 * you may not use this file except in compliance with the License.
 * You may obtain a copy of the License at
 *
 *      http://www.apache.org/licenses/LICENSE-2.0
 *
 * Unless required by applicable law or agreed to in writing, software
 * distributed under the License is distributed on an "AS IS" BASIS,
 * WITHOUT WARRANTIES OR CONDITIONS OF ANY KIND, either express or implied.
 * See the License for the specific language governing permissions and
 * limitations under the License.
 */

#include <string>
#include <vector>

#include <android-base/strings.h>
#include <vintf/fcm_exclude.h>

namespace android::vintf::details {

// The predicate to VintfObject::checkMissingHalsInMatrices.
bool ShouldCheckMissingHalsInFcm(const std::string& package) {
    using std::placeholders::_1;

    static std::vector<std::string> included_prefixes{
            // Other AOSP HALs (e.g. android.frameworks.*) are not added because only framework
            // matrix is checked.
            "android.hardware.",
    };

    static std::vector<std::string> excluded_prefixes{
            // Packages without top level interfaces (including types-only packages) are exempted.
            "android.hardware.camera.device@",
            "android.hardware.gnss.measurement_corrections@1.",
            "android.hardware.graphics.bufferqueue@",

            // Test packages are exempted.
            "android.hardware.tests.",
    };

    static std::vector<std::string> excluded_exact{
            // Packages without top level interfaces (including types-only packages) are exempted.
            // HIDL
            "android.hardware.cas.native@1.0",
            "android.hardware.gnss.visibility_control@1.0",
            "android.hardware.media.bufferpool@1.0",
            "android.hardware.media.bufferpool@2.0",
            "android.hardware.radio.config@1.2",
            // AIDL
            "android.hardware.audio.common",
            "android.hardware.biometrics.common",
            "android.hardware.camera.metadata",
            "android.hardware.camera.device",
<<<<<<< HEAD
=======
            "android.hardware.camera.common",
>>>>>>> c1671c38
            "android.hardware.common",
            "android.hardware.common.fmq",
            "android.hardware.graphics.common",
            "android.hardware.input.common",
            "android.hardware.keymaster",
            "android.hardware.radio",
            "android.hardware.uwb.fira_android",

            // Fastboot HAL is only used by recovery. Recovery is owned by OEM. Framework
            // does not depend on this HAL, hence it is not declared in any manifests or matrices.
            "android.hardware.fastboot@1.0",
            "android.hardware.fastboot@1.1",

            // Deprecated HALs.
            // HIDL
            // TODO(b/171260360) Remove when HAL definition is removed
            "android.hardware.audio.effect@2.0",
            "android.hardware.audio@2.0",
            // Health 1.0 HAL is deprecated. The top level interface are deleted.
            "android.hardware.health@1.0",
            // TODO(b/171260670) Remove when HAL definition is removed
            "android.hardware.nfc@1.0",
            // TODO(b/171260715) Remove when HAL definition is removed
            "android.hardware.radio.deprecated@1.0",
    };

    auto package_has_prefix = [&](const std::string& prefix) {
        return android::base::StartsWith(package, prefix);
    };

    // Only check packageAndVersions that are in the include list and not in the exclude list.
    if (!std::any_of(included_prefixes.begin(), included_prefixes.end(), package_has_prefix)) {
        return false;
    }

    if (std::find(excluded_exact.begin(), excluded_exact.end(), package) != excluded_exact.end()) {
        return false;
    }

    return !std::any_of(excluded_prefixes.begin(), excluded_prefixes.end(), package_has_prefix);
}

}  // namespace android::vintf::details<|MERGE_RESOLUTION|>--- conflicted
+++ resolved
@@ -55,10 +55,7 @@
             "android.hardware.biometrics.common",
             "android.hardware.camera.metadata",
             "android.hardware.camera.device",
-<<<<<<< HEAD
-=======
             "android.hardware.camera.common",
->>>>>>> c1671c38
             "android.hardware.common",
             "android.hardware.common.fmq",
             "android.hardware.graphics.common",
