/*
 * Copyright (C) 2021 The Android Open Source Project
 *
 * Licensed under the Apache License, Version 2.0 (the "License");
 * you may not use this file except in compliance with the License.
 * You may obtain a copy of the License at
 *
 *      http://www.apache.org/licenses/LICENSE-2.0
 *
 * Unless required by applicable law or agreed to in writing, software
 * distributed under the License is distributed on an "AS IS" BASIS,
 * WITHOUT WARRANTIES OR CONDITIONS OF ANY KIND, either express or implied.
 * See the License for the specific language governing permissions and
 * limitations under the License.
 */

package android.hardware.automotive.vehicle;

import android.hardware.automotive.vehicle.VehicleArea;
import android.hardware.automotive.vehicle.VehiclePropertyGroup;
import android.hardware.automotive.vehicle.VehiclePropertyType;
/**
 * Declares all vehicle properties. VehicleProperty has a bitwise structure.
 * Each property must have:
 *  - a unique id from range 0x0100 - 0xffff
 *  - associated data type using VehiclePropertyType
 *  - property group (VehiclePropertyGroup)
 *  - vehicle area (VehicleArea)
 *
 * Vendors are allowed to extend this enum with their own properties. In this
 * case they must use VehiclePropertyGroup:VENDOR flag when the property is
 * declared.
 *
 * When a property's status field is not set to AVAILABLE:
 *  - IVehicle#set may return StatusCode::NOT_AVAILABLE.
 *  - IVehicle#get is not guaranteed to work.
 *
 * Properties set to values out of range must be ignored and no action taken
 * in response to such ill formed requests.
 */
@VintfStability
@Backing(type="int")
enum VehicleProperty {
    /**
     * Undefined property.
     *
     * This property must never be used/supported.
     */
    INVALID = 0x00000000,
    /**
     * VIN of vehicle
     *
     * @change_mode VehiclePropertyChangeMode.STATIC
     * @access VehiclePropertyAccess.READ
     */
    INFO_VIN = 0x0100 + 0x10000000 + 0x01000000
            + 0x00100000, // VehiclePropertyGroup:SYSTEM,VehicleArea:GLOBAL,VehiclePropertyType:STRING
    /**
     * Manufacturer of vehicle
     *
     * @change_mode VehiclePropertyChangeMode.STATIC
     * @access VehiclePropertyAccess.READ
     */
    INFO_MAKE = 0x0101 + 0x10000000 + 0x01000000
            + 0x00100000, // VehiclePropertyGroup:SYSTEM,VehicleArea:GLOBAL,VehiclePropertyType:STRING
    /**
     * Model of vehicle
     *
     * @change_mode VehiclePropertyChangeMode.STATIC
     * @access VehiclePropertyAccess.READ
     */
    INFO_MODEL = 0x0102 + 0x10000000 + 0x01000000
            + 0x00100000, // VehiclePropertyGroup:SYSTEM,VehicleArea:GLOBAL,VehiclePropertyType:STRING
    /**
     * Model year of vehicle.
     *
     * @change_mode VehiclePropertyChangeMode.STATIC
     * @access VehiclePropertyAccess.READ
     * @unit VehicleUnit:YEAR
     */
    INFO_MODEL_YEAR = 0x0103 + 0x10000000 + 0x01000000
            + 0x00400000, // VehiclePropertyGroup:SYSTEM,VehicleArea:GLOBAL,VehiclePropertyType:INT32
    /**
     * Fuel capacity of the vehicle in milliliters
     *
     * @change_mode VehiclePropertyChangeMode.STATIC
     * @access VehiclePropertyAccess.READ
     * @unit VehicleUnit:MILLILITER
     */
    INFO_FUEL_CAPACITY = 0x0104 + 0x10000000 + 0x01000000
            + 0x00600000, // VehiclePropertyGroup:SYSTEM,VehicleArea:GLOBAL,VehiclePropertyType:FLOAT
    /**
     * List of fuels the vehicle may use.
     *
     * FuelType::FUEL_TYPE_ELECTRIC must only be included if the vehicle is plug in rechargeable.
     * For example:
     *   An FHEV (Fully Hybrid Electric Vehicle) must not include FuelType::FUEL_TYPE_ELECTRIC in
     *   INFO_FUEL_TYPE's INT32_VEC value. So INFO_FUEL_TYPE can be populated as such:
     *     int32Values = { FuelType::FUEL_TYPE_UNLEADED }
     *   On the other hand, a PHEV (Partially Hybrid Electric Vehicle) is plug in rechargeable, and
     *   hence should include FuelType::FUEL_TYPE_ELECTRIC in INFO_FUEL_TYPE's INT32_VEC value. So
     *   INFO_FUEL_TYPE can be populated as such:
     *     int32Values = { FuelType::FUEL_TYPE_UNLEADED, FuelType::FUEL_TYPE_ELECTRIC }
     *
     * @change_mode VehiclePropertyChangeMode.STATIC
     * @access VehiclePropertyAccess.READ
     * @data_enum FuelType
     */
    INFO_FUEL_TYPE = 0x0105 + 0x10000000 + 0x01000000
            + 0x00410000, // VehiclePropertyGroup:SYSTEM,VehicleArea:GLOBAL,VehiclePropertyType:INT32_VEC
    /**
     * Nominal battery capacity for EV or hybrid vehicle
     *
     * Returns the nominal battery capacity, if EV or hybrid. This is the battery capacity when the
     * vehicle is new. This value might be different from EV_CURRENT_BATTERY_CAPACITY because
     * EV_CURRENT_BATTERY_CAPACITY returns the real-time battery capacity taking into account
     * factors such as battery aging and temperature dependency.
     *
     * @change_mode VehiclePropertyChangeMode.STATIC
     * @access VehiclePropertyAccess.READ
     * @unit VehicleUnit:WH
     */
    INFO_EV_BATTERY_CAPACITY = 0x0106 + 0x10000000 + 0x01000000
            + 0x00600000, // VehiclePropertyGroup:SYSTEM,VehicleArea:GLOBAL,VehiclePropertyType:FLOAT
    /**
     * List of connectors this EV may use
     *
     * @change_mode VehiclePropertyChangeMode.STATIC
     * @data_enum EvConnectorType
     * @access VehiclePropertyAccess.READ
     */
    INFO_EV_CONNECTOR_TYPE = 0x0107 + 0x10000000 + 0x01000000
            + 0x00410000, // VehiclePropertyGroup:SYSTEM,VehicleArea:GLOBAL,VehiclePropertyType:INT32_VEC
    /**
     * Fuel door location
     *
     * @change_mode VehiclePropertyChangeMode.STATIC
     * @data_enum PortLocationType
     * @access VehiclePropertyAccess.READ
     */
    INFO_FUEL_DOOR_LOCATION = 0x0108 + 0x10000000 + 0x01000000
            + 0x00400000, // VehiclePropertyGroup:SYSTEM,VehicleArea:GLOBAL,VehiclePropertyType:INT32
    /**
     * EV port location
     *
     * @change_mode VehiclePropertyChangeMode.STATIC
     * @access VehiclePropertyAccess.READ
     * @data_enum PortLocationType
     */
    INFO_EV_PORT_LOCATION = 0x0109 + 0x10000000 + 0x01000000
            + 0x00400000, // VehiclePropertyGroup:SYSTEM,VehicleArea:GLOBAL,VehiclePropertyType:INT32
    /**
     * Driver's seat location
     * VHAL implementations must ignore the areaId. Use VehicleArea:GLOBAL.
     *
     * @change_mode VehiclePropertyChangeMode.STATIC
     * @data_enum VehicleAreaSeat
     * @access VehiclePropertyAccess.READ
     */
    INFO_DRIVER_SEAT = 0x010A + 0x10000000 + 0x05000000
            + 0x00400000, // VehiclePropertyGroup:SYSTEM,VehicleArea:SEAT,VehiclePropertyType:INT32
    /**
     * Exterior dimensions of vehicle.
     *
     *  int32Values[0] = height
     *  int32Values[1] = length
     *  int32Values[2] = width
     *  int32Values[3] = width including mirrors
     *  int32Values[4] = wheel base
     *  int32Values[5] = track width front
     *  int32Values[6] = track width rear
     *  int32Values[7] = curb to curb turning radius
     *
     * @change_mode VehiclePropertyChangeMode.STATIC
     * @access VehiclePropertyAccess.READ
     * @unit VehicleUnit:MILLIMETER
     */
    INFO_EXTERIOR_DIMENSIONS = 0x010B + 0x10000000 + 0x01000000
            + 0x00410000, // VehiclePropertyGroup:SYSTEM,VehicleArea:GLOBAL,VehiclePropertyType:INT32_VEC
    /**
     * Multiple EV port locations
     *
     * Implement this property if the vehicle has multiple EV ports.
     * Port locations are defined in PortLocationType.
     * For example, a car has one port in front left and one port in rear left:
     *   int32Values[0] = PortLocationType::FRONT_LEFT
     *   int32Values[0] = PortLocationType::REAR_LEFT
     *
     * @change_mode VehiclePropertyChangeMode.STATIC
     * @access VehiclePropertyAccess.READ
     * @data_enum PortLocationType
     */
    INFO_MULTI_EV_PORT_LOCATIONS = 0x010C + 0x10000000 + 0x01000000
            + 0x00410000, // VehiclePropertyGroup:SYSTEM,VehicleArea:GLOBAL,VehiclePropertyType:INT32_VEC
    /**
     * Current odometer value of the vehicle
     *
     * @change_mode VehiclePropertyChangeMode.CONTINUOUS
     * @access VehiclePropertyAccess.READ
     * @unit VehicleUnit:KILOMETER
     */
    PERF_ODOMETER = 0x0204 + 0x10000000 + 0x01000000
            + 0x00600000, // VehiclePropertyGroup:SYSTEM,VehicleArea:GLOBAL,VehiclePropertyType:FLOAT
    /**
     * Speed of the vehicle
     *
     * The value must be positive when the vehicle is moving forward and negative when
     * the vehicle is moving backward. This value is independent of gear value
     * (CURRENT_GEAR or GEAR_SELECTION), for example, if GEAR_SELECTION is GEAR_NEUTRAL,
     * PERF_VEHICLE_SPEED is positive when the vehicle is moving forward, negative when moving
     * backward, and zero when not moving.
     *
     * @change_mode VehiclePropertyChangeMode.CONTINUOUS
     * @access VehiclePropertyAccess.READ
     * @unit VehicleUnit:METER_PER_SEC
     */
    PERF_VEHICLE_SPEED = 0x0207 + 0x10000000 + 0x01000000
            + 0x00600000, // VehiclePropertyGroup:SYSTEM,VehicleArea:GLOBAL,VehiclePropertyType:FLOAT
    /**
     * Speed of the vehicle for displays
     *
     * Some cars display a slightly slower speed than the actual speed.  This is
     * usually displayed on the speedometer.
     *
     * @change_mode VehiclePropertyChangeMode.CONTINUOUS
     * @access VehiclePropertyAccess.READ
     * @unit VehicleUnit:METER_PER_SEC
     */
    PERF_VEHICLE_SPEED_DISPLAY = 0x0208 + 0x10000000 + 0x01000000
            + 0x00600000, // VehiclePropertyGroup:SYSTEM,VehicleArea:GLOBAL,VehiclePropertyType:FLOAT
    /**
     * Front bicycle model steering angle for vehicle
     *
     * Angle is in degrees.  Left is negative.
     *
     * @change_mode VehiclePropertyChangeMode.CONTINUOUS
     * @access VehiclePropertyAccess.READ
     * @unit VehicleUnit:DEGREES
     */
    PERF_STEERING_ANGLE = 0x0209 + 0x10000000 + 0x01000000
            + 0x00600000, // VehiclePropertyGroup:SYSTEM,VehicleArea:GLOBAL,VehiclePropertyType:FLOAT
    /**
     * Rear bicycle model steering angle for vehicle
     *
     * Angle is in degrees.  Left is negative.
     *
     * @change_mode VehiclePropertyChangeMode.CONTINUOUS
     * @access VehiclePropertyAccess.READ
     * @unit VehicleUnit:DEGREES
     */
    PERF_REAR_STEERING_ANGLE = 0x0210 + 0x10000000 + 0x01000000
            + 0x00600000, // VehiclePropertyGroup:SYSTEM,VehicleArea:GLOBAL,VehiclePropertyType:FLOAT
    /**
     * Temperature of engine coolant
     *
     * @change_mode VehiclePropertyChangeMode.CONTINUOUS
     * @access VehiclePropertyAccess.READ
     * @unit VehicleUnit:CELSIUS
     */
    ENGINE_COOLANT_TEMP = 0x0301 + 0x10000000 + 0x01000000
            + 0x00600000, // VehiclePropertyGroup:SYSTEM,VehicleArea:GLOBAL,VehiclePropertyType:FLOAT
    /**
     * Engine oil level
     *
     * @change_mode VehiclePropertyChangeMode.ON_CHANGE
     * @access VehiclePropertyAccess.READ
     * @data_enum VehicleOilLevel
     */
    ENGINE_OIL_LEVEL = 0x0303 + 0x10000000 + 0x01000000
            + 0x00400000, // VehiclePropertyGroup:SYSTEM,VehicleArea:GLOBAL,VehiclePropertyType:INT32
    /**
     * Temperature of engine oil
     *
     * @change_mode VehiclePropertyChangeMode.CONTINUOUS
     * @access VehiclePropertyAccess.READ
     * @unit VehicleUnit:CELSIUS
     */
    ENGINE_OIL_TEMP = 0x0304 + 0x10000000 + 0x01000000
            + 0x00600000, // VehiclePropertyGroup:SYSTEM,VehicleArea:GLOBAL,VehiclePropertyType:FLOAT
    /**
     * Engine rpm
     *
     * @change_mode VehiclePropertyChangeMode.CONTINUOUS
     * @access VehiclePropertyAccess.READ
     * @unit VehicleUnit:RPM
     */
    ENGINE_RPM = 0x0305 + 0x10000000 + 0x01000000
            + 0x00600000, // VehiclePropertyGroup:SYSTEM,VehicleArea:GLOBAL,VehiclePropertyType:FLOAT
    /**
     * Reports wheel ticks
     *
     * The first element in the vector is a reset count.  A reset indicates
     * previous tick counts are not comparable with this and future ones.  Some
     * sort of discontinuity in tick counting has occurred.
     *
     * The next four elements represent ticks for individual wheels in the
     * following order: front left, front right, rear right, rear left.  All
     * tick counts are cumulative.  Tick counts increment when the vehicle
     * moves forward, and decrement when vehicles moves in reverse.  The ticks
     * should be reset to 0 when the vehicle is started by the user.
     *
     *  int64Values[0] = reset count
     *  int64Values[1] = front left ticks
     *  int64Values[2] = front right ticks
     *  int64Values[3] = rear right ticks
     *  int64Values[4] = rear left ticks
     *
     * configArray is used to indicate the micrometers-per-wheel-tick value and
     * which wheels are supported.  configArray is set as follows:
     *
     *  configArray[0], bits [0:3] = supported wheels. Uses enum Wheel. For example, if all wheels
     *    are supported, then configArray[0] = VehicleAreaWheel::LEFT_FRONT
     *    | VehicleAreaWheel::RIGHT_FRONT | VehicleAreaWheel::LEFT_REAR
     *    | VehicleAreaWheel::RIGHT_REAR
     *  configArray[1] = micrometers per front left wheel tick
     *  configArray[2] = micrometers per front right wheel tick
     *  configArray[3] = micrometers per rear right wheel tick
     *  configArray[4] = micrometers per rear left wheel tick
     *
     * NOTE:  If a wheel is not supported, its value shall always be set to 0.
     *
     * VehiclePropValue.timestamp must be correctly filled in.
     *
     * @change_mode VehiclePropertyChangeMode.CONTINUOUS
     * @access VehiclePropertyAccess.READ
     */
    WHEEL_TICK = 0x0306 + 0x10000000 + 0x01000000
            + 0x00510000, // VehiclePropertyGroup:SYSTEM,VehicleArea:GLOBAL,VehiclePropertyType:INT64_VEC
    /**
     * Fuel remaining in the vehicle, in milliliters
     *
     * Value may not exceed INFO_FUEL_CAPACITY
     *
     * @change_mode VehiclePropertyChangeMode.CONTINUOUS
     * @access VehiclePropertyAccess.READ
     * @unit VehicleUnit:MILLILITER
     */
    FUEL_LEVEL = 0x0307 + 0x10000000 + 0x01000000
            + 0x00600000, // VehiclePropertyGroup:SYSTEM,VehicleArea:GLOBAL,VehiclePropertyType:FLOAT
    /**
     * Fuel door open
     *
     * This property is defined as VehiclePropertyAccess.READ_WRITE, but OEMs have the option to
     * implement it as VehiclePropertyAccess.READ only.
     *
     * @change_mode VehiclePropertyChangeMode.ON_CHANGE
     * @access VehiclePropertyAccess.READ_WRITE
     */
    FUEL_DOOR_OPEN = 0x0308 + 0x10000000 + 0x01000000
            + 0x00200000, // VehiclePropertyGroup:SYSTEM,VehicleArea:GLOBAL,VehiclePropertyType:BOOLEAN
    /**
     * Battery level for EV or hybrid vehicle
     *
     * Returns the current battery level, if EV or hybrid. This value will not exceed
     * EV_CURRENT_BATTERY_CAPACITY. To calculate the battery percentage, use:
     * (EV_BATTERY_LEVEL/EV_CURRENT_BATTERY_CAPACITY)*100.
     *
     * @change_mode VehiclePropertyChangeMode.CONTINUOUS
     * @access VehiclePropertyAccess.READ
     * @unit VehicleUnit:WH
     */
    EV_BATTERY_LEVEL = 0x0309 + 0x10000000 + 0x01000000
            + 0x00600000, // VehiclePropertyGroup:SYSTEM,VehicleArea:GLOBAL,VehiclePropertyType:FLOAT
    /**
     * Current battery capacity for EV or hybrid vehicle
     *
     * Returns the actual value of battery capacity, if EV or hybrid. This property captures the
     * real-time battery capacity taking into account factors such as battery aging and temperature
     * dependency. Therefore, this value might be different from INFO_EV_BATTERY_CAPACITY because
     * INFO_EV_BATTERY_CAPACITY returns the nominal battery capacity from when the vehicle was new.
     *
     * @change_mode VehiclePropertyChangeMode.ON_CHANGE
     * @access VehiclePropertyAccess.READ
     * @unit VehicleUnit:WH
     */
    EV_CURRENT_BATTERY_CAPACITY =
            0x030D + VehiclePropertyGroup.SYSTEM + VehicleArea.GLOBAL + VehiclePropertyType.FLOAT,
    /**
     * EV charge port open
     *
     * This property is defined as VehiclePropertyAccess.READ_WRITE, but OEMs have the option to
     * implement it as VehiclePropertyAccess.READ only.
     *
     * @change_mode VehiclePropertyChangeMode.ON_CHANGE
     * @access VehiclePropertyAccess.READ_WRITE
     */
    EV_CHARGE_PORT_OPEN = 0x030A + 0x10000000 + 0x01000000
            + 0x00200000, // VehiclePropertyGroup:SYSTEM,VehicleArea:GLOBAL,VehiclePropertyType:BOOLEAN
    /**
     * EV charge port connected
     *
     * @change_mode VehiclePropertyChangeMode.ON_CHANGE
     * @access VehiclePropertyAccess.READ
     */
    EV_CHARGE_PORT_CONNECTED = 0x030B + 0x10000000 + 0x01000000
            + 0x00200000, // VehiclePropertyGroup:SYSTEM,VehicleArea:GLOBAL,VehiclePropertyType:BOOLEAN
    /**
     * EV instantaneous charge rate in milliwatts
     *
     * Positive value indicates battery is being charged.
     * Negative value indicates battery being discharged.
     *
     * @change_mode VehiclePropertyChangeMode.CONTINUOUS
     * @access VehiclePropertyAccess.READ
     * @unit VehicleUnit:MW
     */
    EV_BATTERY_INSTANTANEOUS_CHARGE_RATE = 0x030C + 0x10000000 + 0x01000000
            + 0x00600000, // VehiclePropertyGroup:SYSTEM,VehicleArea:GLOBAL,VehiclePropertyType:FLOAT
    /**
     * Range remaining
     *
     * Meters remaining of fuel and charge.  Range remaining shall account for
     * all energy sources in a vehicle.  For example, a hybrid car's range will
     * be the sum of the ranges based on fuel and battery.
     *
     * This property is defined as VehiclePropertyAccess.READ_WRITE because a navigation app could
     * update the range if it has a more accurate estimate based on the upcoming route. However,
     * this property can be implemented as VehiclePropertyAccess.READ only at the OEM's discretion.
     *
     * @change_mode VehiclePropertyChangeMode.CONTINUOUS
     * @access VehiclePropertyAccess.READ_WRITE
     * @unit VehicleUnit:METER
     */
    RANGE_REMAINING = 0x0308 + 0x10000000 + 0x01000000
            + 0x00600000, // VehiclePropertyGroup:SYSTEM,VehicleArea:GLOBAL,VehiclePropertyType:FLOAT
    /**
     * Tire pressure
     *
     * Each tires is identified by its areaConfig.areaId config and their
     * minFloatValue/maxFloatValue are used to store OEM recommended pressure
     * range. The minFloatValue and maxFloatValue in VehicleAreaConfig must be defined.
     * The minFloatValue in the areaConfig data represents the lower bound of
     * the recommended tire pressure.
     * The maxFloatValue in the areaConfig data represents the upper bound of
     * the recommended tire pressure.
     * For example:
     * The following areaConfig indicates the recommended tire pressure
     * of left_front tire is from 200.0 KILOPASCAL to 240.0 KILOPASCAL.
     * .areaConfigs = {
     *      VehicleAreaConfig {
     *          .areaId = VehicleAreaWheel::LEFT_FRONT,
     *          .minFloatValue = 200.0,
     *          .maxFloatValue = 240.0,
     *      }
     * },
     *
     * @change_mode VehiclePropertyChangeMode.CONTINUOUS
     * @access VehiclePropertyAccess.READ
     * @unit VehicleUnit:KILOPASCAL
     */
    TIRE_PRESSURE = 0x0309 + 0x10000000 + 0x07000000
            + 0x00600000, // VehiclePropertyGroup:SYSTEM,VehicleArea:WHEEL,VehiclePropertyType:FLOAT
    /**
     * Critically low tire pressure
     *
     * This property indicates the critically low pressure threshold for each tire.
     * It indicates when it is time for tires to be replaced or fixed. The value
     * must be less than or equal to minFloatValue in TIRE_PRESSURE.
     * Minimum and maximum property values (that is, minFloatValue, maxFloatValue)
     * are not applicable to this property.
     *
     * @change_mode VehiclePropertyChangeMode.STATIC
     * @access VehiclePropertyAccess.READ
     * @unit VehicleUnit:KILOPASCAL
     */
    CRITICALLY_LOW_TIRE_PRESSURE = 0x030A + 0x10000000 + 0x07000000
            + 0x00600000, // VehiclePropertyGroup:SYSTEM,VehicleArea:WHEEL,VehiclePropertyType:FLOAT
    /**
     * Represents feature for engine idle automatic stop.
     *
     * If true, the vehicle may automatically shut off the engine when it is not needed and then
     * automatically restart it when needed.
     *
     * This property is defined as VehiclePropertyAccess.READ_WRITE, but OEMs have the option to
     * implement it as VehiclePropertyAccess.READ only.
     *
     * @change_mode VehiclePropertyChangeMode.ON_CHANGE
     * @access VehiclePropertyAccess.READ_WRITE
     */
    ENGINE_IDLE_AUTO_STOP_ENABLED =
            0x0320 + VehiclePropertyGroup.SYSTEM + VehicleArea.GLOBAL + VehiclePropertyType.BOOLEAN,
    /**
     * Currently selected gear
     *
     * This is the gear selected by the user.
     *
     * Values in the config data must represent the list of supported gears for this vehicle. For
     * example, config data for an automatic transmission must contain {GEAR_NEUTRAL, GEAR_REVERSE,
     * GEAR_PARK, GEAR_DRIVE, GEAR_1, GEAR_2,...} and for manual transmission the list must be
     * {GEAR_NEUTRAL, GEAR_REVERSE, GEAR_1, GEAR_2,...}
     *
     * In the case of an automatic transmission vehicle that allows the driver to select specific
     * gears on demand (i.e. "manual mode"), GEAR_SELECTION's value must be set to the specific gear
     * selected by the driver instead of simply GEAR_DRIVE.
     *
     * @change_mode VehiclePropertyChangeMode.ON_CHANGE
     * @access VehiclePropertyAccess.READ
     * @data_enum VehicleGear
     */
    GEAR_SELECTION = 0x0400 + 0x10000000 + 0x01000000
            + 0x00400000, // VehiclePropertyGroup:SYSTEM,VehicleArea:GLOBAL,VehiclePropertyType:INT32
    /**
     * Current gear. In non-manual case, selected gear may not
     * match the current gear. For example, if the selected gear is GEAR_DRIVE,
     * the current gear will be one of GEAR_1, GEAR_2 etc, which reflects
     * the actual gear the transmission is currently running in.
     *
     * Values in the config data must represent the list of supported gears
     * for this vehicle.  For example, config data for an automatic transmission
     * must contain {GEAR_NEUTRAL, GEAR_REVERSE, GEAR_PARK, GEAR_1, GEAR_2,...}
     * and for manual transmission the list must be
     * {GEAR_NEUTRAL, GEAR_REVERSE, GEAR_1, GEAR_2,...}. This list need not be the
     * same as that of the supported gears reported in GEAR_SELECTION.
     *
     * @change_mode VehiclePropertyChangeMode.ON_CHANGE
     * @access VehiclePropertyAccess.READ
     * @data_enum VehicleGear
     */
    CURRENT_GEAR = 0x0401 + 0x10000000 + 0x01000000
            + 0x00400000, // VehiclePropertyGroup:SYSTEM,VehicleArea:GLOBAL,VehiclePropertyType:INT32
    /**
     * Parking brake state.
     *
     * This property is true indicates that the car's parking brake is currently engaged. False
     * implies that the car's parking brake is currently disengaged.
     *
     * @change_mode VehiclePropertyChangeMode.ON_CHANGE
     * @access VehiclePropertyAccess.READ
     */
    PARKING_BRAKE_ON = 0x0402 + 0x10000000 + 0x01000000
            + 0x00200000, // VehiclePropertyGroup:SYSTEM,VehicleArea:GLOBAL,VehiclePropertyType:BOOLEAN
    /**
     * Auto-apply parking brake.
     *
     * This property is true indicates that the car's automatic parking brake feature is currently
     * enabled. False indicates that the car's automatic parking brake feature is currently
     * disabled.
     *
     * This property is often confused with PARKING_BRAKE_ON. The difference is that
     * PARKING_BRAKE_ON describes whether the actual parking brake is currently on/off, whereas
     * PARKING_BRAKE_AUTO_APPLY describes whether the feature of automatic parking brake is enabled/
     * disabled, and does not describe the current state of the actual parking brake.
     *
     * @change_mode VehiclePropertyChangeMode.ON_CHANGE
     * @access VehiclePropertyAccess.READ
     */
    PARKING_BRAKE_AUTO_APPLY = 0x0403 + 0x10000000 + 0x01000000
            + 0x00200000, // VehiclePropertyGroup:SYSTEM,VehicleArea:GLOBAL,VehiclePropertyType:BOOLEAN
    /**
     * Regenerative braking level of a electronic vehicle
     *
     * The maxInt32Value and minInt32Value in VehicleAreaConfig must be defined. All values between
     * minInt32Value and maxInt32Value must be supported. The minInt32Value must be 0.
     *
     * The maxInt32Value indicates the maximum amount of energy regenerated from braking. The
     * minInt32Value indicates no regenerative braking.
     *
     * This property is defined as VehiclePropertyAccess.READ_WRITE, but OEMs have the option to
     * implement it as VehiclePropertyAccess.READ only.
     *
     * @change_mode VehiclePropertyChangeMode.ON_CHANGE
     * @access VehiclePropertyAccess.READ_WRITE
     */
    EV_BRAKE_REGENERATION_LEVEL =
            0x040C + VehiclePropertyGroup.SYSTEM + VehicleArea.GLOBAL + VehiclePropertyType.INT32,
    /**
     * Warning for fuel low level.
     *
     * This property corresponds to the low fuel warning on the dashboard.
     * Once FUEL_LEVEL_LOW is set, it should not be cleared until more fuel is
     * added to the vehicle.  This property may take into account all fuel
     * sources for a vehicle - for example:
     *
     *   For a gas powered vehicle, this property is based soley on gas level.
     *   For a battery powered vehicle, this property is based solely on battery level.
     *   For a hybrid vehicle, this property may be based on the combination of gas and battery
     *      levels, at the OEM's discretion.
     *
     * @change_mode VehiclePropertyChangeMode.ON_CHANGE
     * @access VehiclePropertyAccess.READ
     */
    FUEL_LEVEL_LOW = 0x0405 + 0x10000000 + 0x01000000
            + 0x00200000, // VehiclePropertyGroup:SYSTEM,VehicleArea:GLOBAL,VehiclePropertyType:BOOLEAN
    /**
     * Night mode
     *
     * True indicates that the night mode sensor has detected that the car cabin environment has
     * low light. The platform could use this, for example, to enable appropriate UI for
     * better viewing in dark or low light environments.
     *
     * @change_mode VehiclePropertyChangeMode.ON_CHANGE
     * @access VehiclePropertyAccess.READ
     */
    NIGHT_MODE = 0x0407 + 0x10000000 + 0x01000000
            + 0x00200000, // VehiclePropertyGroup:SYSTEM,VehicleArea:GLOBAL,VehiclePropertyType:BOOLEAN
    /**
     * State of the vehicles turn signals
     *
     * @change_mode VehiclePropertyChangeMode.ON_CHANGE
     * @access VehiclePropertyAccess.READ
     * @data_enum VehicleTurnSignal
     */
    TURN_SIGNAL_STATE = 0x0408 + 0x10000000 + 0x01000000
            + 0x00400000, // VehiclePropertyGroup:SYSTEM,VehicleArea:GLOBAL,VehiclePropertyType:INT32
    /**
     * Represents ignition state
     *
     * @change_mode VehiclePropertyChangeMode.ON_CHANGE
     * @access VehiclePropertyAccess.READ
     * @data_enum VehicleIgnitionState
     */
    IGNITION_STATE = 0x0409 + 0x10000000 + 0x01000000
            + 0x00400000, // VehiclePropertyGroup:SYSTEM,VehicleArea:GLOBAL,VehiclePropertyType:INT32
    /**
     * ABS is active
     *
     * Set to true when ABS is active.  Reset to false when ABS is off.  This
     * property may be intermittently set (pulsing) based on the real-time
     * state of the ABS system.
     *
     * @change_mode VehiclePropertyChangeMode.ON_CHANGE
     * @access VehiclePropertyAccess.READ
     */
    ABS_ACTIVE = 0x040A + 0x10000000 + 0x01000000
            + 0x00200000, // VehiclePropertyGroup:SYSTEM,VehicleArea:GLOBAL,VehiclePropertyType:BOOLEAN
    /**
     * Traction Control is active
     *
     * Set to true when traction control (TC) is active.  Reset to false when
     * TC is off.  This property may be intermittently set (pulsing) based on
     * the real-time state of the TC system.
     *
     * @change_mode VehiclePropertyChangeMode.ON_CHANGE
     * @access VehiclePropertyAccess.READ
     */
    TRACTION_CONTROL_ACTIVE = 0x040B + 0x10000000 + 0x01000000
            + 0x00200000, // VehiclePropertyGroup:SYSTEM,VehicleArea:GLOBAL,VehiclePropertyType:BOOLEAN
    /**
     * Represents property for the current stopping mode of the vehicle.
     *
     * For the global area ID (0), the VehicleAreaConfig#supportedEnumValues must be defined unless
     * all enum values of EvStoppingMode are supported.
     *
     * The EvStoppingMode enum may be extended to include more states in the future.
     *
     * This property is defined as VehiclePropertyAccess.READ_WRITE, but OEMs have the option to
     * implement it as VehiclePropertyAccess.READ only.
     *
     * @change_mode VehiclePropertyChangeMode.ON_CHANGE
     * @access VehiclePropertyAccess.READ_WRITE
     * @data_enum EvStoppingMode
     */
    EV_STOPPING_MODE =
            0x040D + VehiclePropertyGroup.SYSTEM + VehicleArea.GLOBAL + VehiclePropertyType.INT32,
    /**
     * HVAC Properties
     *
     * Additional rules for mapping non-GLOBAL VehicleArea type HVAC properties
     * to AreaIDs:
     *  - Every “area” for a specific VehicleArea type that is affected by the
     *    property, must be included in an area ID for that property.
     *
     * Example 1: A car has two front seats (ROW_1_LEFT, ROW_1_RIGHT) and three
     *  back seats (ROW_2_LEFT, ROW_2_CENTER, ROW_2_RIGHT). There are two
     *  temperature control units -- driver side and passenger side.
     *   - A valid mapping set of AreaIDs for HVAC_TEMPERATURE_SET would be a
     *     two element array:
     *      - ROW_1_LEFT  | ROW_2_LEFT
     *      - ROW_1_RIGHT | ROW_2_CENTER | ROW_2_RIGHT
     *   - An alternative mapping for the same hardware configuration would be:
     *      - ROW_1_LEFT  | ROW_2_CENTER | ROW_2_LEFT
     *      - ROW_1_RIGHT | ROW_2_RIGHT
     *  The temperature controllers are assigned to the seats which they
     *  "most influence", but every seat must be included exactly once. The
     *  assignment of the center rear seat to the left or right AreaID may seem
     *  arbitrary, but the inclusion of every seat in exactly one AreaID ensures
     *  that the seats in the car are all expressed and that a "reasonable" way
     *  to affect each seat is available.
     *
     * Example 2: A car has three seat rows with two seats in the front row (ROW_1_LEFT,
     *  ROW_1_RIGHT) and three seats in the second (ROW_2_LEFT, ROW_2_CENTER,
     *  ROW_2_RIGHT) and third rows (ROW_3_LEFT, ROW_3_CENTER, ROW_3_RIGHT). There
     *  are three temperature control units -- driver side, passenger side, and rear.
     *   - A reasonable way to map HVAC_TEMPERATURE_SET to AreaIDs is a three
     *     element array:
     *     - ROW_1_LEFT
     *     - ROW_1_RIGHT
     *     - ROW_2_LEFT | ROW_2_CENTER | ROW_2_RIGHT | ROW_3_LEFT | ROW_3_CENTER | ROW_3_RIGHT
     *
     * Example 3: A car has two front seats (ROW_1_LEFT, ROW_1_RIGHT) and three
     *  back seats (ROW_2_LEFT, ROW_2_CENTER, ROW_2_RIGHT). Suppose the car
     *  supports HVAC_AUTO_ON for just the two front seats.
     *   - A valid mapping set of AreaIDs for HVAC_AUTO_ON would be:
     *      - ROW_1_LEFT | ROW_1_RIGHT
     *   - If HVAC_AUTO_ON had two separate control units for the driver side
     *     and passenger side, an alternative mapping would be:
     *      - ROW_1_LEFT
     *      - ROW_1_RIGHT
     *
     *
     * Fan speed setting
     *
     * The maxInt32Value and minInt32Value in VehicleAreaConfig must be defined.
     * All integers between minInt32Value and maxInt32Value must be supported.
     *
     * The minInt32Value indicates the lowest fan speed.
     * The maxInt32Value indicates the highest fan speed.
     *
     * This property is not in any particular unit but in a specified range of relative speeds.
     *
     * This property is defined as VehiclePropertyAccess.READ_WRITE, but OEMs have the option to
     * implement it as VehiclePropertyAccess.READ only.
     *
     * @change_mode VehiclePropertyChangeMode.ON_CHANGE
     * @access VehiclePropertyAccess.READ_WRITE
     */
    HVAC_FAN_SPEED = 0x0500 + 0x10000000 + 0x05000000
            + 0x00400000, // VehiclePropertyGroup:SYSTEM,VehicleArea:SEAT,VehiclePropertyType:INT32
    /**
     * Fan direction setting
     *
     * This property is defined as VehiclePropertyAccess.READ_WRITE, but OEMs have the option to
     * implement it as VehiclePropertyAccess.READ only.
     *
     * @change_mode VehiclePropertyChangeMode.ON_CHANGE
     * @access VehiclePropertyAccess.READ_WRITE
     * @data_enum VehicleHvacFanDirection
     */
    HVAC_FAN_DIRECTION = 0x0501 + 0x10000000 + 0x05000000
            + 0x00400000, // VehiclePropertyGroup:SYSTEM,VehicleArea:SEAT,VehiclePropertyType:INT32
    /**
     * HVAC current temperature.
     *
     * @change_mode VehiclePropertyChangeMode.ON_CHANGE
     * @access VehiclePropertyAccess.READ
     * @unit VehicleUnit:CELSIUS
     */
    HVAC_TEMPERATURE_CURRENT = 0x0502 + 0x10000000 + 0x05000000
            + 0x00600000, // VehiclePropertyGroup:SYSTEM,VehicleArea:SEAT,VehiclePropertyType:FLOAT
    /**
     * HVAC, target temperature set.
     *
     * The configArray is used to indicate the valid values for HVAC in Fahrenheit and Celsius.
     * Android might use it in the HVAC app UI.
     * The configArray is set as follows:
     *      configArray[0] = [the lower bound of the supported temperature in Celsius] * 10.
     *      configArray[1] = [the upper bound of the supported temperature in Celsius] * 10.
     *      configArray[2] = [the increment in Celsius] * 10.
     *      configArray[3] = [the lower bound of the supported temperature in Fahrenheit] * 10.
     *      configArray[4] = [the upper bound of the supported temperature in Fahrenheit] * 10.
     *      configArray[5] = [the increment in Fahrenheit] * 10.
     * For example, if the vehicle supports temperature values as:
     *      [16.0, 16.5, 17.0 ,..., 28.0] in Celsius
     *      [60.5, 61.5, 62.5 ,..., 85.5] in Fahrenheit.
     * The configArray should be configArray = {160, 280, 5, 605, 825, 10}.
     *
     * If the vehicle supports HVAC_TEMPERATURE_VALUE_SUGGESTION, the application can use
     * that property to get the suggested value before setting HVAC_TEMPERATURE_SET. Otherwise,
     * the application may choose the value in HVAC_TEMPERATURE_SET configArray by itself.
     *
     * This property is defined as VehiclePropertyAccess.READ_WRITE, but OEMs have the option to
     * implement it as VehiclePropertyAccess.READ only.
     *
     * @change_mode VehiclePropertyChangeMode.ON_CHANGE
     * @access VehiclePropertyAccess.READ_WRITE
     * @unit VehicleUnit:CELSIUS
     */
    HVAC_TEMPERATURE_SET = 0x0503 + 0x10000000 + 0x05000000
            + 0x00600000, // VehiclePropertyGroup:SYSTEM,VehicleArea:SEAT,VehiclePropertyType:FLOAT
    /**
     * Fan-based defrost for designated window.
     *
     * This property is defined as VehiclePropertyAccess.READ_WRITE, but OEMs have the option to
     * implement it as VehiclePropertyAccess.READ only.
     *
     * @change_mode VehiclePropertyChangeMode.ON_CHANGE
     * @access VehiclePropertyAccess.READ_WRITE
     */
    HVAC_DEFROSTER = 0x0504 + 0x10000000 + 0x03000000
            + 0x00200000, // VehiclePropertyGroup:SYSTEM,VehicleArea:WINDOW,VehiclePropertyType:BOOLEAN
    /**
     * On/off AC for designated areaId
     *
     * This property is defined as VehiclePropertyAccess.READ_WRITE, but OEMs have the option to
     * implement it as VehiclePropertyAccess.READ only.
     *
     * @change_mode VehiclePropertyChangeMode.ON_CHANGE
     * @access VehiclePropertyAccess.READ_WRITE
     * @config_flags Supported areaIds
     */
    HVAC_AC_ON = 0x0505 + 0x10000000 + 0x05000000
            + 0x00200000, // VehiclePropertyGroup:SYSTEM,VehicleArea:SEAT,VehiclePropertyType:BOOLEAN
    /**
     * On/off max AC
     *
     * When MAX AC is on, the ECU may adjust the vent position, fan speed,
     * temperature, etc as necessary to cool the vehicle as quickly as possible.
     * Any parameters modified as a side effect of turning on/off the MAX AC
     * parameter shall generate onPropertyEvent() callbacks to the VHAL.
     *
     * This property is defined as VehiclePropertyAccess.READ_WRITE, but OEMs have the option to
     * implement it as VehiclePropertyAccess.READ only.
     *
     * @change_mode VehiclePropertyChangeMode.ON_CHANGE
     * @access VehiclePropertyAccess.READ_WRITE
     */
    HVAC_MAX_AC_ON = 0x0506 + 0x10000000 + 0x05000000
            + 0x00200000, // VehiclePropertyGroup:SYSTEM,VehicleArea:SEAT,VehiclePropertyType:BOOLEAN
    /**
     * On/off max defrost
     *
     * When MAX DEFROST is on, the ECU may adjust the vent position, fan speed,
     * temperature, etc as necessary to defrost the windows as quickly as
     * possible.  Any parameters modified as a side effect of turning on/off
     * the MAX DEFROST parameter shall generate onPropertyEvent() callbacks to
     * the VHAL.
     * The AreaIDs for HVAC_MAX_DEFROST_ON indicate MAX DEFROST can be controlled
     * in the area.
     * For example:
     * areaConfig.areaId = {ROW_1_LEFT | ROW_1_RIGHT} indicates HVAC_MAX_DEFROST_ON
     * only can be controlled for the front rows.
     *
     * This property is defined as VehiclePropertyAccess.READ_WRITE, but OEMs have the option to
     * implement it as VehiclePropertyAccess.READ only.
     *
     * @change_mode VehiclePropertyChangeMode.ON_CHANGE
     * @access VehiclePropertyAccess.READ_WRITE
     */
    HVAC_MAX_DEFROST_ON = 0x0507 + 0x10000000 + 0x05000000
            + 0x00200000, // VehiclePropertyGroup:SYSTEM,VehicleArea:SEAT,VehiclePropertyType:BOOLEAN
    /**
     * Recirculation on/off
     *
     * Controls the supply of exterior air to the cabin.  Recirc “on” means the
     * majority of the airflow into the cabin is originating in the cabin.
     * Recirc “off” means the majority of the airflow into the cabin is coming
     * from outside the car.
     *
     * This property is defined as VehiclePropertyAccess.READ_WRITE, but OEMs have the option to
     * implement it as VehiclePropertyAccess.READ only.
     *
     * @change_mode VehiclePropertyChangeMode.ON_CHANGE
     * @access VehiclePropertyAccess.READ_WRITE
     */
    HVAC_RECIRC_ON = 0x0508 + 0x10000000 + 0x05000000
            + 0x00200000, // VehiclePropertyGroup:SYSTEM,VehicleArea:SEAT,VehiclePropertyType:BOOLEAN
    /**
     * Enable temperature coupling between areas.
     *
     * The AreaIDs for HVAC_DUAL_ON property shall contain a combination of
     * HVAC_TEMPERATURE_SET AreaIDs that can be coupled together. If
     * HVAC_TEMPERATURE_SET is mapped to AreaIDs [a_1, a_2, ..., a_n], and if
     * HVAC_DUAL_ON can be enabled to couple a_i and a_j, then HVAC_DUAL_ON
     * property must be mapped to [a_i | a_j]. Further, if a_k and a_l can also
     * be coupled together separately then HVAC_DUAL_ON must be mapped to
     * [a_i | a_j, a_k | a_l].
     *
     * Example: A car has two front seats (ROW_1_LEFT, ROW_1_RIGHT) and three
     *  back seats (ROW_2_LEFT, ROW_2_CENTER, ROW_2_RIGHT). There are two
     *  temperature control units -- driver side and passenger side -- which can
     *  be optionally synchronized. This may be expressed in the AreaIDs this way:
     *  - HVAC_TEMPERATURE_SET->[ROW_1_LEFT | ROW_2_LEFT, ROW_1_RIGHT | ROW_2_CENTER | ROW_2_RIGHT]
     *  - HVAC_DUAL_ON->[ROW_1_LEFT | ROW_2_LEFT | ROW_1_RIGHT | ROW_2_CENTER | ROW_2_RIGHT]
     *
     * When the property is enabled, the ECU must synchronize the temperature
     * for the affected areas. Any parameters modified as a side effect
     * of turning on/off the DUAL_ON parameter shall generate
     * onPropertyEvent() callbacks to the VHAL. In addition, if setting
     * a temperature (i.e. driver's temperature) changes another temperature
     * (i.e. front passenger's temperature), then the appropriate
     * onPropertyEvent() callbacks must be generated.  If a user changes a
     * temperature that breaks the coupling (e.g. setting the passenger
     * temperature independently) then the VHAL must send the appropriate
     * onPropertyEvent() callbacks (i.e. HVAC_DUAL_ON = false,
     * HVAC_TEMPERATURE_SET[AreaID] = xxx, etc).
     *
     * This property is defined as VehiclePropertyAccess.READ_WRITE, but OEMs have the option to
     * implement it as VehiclePropertyAccess.READ only.
     *
     * @change_mode VehiclePropertyChangeMode.ON_CHANGE
     * @access VehiclePropertyAccess.READ_WRITE
     */
    HVAC_DUAL_ON = 0x0509 + 0x10000000 + 0x05000000
            + 0x00200000, // VehiclePropertyGroup:SYSTEM,VehicleArea:SEAT,VehiclePropertyType:BOOLEAN
    /**
     * On/off automatic climate control.
     *
     * If true, automatic climate control is on. If false, automatic climate control is off.
     *
     * If the vehicle does not support directly turning off automatic climate control, then OEMs
     * should add logic in their VHAL implementation so that setting HVAC_AUTO_ON to false would
     * change the necessary HVAC settings to indirectly turn off HVAC_AUTO_ON. Ideally, this should
     * not be disruptive to the user, so OEMs should change back to the previous state any settings
     * that were modified once automatic climate control is off. That way the only outcome should be
     * that HVAC_AUTO_ON is off. If restoring the HVAC settings to its previous settings is not
     * possible, then the OEM should choose the least disruptive change and implement that.
     *
     * This property is defined as VehiclePropertyAccess.READ_WRITE, but OEMs have the option to
     * implement it as VehiclePropertyAccess.READ only.
     *
     * @change_mode VehiclePropertyChangeMode.ON_CHANGE
     * @access VehiclePropertyAccess.READ_WRITE
     */
    HVAC_AUTO_ON = 0x050A + 0x10000000 + 0x05000000
            + 0x00200000, // VehiclePropertyGroup:SYSTEM,VehicleArea:SEAT,VehiclePropertyType:BOOLEAN
    /**
     * Seat heating/cooling
     *
     * The maxInt32Value and minInt32Value in VehicleAreaConfig must be defined.
     * All integers between minInt32Value and maxInt32Value must be supported.
     *
     * The maxInt32Value indicates the maximum seat temperature heating setting.
     * The minInt32Value must be 0, unless the vehicle supports seat cooling as well. In this case,
     * minInt32Value indicates the maximum seat temperature cooling setting.
     *
     * This property is not in any particular unit, but in a specified range of relative temperature
     * settings.
     *
     * This property is defined as VehiclePropertyAccess.READ_WRITE, but OEMs have the option to
     * implement it as VehiclePropertyAccess.READ only.
     *
     * @change_mode VehiclePropertyChangeMode.ON_CHANGE
     * @access VehiclePropertyAccess.READ_WRITE
     */
    HVAC_SEAT_TEMPERATURE = 0x050B + 0x10000000 + 0x05000000
            + 0x00400000, // VehiclePropertyGroup:SYSTEM,VehicleArea:SEAT,VehiclePropertyType:INT32
    /**
     * Side Mirror Heat
     *
     * Increasing values denote higher heating levels for side mirrors.
     *
     * The maxInt32Value and minInt32Value in VehicleAreaConfig must be defined.
     * All integers between minInt32Value and maxInt32Value must be supported.
     *
     * The maxInt32Value in the config data represents the maximum heating level.
     * The minInt32Value in the config data MUST be zero and indicates no heating.
     *
     * This property is not in any particular unit but in a specified range of relative heating
     * settings.
     *
     * This property is defined as VehiclePropertyAccess.READ_WRITE, but OEMs have the option to
     * implement it as VehiclePropertyAccess.READ only.
     *
     * @change_mode VehiclePropertyChangeMode.ON_CHANGE
     * @access VehiclePropertyAccess.READ_WRITE
     */
    HVAC_SIDE_MIRROR_HEAT = 0x050C + 0x10000000 + 0x04000000
            + 0x00400000, // VehiclePropertyGroup:SYSTEM,VehicleArea:MIRROR,VehiclePropertyType:INT32
    /**
     * Steering Wheel Heating/Cooling
     *
     * Sets the amount of heating/cooling for the steering wheel.
     *
     * The maxInt32Value and minInt32Value in VehicleAreaConfig must be defined.
     * All integers between minInt32Value and maxInt32Value must be supported.
     *
     * The maxInt32Value indicates the maximum steering wheel heating setting.
     * The minInt32Value should be 0, unless the vehicle supports steering wheel cooling as well. In
     * such a case, the minInt32Value indicates the maximum steering wheel cooling setting.
     *
     * This property is not in any particular unit but in a specified range of heating settings.
     *
     * This property is defined as VehiclePropertyAccess.READ_WRITE, but OEMs have the option to
     * implement it as VehiclePropertyAccess.READ only.
     *
     * @change_mode VehiclePropertyChangeMode.ON_CHANGE
     * @access VehiclePropertyAccess.READ_WRITE
     */
    HVAC_STEERING_WHEEL_HEAT = 0x050D + 0x10000000 + 0x01000000
            + 0x00400000, // VehiclePropertyGroup:SYSTEM,VehicleArea:GLOBAL,VehiclePropertyType:INT32
    /**
     * Temperature units for display
     *
     * Indicates whether the vehicle is displaying temperature to the user as
     * Celsius or Fahrenheit.
     * VehiclePropConfig.configArray is used to indicate the supported temperature display units.
     * For example: configArray[0] = CELSIUS
     *              configArray[1] = FAHRENHEIT
     *
     * This parameter MAY be used for displaying any HVAC temperature in the system.
     * Values must be one of VehicleUnit::CELSIUS or VehicleUnit::FAHRENHEIT
     * Note that internally, all temperatures are represented in floating point Celsius.
     *
     * If updating HVAC_TEMPERATURE_DISPLAY_UNITS affects the values of other *_DISPLAY_UNITS
     * properties, then their values must be updated and communicated to the AAOS framework as well.
     *
     * This property is defined as VehiclePropertyAccess.READ_WRITE, but OEMs have the option to
     * implement it as VehiclePropertyAccess.READ only.
     *
     * @change_mode VehiclePropertyChangeMode.ON_CHANGE
     * @access VehiclePropertyAccess.READ_WRITE
     * @data_enum VehicleUnit
     */
    HVAC_TEMPERATURE_DISPLAY_UNITS = 0x050E + 0x10000000 + 0x01000000
            + 0x00400000, // VehiclePropertyGroup:SYSTEM,VehicleArea:GLOBAL,VehiclePropertyType:INT32
    /**
     * Actual fan speed
     *
     * @change_mode VehiclePropertyChangeMode.ON_CHANGE
     * @access VehiclePropertyAccess.READ
     */
    HVAC_ACTUAL_FAN_SPEED_RPM = 0x050F + 0x10000000 + 0x05000000
            + 0x00400000, // VehiclePropertyGroup:SYSTEM,VehicleArea:SEAT,VehiclePropertyType:INT32
    /**
     * Represents global power state for HVAC. Setting this property to false
     * MAY mark some properties that control individual HVAC features/subsystems
     * to UNAVAILABLE state. Setting this property to true MAY mark some
     * properties that control individual HVAC features/subsystems to AVAILABLE
     * state (unless any/all of them are UNAVAILABLE on their own individual
     * merits).
     *
     * [Definition] HvacPower_DependentProperties: Properties that need HVAC to be
     *   powered on in order to enable their functionality. For example, in some cars,
     *   in order to turn on the AC, HVAC must be powered on first.
     *
     * HvacPower_DependentProperties list must be set in the
     * VehiclePropConfig.configArray. HvacPower_DependentProperties must only contain
     * properties that are associated with VehicleArea:SEAT. Properties that are not
     * associated with VehicleArea:SEAT, for example, HVAC_DEFROSTER, must never
     * depend on HVAC_POWER_ON property and must never be part of
     * HvacPower_DependentProperties list.
     *
     * AreaID mapping for HVAC_POWER_ON property must contain all AreaIDs that
     * HvacPower_DependentProperties are mapped to.
     *
     * Example 1: A car has two front seats (ROW_1_LEFT, ROW_1_RIGHT) and three back
     *  seats (ROW_2_LEFT, ROW_2_CENTER, ROW_2_RIGHT). If the HVAC features (AC,
     *  Temperature etc.) throughout the car are dependent on a single HVAC power
     *  controller then HVAC_POWER_ON must be mapped to
     *  [ROW_1_LEFT | ROW_1_RIGHT | ROW_2_LEFT | ROW_2_CENTER | ROW_2_RIGHT].
     *
     * Example 2: A car has two seats in the front row (ROW_1_LEFT, ROW_1_RIGHT) and
     *   three seats in the second (ROW_2_LEFT, ROW_2_CENTER, ROW_2_RIGHT) and third
     *   rows (ROW_3_LEFT, ROW_3_CENTER, ROW_3_RIGHT). If the car has temperature
     *   controllers in the front row which can operate entirely independently of
     *   temperature controllers in the back of the vehicle, then HVAC_POWER_ON
     *   must be mapped to a two element array:
     *   - ROW_1_LEFT | ROW_1_RIGHT
     *   - ROW_2_LEFT | ROW_2_CENTER | ROW_2_RIGHT | ROW_3_LEFT | ROW_3_CENTER | ROW_3_RIGHT
     *
     * This property is defined as VehiclePropertyAccess.READ_WRITE, but OEMs have the option to
     * implement it as VehiclePropertyAccess.READ only.
     *
     * @change_mode VehiclePropertyChangeMode.ON_CHANGE
     * @access VehiclePropertyAccess.READ_WRITE
     */
    HVAC_POWER_ON = 0x0510 + 0x10000000 + 0x05000000
            + 0x00200000, // VehiclePropertyGroup:SYSTEM,VehicleArea:SEAT,VehiclePropertyType:BOOLEAN
    /**
     * Fan Positions Available
     *
     * This is a bit mask of fan positions available for the zone.  Each
     * available fan direction is denoted by a separate entry in the vector.  A
     * fan direction may have multiple bits from vehicle_hvac_fan_direction set.
     * For instance, a typical car may have the following fan positions:
     *   - FAN_DIRECTION_FACE (0x1)
     *   - FAN_DIRECTION_FLOOR (0x2)
     *   - FAN_DIRECTION_FACE | FAN_DIRECTION_FLOOR (0x3)
     *   - FAN_DIRECTION_DEFROST (0x4)
     *   - FAN_DIRECTION_FLOOR | FAN_DIRECTION_DEFROST (0x6)
     *
     * @change_mode VehiclePropertyChangeMode.STATIC
     * @access VehiclePropertyAccess.READ
     * @data_enum VehicleHvacFanDirection
     */
    HVAC_FAN_DIRECTION_AVAILABLE = 0x0511 + 0x10000000 + 0x05000000
            + 0x00410000, // VehiclePropertyGroup:SYSTEM,VehicleArea:SEAT,VehiclePropertyType:INT32_VEC
    /**
     * Automatic recirculation on/off
     *
     * When automatic recirculation is ON, the HVAC system may automatically
     * switch to recirculation mode if the vehicle detects poor incoming air
     * quality.
     *
     * This property is defined as VehiclePropertyAccess.READ_WRITE, but OEMs have the option to
     * implement it as VehiclePropertyAccess.READ only.
     *
     * @change_mode VehiclePropertyChangeMode.ON_CHANGE
     * @access VehiclePropertyAccess.READ_WRITE
     */
    HVAC_AUTO_RECIRC_ON = 0x0512 + 0x10000000 + 0x05000000
            + 0x00200000, // VehiclePropertyGroup:SYSTEM,VehicleArea:SEAT,VehiclePropertyType:BOOLEAN
    /**
     * Seat ventilation
     *
     * The maxInt32Value and minInt32Value in VehicleAreaConfig must be defined.
     * All integers between minInt32Value and maxInt32Value must be supported.
     *
     * The minInt32Value must be 0.
     * The maxInt32Value indicates the maximum ventilation setting available for the seat.
     *
     * This property is not in any particular unit but in the specified range of ventilation
     * settings.
     *
     * Used by HVAC apps and Assistant to enable, change, or read state of seat
     * ventilation.  This is different than seating cooling. It can be on at the
     * same time as cooling, or not.
     *
     * This property is defined as VehiclePropertyAccess.READ_WRITE, but OEMs have the option to
     * implement it as VehiclePropertyAccess.READ only.
     *
     * @change_mode VehiclePropertyChangeMode.ON_CHANGE
     * @access VehiclePropertyAccess.READ_WRITE
     */
    HVAC_SEAT_VENTILATION = 0x0513 + 0x10000000 + 0x05000000
            + 0x00400000, // VehiclePropertyGroup:SYSTEM,VehicleArea:SEAT,VehiclePropertyType:INT32
    /**
     * Electric defrosters' status
     *
     * This property is defined as VehiclePropertyAccess.READ_WRITE, but OEMs have the option to
     * implement it as VehiclePropertyAccess.READ only.
     *
     * @change_mode VehiclePropertyChangeMode.ON_CHANGE
     * @access VehiclePropertyAccess.READ_WRITE
     */
    HVAC_ELECTRIC_DEFROSTER_ON = 0x0514 + 0x10000000 + 0x03000000
            + 0x00200000, // VehiclePropertyGroup:SYSTEM,VehicleArea:WINDOW,VehiclePropertyType:BOOLEAN
    /**
     * Suggested values for setting HVAC temperature.
     *
     * Implement the property to help applications understand the closest supported temperature
     * value in Celsius or Fahrenheit.
     *
     *      floatValues[0] = the requested value that an application wants to set a temperature to.
     *      floatValues[1] = the unit for floatValues[0]. It should be one of
     *                       {VehicleUnit:CELSIUS, VehicleUnit:FAHRENHEIT}.
     *      floatValues[2] = the value OEMs suggested in CELSIUS. This value is not included
     *                       in the request.
     *      floatValues[3] = the value OEMs suggested in FAHRENHEIT. This value is not included
     *                       in the request.
     *
     * An application calls set(VehiclePropValue propValue) with the requested value and unit for
     * the value. OEMs need to return the suggested values in floatValues[2] and floatValues[3] by
     * onPropertyEvent() callbacks.
     *
     * For example, when a user uses the voice assistant to set HVAC temperature to 66.2 in
     * Fahrenheit.
     * First, an application will set this property with the value
     * [66.2, (float)VehicleUnit:FAHRENHEIT,0,0].
     * If OEMs suggest to set 19.0 in Celsius or 66.5 in Fahrenheit for user's request, then VHAL
     * must generate a callback with property value
     * [66.2, (float)VehicleUnit:FAHRENHEIT, 19.0, 66.5]. After the voice assistant gets the
     * callback, it will inform the user and set HVAC temperature to the suggested value.
     *
     * Another example, an application receives 21 Celsius as the current temperature value by
     * querying HVC_TEMPERATURE_SET. But the application wants to know what value is displayed on
     * the car's UI in Fahrenheit.
     * For this, the application sets the property to [21, (float)VehicleUnit:CELSIUS, 0, 0]. If
     * the suggested value by the OEM for 21 Celsius is 70 Fahrenheit, then VHAL must generate a
     * callback with property value [21, (float)VehicleUnit:CELSIUS, 21.0, 70.0].
     * In this case, the application can know that the value is 70.0 Fahrenheit in the car’s UI.
     *
     * @change_mode VehiclePropertyChangeMode.ON_CHANGE
     * @access VehiclePropertyAccess.READ_WRITE
     */
    HVAC_TEMPERATURE_VALUE_SUGGESTION = 0x0515 + 0x10000000 + 0x01000000
            + 0x00610000, // VehiclePropertyGroup:SYSTEM,VehicleArea:GLOBAL,VehiclePropertyType:FLOAT_VEC
    /**
     * Distance units for display
     *
     * Indicates which units the car is using to display distances to the user. Eg. Mile, Meter
     * Kilometer.
     *
     * Distance units are defined in VehicleUnit.
     * VehiclePropConfig.configArray is used to indicate the supported distance display units.
     * For example: configArray[0] = METER
     *              configArray[1] = KILOMETER
     *              configArray[2] = MILE
     *
     * If updating DISTANCE_DISPLAY_UNITS affects the values of other *_DISPLAY_UNITS properties,
     * then their values must be updated and communicated to the AAOS framework as well.
     *
     * This property is defined as VehiclePropertyAccess.READ_WRITE, but OEMs have the option to
     * implement it as VehiclePropertyAccess.READ only.
     *
     * @change_mode VehiclePropertyChangeMode.ON_CHANGE
     * @access VehiclePropertyAccess.READ_WRITE
     * @data_enum VehicleUnit
     */
    DISTANCE_DISPLAY_UNITS = 0x0600 + 0x10000000 + 0x01000000
            + 0x00400000, // VehiclePropertyGroup:SYSTEM,VehicleArea:GLOBAL,VehiclePropertyType:INT32
    /**
     * Fuel volume units for display
     *
     * Indicates which units the car is using to display fuel volume to the user. Eg. Liter or
     * Gallon.
     *
     * VehiclePropConfig.configArray is used to indicate the supported fuel volume display units.
     * Volume units are defined in VehicleUnit.
     * For example: configArray[0] = LITER
     *              configArray[1] = GALLON
     *
     * If updating FUEL_VOLUME_DISPLAY_UNITS affects the values of other *_DISPLAY_UNITS properties,
     * then their values must be updated and communicated to the AAOS framework as well.
     *
     * This property is defined as VehiclePropertyAccess.READ_WRITE, but OEMs have the option to
     * implement it as VehiclePropertyAccess.READ only.
     *
     * @change_mode VehiclePropertyChangeMode.ON_CHANGE
     * @access VehiclePropertyAccess.READ_WRITE
     * @data_enum VehicleUnit
     */
    FUEL_VOLUME_DISPLAY_UNITS = 0x0601 + 0x10000000 + 0x01000000
            + 0x00400000, // VehiclePropertyGroup:SYSTEM,VehicleArea:GLOBAL,VehiclePropertyType:INT32
    /**
     * Tire pressure units for display
     *
     * Indicates which units the car is using to display tire pressure to the user. Eg. PSI, Bar or
     * Kilopascal.
     *
     * VehiclePropConfig.configArray is used to indicate the supported pressure display units.
     * Pressure units are defined in VehicleUnit.
     * For example: configArray[0] = KILOPASCAL
     *              configArray[1] = PSI
     *              configArray[2] = BAR
     *
     * If updating TIRE_PRESSURE_DISPLAY_UNITS affects the values of other *_DISPLAY_UNITS
     * properties, then their values must be updated and communicated to the AAOS framework as well.
     *
     * This property is defined as VehiclePropertyAccess.READ_WRITE, but OEMs have the option to
     * implement it as VehiclePropertyAccess.READ only.
     *
     * @change_mode VehiclePropertyChangeMode.ON_CHANGE
     * @access VehiclePropertyAccess.READ_WRITE
     * @data_enum VehicleUnit
     */
    TIRE_PRESSURE_DISPLAY_UNITS = 0x0602 + 0x10000000 + 0x01000000
            + 0x00400000, // VehiclePropertyGroup:SYSTEM,VehicleArea:GLOBAL,VehiclePropertyType:INT32
    /**
     * EV battery units for display
     *
     * Indicates which units the car is using to display EV battery information to the user. Eg.
     * watt-hours(Wh), kilowatt-hours(kWh) or ampere-hours(Ah).
     *
     * VehiclePropConfig.configArray is used to indicate the supported electrical energy units.
     * Electrical energy units are defined in VehicleUnit.
     * For example: configArray[0] = WATT_HOUR
     *              configArray[1] = AMPERE_HOURS
     *              configArray[2] = KILOWATT_HOUR
     *
     * If updating EV_BATTERY_DISPLAY_UNITS affects the values of other *_DISPLAY_UNITS properties,
     * then their values must be updated and communicated to the AAOS framework as well.
     *
     * This property is defined as VehiclePropertyAccess.READ_WRITE, but OEMs have the option to
     * implement it as VehiclePropertyAccess.READ only.
     *
     * @change_mode VehiclePropertyChangeMode.ON_CHANGE
     * @access VehiclePropertyAccess.READ_WRITE
     * @data_enum VehicleUnit
     */
    EV_BATTERY_DISPLAY_UNITS = 0x0603 + 0x10000000 + 0x01000000
            + 0x00400000, // VehiclePropertyGroup:SYSTEM,VehicleArea:GLOBAL,VehiclePropertyType:INT32
    /**
     * Fuel consumption units for display
     *
     * Indicates type of units the car is using to display fuel consumption information to user
     * True indicates units are distance over volume such as MPG.
     * False indicates units are volume over distance such as L/100KM.
     *
     * This property is defined as VehiclePropertyAccess.READ_WRITE, but OEMs have the option to
     * implement it as VehiclePropertyAccess.READ only.
     *
     * @change_mode VehiclePropertyChangeMode.ON_CHANGE
     * @access VehiclePropertyAccess.READ_WRITE
     */
    FUEL_CONSUMPTION_UNITS_DISTANCE_OVER_VOLUME = 0x0604 + 0x10000000 + 0x01000000
            + 0x00200000, // VehiclePropertyGroup:SYSTEM,VehicleArea:GLOBAL,VehiclePropertyType:BOOLEAN
    /**
     * Speed units for display
     *
     * Indicates type of units the car is using to display speed to user. Eg. m/s, km/h, or mph.
     *
     * VehiclePropConfig.configArray is used to indicate the supported speed display units.
     * Pressure units are defined in VehicleUnit.
     * For example: configArray[0] = METER_PER_SEC
     *              configArray[1] = MILES_PER_HOUR
     *              configArray[2] = KILOMETERS_PER_HOUR
     *
     * If updating VEHICLE_SPEED_DISPLAY_UNITS affects the values of other *_DISPLAY_UNITS
     * properties, then their values must be updated and communicated to the AAOS framework as well.
     *
     * This property is defined as VehiclePropertyAccess.READ_WRITE, but OEMs have the option to
     * implement it as VehiclePropertyAccess.READ only.
     *
     * @change_mode VehiclePropertyChangeMode.ON_CHANGE
     * @access VehiclePropertyAccess.READ_WRITE
     */
    VEHICLE_SPEED_DISPLAY_UNITS = 0x0605 + 0x10000000 + 0x01000000
            + 0x00400000, // VehiclePropertyGroup:SYSTEM,VehicleArea:GLOBAL,VehiclePropertyType:INT32
    /**
     * Current date and time suggestion for the Car, encoded as Epoch time
     * (in milliseconds). This value denotes the number of milliseconds seconds
     * that have elapsed since 1/1/1970 UTC.
     *
     * This property signals a change in CarTime to Android. If the property is supported, VHAL
     * must report the most accurate current CarTime when this property is read, and publish a
     * change to this property when the CarTime value has changed. An on-change event for this
     * property must be published when CarTime changes for any reason other than the natural elapse
     * of time (time delta smaller than 500ms should not trigger an on change event). Android will
     * read and subscribe to this property to fetch time from VHAL. This can be useful to
     * synchronize Android's time with other vehicle systems (dash clock etc).
     *     int64Values[0] = provided Epoch time (in milliseconds)
     *
     * Whenever a new Value for the property is received, AAOS will create
     * and send an "ExternalTimeSuggestion" to the "TimeDetectorService".
     * If other sources do not have a higher priority, Android will use this
     * to set the system time. For information on how to adjust time source
     * priorities and how time suggestions are handled (including how Android
     * handles gitter, drift, and minimum resolution) see Time Detector Service
     * documentation.
     *
     * Note that the property may take >0 ms to get propagated through the stack
     * and, having a timestamped property helps reduce any time drift. So,
     * for all reads to the property, the timestamp can be used to negate this
     * drift:
     *     drift = elapsedTime - PropValue.timestamp
     *     effectiveTime = PropValue.value.int64Values[0] + drift
     *
     * It is strongly recommended that this property must not be used to retrieve
     * time from ECUs using protocols (GNSS, NTP, Telephony etc). Since these
     * protocols are already supported by Android, it is recommended to use
     * Android’s own systems for them instead of wiring those through the VHAL
     * using this property.
     *
     * WARNING: The value available through this property should not be dependent
     * on value written by Android to ANDROID_EPOCH_TIME property in any way.
     *
     * @change_mode VehiclePropertyChangeMode.ON_CHANGE
     * @access VehiclePropertyAccess.READ
     * @unit VehicleUnit:MILLI_SECS
     */
    EXTERNAL_CAR_TIME = 0x0608 + 0x10000000 // VehiclePropertyGroup:SYSTEM
            + 0x01000000 // VehicleArea:GLOBAL
            + 0x00500000, // VehiclePropertyType:INT64
    /**
     * Current date and time, encoded as Epoch time (in milliseconds).
     * This value denotes the number of milliseconds seconds that have
     * elapsed since 1/1/1970 UTC.
     *
     * CarServices will write to this value to give VHAL the Android system's
     * time, if the VHAL supports this property. This can be useful to
     * synchronize other vehicle systems (dash clock etc) with Android's time.
     *
     * AAOS writes to this property once during boot, and
     * will thereafter write only when some time-source changes are propagated.
     * AAOS will fill in VehiclePropValue.timestamp correctly.
     * Note that AAOS will not send updates for natural elapse of time.
     *     int64Values[0] = provided Unix time (in milliseconds)
     *
     * Note that the property may take >0 ms to get propagated through the stack
     * and, having a timestamped property helps reduce any time drift. So,
     * for all writes to the property, the timestamp can be used to negate this
     * drift:
     *     drift = elapsedTime - PropValue.timestamp
     *     effectiveTime = PropValue.value.int64Values[0] + drift
     *
     * @change_mode VehiclePropertyChangeMode.ON_CHANGE
     * @access VehiclePropertyAccess.WRITE
     * @unit VehicleUnit:MILLI_SECS
     */
    ANDROID_EPOCH_TIME = 0x0606 + 0x10000000 + 0x01000000
            + 0x00500000, // VehiclePropertyGroup:SYSTEM,VehicleArea:GLOBAL,VehiclePropertyType:INT64
    /**
     * External encryption binding seed.
     *
     * This value is mixed with the local key storage encryption key.
     * This property holds 16 bytes, and is expected to be persisted on an ECU separate from
     * the IVI. The property is initially set by AAOS, who generates it using a CSRNG.
     * AAOS will then read the property on subsequent boots. The binding seed is expected to be
     * reliably persisted. Any loss of the seed results in a factory reset of the IVI.
     *
     * @change_mode VehiclePropertyChangeMode.ON_CHANGE
     * @access VehiclePropertyAccess.READ_WRITE
     */
    STORAGE_ENCRYPTION_BINDING_SEED = 0x0607 + 0x10000000 + 0x01000000
            + 0x00700000, // VehiclePropertyGroup:SYSTEM,VehicleArea:GLOBAL,VehiclePropertyType:BYTES
    /**
     * Outside temperature
     *
     * @change_mode VehiclePropertyChangeMode.CONTINUOUS
     * @access VehiclePropertyAccess.READ
     * @unit VehicleUnit:CELSIUS
     */
    ENV_OUTSIDE_TEMPERATURE = 0x0703 + 0x10000000 + 0x01000000
            + 0x00600000, // VehiclePropertyGroup:SYSTEM,VehicleArea:GLOBAL,VehiclePropertyType:FLOAT
    /**
     * Property to control power state of application processor
     *
     * It is assumed that AP's power state is controlled by a separate power
     * controller.
     *
     * For configuration information, VehiclePropConfig.configArray must have bit flag combining
     * values in VehicleApPowerStateConfigFlag.
     *
     *   int32Values[0] : VehicleApPowerStateReq enum value
     *   int32Values[1] : additional parameter relevant for each state,
     *                    0 if not used.
     *
     * @change_mode VehiclePropertyChangeMode.ON_CHANGE
     * @access VehiclePropertyAccess.READ
     */
    AP_POWER_STATE_REQ = 0x0A00 + 0x10000000 + 0x01000000
            + 0x00410000, // VehiclePropertyGroup:SYSTEM,VehicleArea:GLOBAL,VehiclePropertyType:INT32_VEC
    /**
     * Property to report power state of application processor
     *
     * It is assumed that AP's power state is controller by separate power
     * controller.
     *
     *   int32Values[0] : VehicleApPowerStateReport enum value
     *   int32Values[1] : Time in ms to wake up, if necessary.  Otherwise 0.
     *
     * @change_mode VehiclePropertyChangeMode.ON_CHANGE
     * @access VehiclePropertyAccess.READ_WRITE
     */
    AP_POWER_STATE_REPORT = 0x0A01 + 0x10000000 + 0x01000000
            + 0x00410000, // VehiclePropertyGroup:SYSTEM,VehicleArea:GLOBAL,VehiclePropertyType:INT32_VEC
    /**
     * Property to report bootup reason for the current power on. This is a
     * static property that will not change for the whole duration until power
     * off. For example, even if user presses power on button after automatic
     * power on with door unlock, bootup reason must stay with
     * VehicleApPowerBootupReason#USER_UNLOCK.
     *
     * int32Values[0] must be VehicleApPowerBootupReason.
     *
     * @change_mode VehiclePropertyChangeMode.STATIC
     * @access VehiclePropertyAccess.READ
     */
    AP_POWER_BOOTUP_REASON = 0x0A02 + 0x10000000 + 0x01000000
            + 0x00400000, // VehiclePropertyGroup:SYSTEM,VehicleArea:GLOBAL,VehiclePropertyType:INT32
    /**
     * Property to represent brightness of the display.
     *
     * Some cars have single control for the brightness of all displays and this
     * property is to share change in that control. In cars which have displays
     * whose brightness is controlled separately, they must use
     * PER_DISPLAY_BRIGHTNESS.
     *
     * Only one of DISPLAY_BRIGHTNESS and PER_DISPLAY_BRIGHTNESS should be
     * implemented. If both are available, PER_DISPLAY_BRIGHTNESS is used by
     * AAOS.
     *
     * If this is writable, android side can set this value when user changes
     * display brightness from Settings. If this is read only, user may still
     * change display brightness from Settings, but that must not be reflected
     * to other displays.
     *
     * @change_mode VehiclePropertyChangeMode.ON_CHANGE
     * @access VehiclePropertyAccess.READ_WRITE
     */
    DISPLAY_BRIGHTNESS = 0x0A03 + 0x10000000 + 0x01000000
            + 0x00400000, // VehiclePropertyGroup:SYSTEM,VehicleArea:GLOBAL,VehiclePropertyType:INT32
    /**
     * Property to represent brightness of the displays which are controlled separately.
     *
     * Some cars have one or more displays whose brightness is controlled
     * separately and this property is to inform the brightness of each
     * passenger display. In cars where all displays' brightness is controlled
     * together, they must use DISPLAY_BRIGHTNESS.
     *
     * Only one of DISPLAY_BRIGHTNESS and PER_DISPLAY_BRIGHTNESS should be
     * implemented. If both are available, PER_DISPLAY_BRIGHTNESS is used by
     * AAOS.
     *
     * The display port uniquely identifies a physical connector on the device
     * for display output, ranging from 0 to 255.
     *
     * int32Values[0] : display port
     * int32Values[1] : brightness
     *
     * @change_mode VehiclePropertyChangeMode.ON_CHANGE
     * @access VehiclePropertyAccess.READ_WRITE
     */
    PER_DISPLAY_BRIGHTNESS = 0x0A04 + 0x10000000 + 0x01000000
            + 0x00410000, // VehiclePropertyGroup:SYSTEM,VehicleArea:GLOBAL,VehiclePropertyType:INT32_VEC
    /**
     * Property to feed H/W input events to android
     *
     * int32Values[0] : action defined by VehicleHwKeyInputAction
     * int32Values[1] : key code, must use standard android key code
     * int32Values[2] : target display defined in VehicleDisplay. Events not
     *                  tied to specific display must be sent to
     *                  VehicleDisplay#MAIN.
     * int32Values[3] : [optional] Number of ticks. The value must be equal or
     *                  greater than 1. When omitted, Android will default to 1.
     *
     * @change_mode VehiclePropertyChangeMode.ON_CHANGE
     * @access VehiclePropertyAccess.READ
     * @config_flags
     */
    HW_KEY_INPUT = 0x0A10 + 0x10000000 + 0x01000000
            + 0x00410000, // VehiclePropertyGroup:SYSTEM,VehicleArea:GLOBAL,VehiclePropertyType:INT32_VEC
    /**
     * Property to feed H/W input events to android
     *
     * int32array[0]: target display defined by VehicleDisplay like VehicleDisplay::MAIN,
     *                VehicleDisplay::INSTRUMENT_CLUSTER, VehicleDisplay::AUX
     * int32array[1]: key code, must use standard android key code like KEYCODE_HOME, KEYCODE_BACK
     * int32array[2]: action defined in VehicleHwKeyInputAction like
     *                VehicleHwKeyInputAction::ACTION_UP, VehicleHwKeyInputAction::ACTION_UP
     * int32array[3]: repeat count of the event. For key down events, this is the repeat count
     *                with the first down starting at 0 and counting up from there. For key up
     *                events, this is always equal to 0
     *
     * int64array[0]: down time, elapsed nanoseconds since boot. Denotes the time of the most
     *                recent key down event. For the down event, it will be the event time of the
     *                down event itself
     *
     * @change_mode VehiclePropertyChangeMode.ON_CHANGE
     * @access VehiclePropertyAccess.READ
     * @config_flags
     */
    HW_KEY_INPUT_V2 =
            0x0A11 + VehiclePropertyGroup.SYSTEM + VehicleArea.SEAT + VehiclePropertyType.MIXED,
    /**
     * Property to feed H/W input events to android
     *
     * int32array[0]: target display defined by VehicleDisplay like VehicleDisplay::MAIN,
     *                VehicleDisplay::INSTRUMENT_CLUSTER, VehicleDisplay::AUX
     * int32array[1]: input type defined in VehicleHwMotionInputSource like
     *                VehicleHwMotionInputSource::SOURCE_KEYBOARD,
     *                VehicleHwMotionInputSource::SOURCE_DPAD
     * int32array[2]: action code defined in VehicleHwMotionInputAction like
     *                VehicleHwMotionInputAction::ACTION_UP, VehicleHwMotionInputAction::ACTION_DOWN
     * int32array[3]: button state flag defined in VehicleHwMotionButtonStateFlag like
     *                VehicleHwMotionButtonStateFlag::BUTTON_PRIMARY,
     *                VehicleHwMotionButtonStateFlag::BUTTON_SECONDARY
     * int32array[4]: pointer events count, N. N must be a positive integer
     * int32array[5:5+N-1]: pointer id, length N
     * int32array[5+N:5+2*N-1] : tool type, length N. As defined in VehicleHwMotionToolType like
     *                           VehicleHwMotionToolType::TOOL_TYPE_FINGER,
     *                           VehicleHwMotionToolType::TOOL_TYPE_STYLUS
     *
     * floatArray[0:N-1] : x data, length N
     * floatArray[N:2*N-1] : y data, length N
     * floatArray[2*N:3*N-1] : pressure data, length N
     * floatArray[3*N:4*N-1] : size data, length N
     *
     * int64array[0]: down time, elapsed nanoseconds since boot. Denotes the time when the user
     *                originally pressed down to start a stream of position events. For the down
     *                event, it will be the event time of the down event itself
     *
     * @change_mode VehiclePropertyChangeMode.ON_CHANGE
     * @access VehiclePropertyAccess.READ
     * @config_flags
     */
    HW_MOTION_INPUT =
            0x0A12 + VehiclePropertyGroup.SYSTEM + VehicleArea.SEAT + VehiclePropertyType.MIXED,
    /**
     * Property to feed H/W rotary events to android
     *
     * int32Values[0] : RotaryInputType identifying which rotary knob rotated
     * int32Values[1] : number of detents (clicks), positive for clockwise,
     *                  negative for counterclockwise
     * int32Values[2] : target display defined in VehicleDisplay. Events not
     *                  tied to specific display must be sent to
     *                  VehicleDisplay#MAIN.
     * int32values[3 .. 3 + abs(number of detents) - 2]:
     *                  nanosecond deltas between pairs of consecutive detents,
     *                  if the number of detents is > 1 or < -1
     *
     * VehiclePropValue.timestamp: when the rotation occurred. If the number of
     *                             detents is > 1 or < -1, this is when the
     *                             first detent of rotation occurred.
     *
     * @change_mode VehiclePropertyChangeMode.ON_CHANGE
     * @data_enum RotaryInputType
     * @access VehiclePropertyAccess.READ
     */
    HW_ROTARY_INPUT = 0x0A20 + 0x10000000 + 0x01000000
            + 0x00410000, // VehiclePropertyGroup:SYSTEM,VehicleArea:GLOBAL,VehiclePropertyType:INT32_VEC
    /**
     * Defines a custom OEM partner input event.
     *
     * This input event must be used by OEM partners who wish to propagate events not supported
     * by Android. It is composed by an array of int32 values only.
     *
     * The Android properties are:
     *
     * int32Values[0] : Input code identifying the function representing this event. Valid event
     *                  types are defined by CustomInputType.CUSTOM_EVENT_F1 up to
     *                  CustomInputType.CUSTOM_EVENT_F10. They represent the custom event to be
     *                  defined by OEM partners.
     * int32Values[1] : target display type defined in VehicleDisplay. Events not tied to specific
     *                  display must be sent to VehicleDisplay#MAIN.
     * int32Values[2] : repeat counter, if 0 then event is not repeated. Values 1 or above means
     *                  how many times this event repeated.
     *
     * @change_mode VehiclePropertyChangeMode.ON_CHANGE
     * @data_enum CustomInputType
     * @access VehiclePropertyAccess.READ
     */
    HW_CUSTOM_INPUT = 0X0A30 + 0x10000000 + 0x01000000
            + 0x00410000, // VehiclePropertyGroup:SYSTEM,VehicleArea:GLOBAL,VehiclePropertyType:INT32_VEC
    /***************************************************************************
     * Most Car Cabin properties have both a POSition and MOVE parameter.  These
     * are used to control the various movements for seats, doors, and windows
     * in a vehicle.
     *
     * A POS parameter allows the user to set the absolution position.  For
     * instance, for a door, 0 indicates fully closed and max value indicates
     * fully open.  Thus, a value halfway between min and max must indicate
     * the door is halfway open.
     *
     * A MOVE parameter moves the device in a particular direction.  The sign
     * indicates direction, and the magnitude indicates speed (if multiple
     * speeds are available).  For a door, a move of -1 will close the door, and
     * a move of +1 will open it.  Once a door reaches the limit of open/close,
     * the door should automatically stop moving.  The user must NOT need to
     * send a MOVE(0) command to stop the door at the end of its range.
     **************************************************************************/

    /**
     * Door position
     *
     * The maxInt32Value and minInt32Value in VehicleAreaConfig must be defined.
     * All integers between minInt32Value and maxInt32Value must be supported.
     *
     * The minInt32Value indicates the door is closed. The minInt32Value must be 0.
     * The maxInt32Value indicates the door is fully open.
     *
     * Values in between minInt32Value and maxInt32Value indicate a transition state between the
     * closed and fully open positions.
     *
     * This property is not in any particular unit but in a specified range of relative positions.
     *
     * Some vehicles (minivans) can open the door electronically. Hence, the
     * ability to write this property.
     *
     * This property is defined as VehiclePropertyAccess.READ_WRITE, but OEMs have the option to
     * implement it as VehiclePropertyAccess.READ only.
     *
     * @change_mode VehiclePropertyChangeMode.ON_CHANGE
     * @access VehiclePropertyAccess.READ_WRITE
     */
    DOOR_POS = 0x0B00 + 0x10000000 + 0x06000000
            + 0x00400000, // VehiclePropertyGroup:SYSTEM,VehicleArea:DOOR,VehiclePropertyType:INT32
    /**
     * Door move
     *
     * The maxInt32Value and minInt32Value in each VehicleAreaConfig must be defined. All integers
     * between minInt32Value and maxInt32Value must be supported.
     *
     * The maxInt32Value represents the maximum movement speed of the door while opening.
     * The minInt32Value represents the maximum movement speed of the door while closing.
     *
     * Larger absolute values, either positive or negative, indicate a faster movement speed. Once
     * the door reaches the positional limit, the value must reset to 0. If DOOR_MOVE's value is
     * currently 0, then that means there is no movement currently occurring.
     *
     * This property is not in any particular unit but in a specified range of relative movement
     * speeds.
     *
     * This property is defined as VehiclePropertyAccess.READ_WRITE, but OEMs have the option to
     * implement it as VehiclePropertyAccess.READ only.
     *
     * @change_mode VehiclePropertyChangeMode.ON_CHANGE
     * @access VehiclePropertyAccess.READ_WRITE
     */
    DOOR_MOVE = 0x0B01 + 0x10000000 + 0x06000000
            + 0x00400000, // VehiclePropertyGroup:SYSTEM,VehicleArea:DOOR,VehiclePropertyType:INT32
    /**
     * Door lock
     *
     * 'true' indicates door is locked
     *
     * This property is defined as VehiclePropertyAccess.READ_WRITE, but OEMs have the option to
     * implement it as VehiclePropertyAccess.READ only.
     *
     * @change_mode VehiclePropertyChangeMode.ON_CHANGE
     * @access VehiclePropertyAccess.READ_WRITE
     */
    DOOR_LOCK = 0x0B02 + 0x10000000 + 0x06000000
            + 0x00200000, // VehiclePropertyGroup:SYSTEM,VehicleArea:DOOR,VehiclePropertyType:BOOLEAN
    /**
     * Door child lock feature enabled
     *
     * Returns true if the door child lock feature is enabled and false if it is disabled.
     *
     * If enabled, the door is unable to be opened from the inside.
     *
     * This property is defined as VehiclePropertyAccess.READ_WRITE, but OEMs have the option to
     * implement it as VehiclePropertyAccess.READ only.
     *
     * @change_mode VehiclePropertyChangeMode.ON_CHANGE
     * @access VehiclePropertyAccess.READ_WRITE
     */
    DOOR_CHILD_LOCK_ENABLED =
            0x0B03 + VehiclePropertyGroup.SYSTEM + VehicleArea.DOOR + VehiclePropertyType.BOOLEAN,
    /**
     * Mirror Z Position
     *
     * The maxInt32Value and minInt32Value in VehicleAreaConfig must be defined.
     * All integers between minInt32Value and maxInt32Value must be supported.
     *
     * The minInt32Value indicates the mirror is tilted completely downwards. This must be a
     * non-positive value.
     * The maxInt32Value indicates the mirror is tilted completely upwards. This must be a
     * non-negative value.
     * 0 indicates the mirror is not tilted in either direction.
     *
     * Values in between minInt32Value and maxInt32Value indicate a transition state between the
     * fully downward and fully upwards positions.
     *
     * This property is not in any particular unit but in a specified range of relative positions.
     *
     * This property is defined as VehiclePropertyAccess.READ_WRITE, but OEMs have the option to
     * implement it as VehiclePropertyAccess.READ only.
     *
     * @change_mode VehiclePropertyChangeMode.ON_CHANGE
     * @access VehiclePropertyAccess.READ_WRITE
     */
    MIRROR_Z_POS = 0x0B40 + 0x10000000 + 0x04000000
            + 0x00400000, // VehiclePropertyGroup:SYSTEM,VehicleArea:MIRROR,VehiclePropertyType:INT32
    /**
     * Mirror Z Move
     *
     * The maxInt32Value and minInt32Value in each VehicleAreaConfig must be defined. All integers
     * between minInt32Value and maxInt32Value must be supported.
     *
     * The maxInt32Value represents the maximum movement speed of the mirror while tilting upwards.
     * The minInt32Value represents the maximum movement speed of the mirror while tilting
     * downwards.
     *
     * Larger absolute values, either positive or negative, indicate a faster movement speed. Once
     * the mirror reaches the positional limit, the value must reset to 0. If MIRROR_Z_MOVE's value
     * is currently 0, then that means there is no movement currently occurring.
     *
     * This property is not in any particular unit but in a specified range of relative movement
     * speeds.
     *
     * This property is defined as VehiclePropertyAccess.READ_WRITE, but OEMs have the option to
     * implement it as VehiclePropertyAccess.READ only.
     *
     * @change_mode VehiclePropertyChangeMode.ON_CHANGE
     * @access VehiclePropertyAccess.READ_WRITE
     */
    MIRROR_Z_MOVE = 0x0B41 + 0x10000000 + 0x04000000
            + 0x00400000, // VehiclePropertyGroup:SYSTEM,VehicleArea:MIRROR,VehiclePropertyType:INT32
    /**
     * Mirror Y Position
     *
     * The maxInt32Value and minInt32Value in VehicleAreaConfig must be defined.
     * All integers between minInt32Value and maxInt32Value must be supported.
     *
     * The minInt32Value indicates the mirror is tilted completely to the left. This must be a
     * non-positive value.
     * The maxInt32Value indicates the mirror is tilted completely to the right. This must be a
     * non-negative value.
     * 0 indicates the mirror is not tilted in either direction.
     *
     * Values in between minInt32Value and maxInt32Value indicate a transition state between the
     * left extreme and right extreme positions.
     *
     * This property is not in any particular unit but in a specified range of relative positions.
     *
     * This property is defined as VehiclePropertyAccess.READ_WRITE, but OEMs have the option to
     * implement it as VehiclePropertyAccess.READ only.
     *
     * @change_mode VehiclePropertyChangeMode.ON_CHANGE
     * @access VehiclePropertyAccess.READ_WRITE
     */
    MIRROR_Y_POS = 0x0B42 + 0x10000000 + 0x04000000
            + 0x00400000, // VehiclePropertyGroup:SYSTEM,VehicleArea:MIRROR,VehiclePropertyType:INT32
    /**
     * Mirror Y Move
     *
     * The maxInt32Value and minInt32Value in each VehicleAreaConfig must be defined. All integers
     * between minInt32Value and maxInt32Value must be supported.
     *
     * The maxInt32Value represents the maximum movement speed of the mirror while tilting right.
     * The minInt32Value represents the maximum movement speed of the mirror while tilting left.
     *
     * Larger absolute values, either positive or negative, indicate a faster movement speed. Once
     * the mirror reaches the positional limit, the value must reset to 0. If MIRROR_Y_MOVE's value
     * is currently 0, then that means there is no movement currently occurring.
     *
     * This property is not in any particular unit but in a specified range of relative movement
     * speeds.
     *
     * This property is defined as VehiclePropertyAccess.READ_WRITE, but OEMs have the option to
     * implement it as VehiclePropertyAccess.READ only.
     *
     * @change_mode VehiclePropertyChangeMode.ON_CHANGE
     * @access VehiclePropertyAccess.READ_WRITE
     */
    MIRROR_Y_MOVE = 0x0B43 + 0x10000000 + 0x04000000
            + 0x00400000, // VehiclePropertyGroup:SYSTEM,VehicleArea:MIRROR,VehiclePropertyType:INT32
    /**
     * Mirror Lock
     *
     * True indicates mirror positions are locked and not changeable
     *
     * This property is defined as VehiclePropertyAccess.READ_WRITE, but OEMs have the option to
     * implement it as VehiclePropertyAccess.READ only.
     *
     * @change_mode VehiclePropertyChangeMode.ON_CHANGE
     * @access VehiclePropertyAccess.READ_WRITE
     */
    MIRROR_LOCK = 0x0B44 + 0x10000000 + 0x01000000
            + 0x00200000, // VehiclePropertyGroup:SYSTEM,VehicleArea:GLOBAL,VehiclePropertyType:BOOLEAN
    /**
     * Mirror Fold
     *
     * True indicates mirrors are folded
     *
     * This property is defined as VehiclePropertyAccess.READ_WRITE, but OEMs have the option to
     * implement it as VehiclePropertyAccess.READ only.
     *
     * @change_mode VehiclePropertyChangeMode.ON_CHANGE
     * @access VehiclePropertyAccess.READ_WRITE
     */
    MIRROR_FOLD = 0x0B45 + 0x10000000 + 0x01000000
            + 0x00200000, // VehiclePropertyGroup:SYSTEM,VehicleArea:GLOBAL,VehiclePropertyType:BOOLEAN

    /**
     * Represents property for Mirror Auto Fold feature.
     *
     * This property is true when the feature for automatically folding the vehicle's side mirrors
     * (for example, when the mirrors fold inward automatically when one exits and locks the
     * vehicle) is enabled.
     *
     * This property is defined as VehiclePropertyAccess.READ_WRITE, but OEMs have the option to
     * implement it as VehiclePropertyAccess.READ only.
     *
     * @change_mode VehiclePropertyChangeMode.ON_CHANGE
     * @access VehiclePropertyAccess.READ_WRITE
     */

    MIRROR_AUTO_FOLD_ENABLED =
            0x0B46 + VehiclePropertyGroup.SYSTEM + VehicleArea.MIRROR + VehiclePropertyType.BOOLEAN,

    /**
     * Represents property for Mirror Auto Tilt feature.
     *
     * This property is true when the feature for automatically tilting the vehicle's side mirrors
     * (for example, when the mirrors tilt downward automatically when one reverses the vehicle) is
     * enabled.
     *
     * This property is defined as VehiclePropertyAccess.READ_WRITE, but OEMs have the option to
     * implement it as VehiclePropertyAccess.READ only.
     *
     * @change_mode VehiclePropertyChangeMode.ON_CHANGE
     * @access VehiclePropertyAccess.READ_WRITE
     */

    MIRROR_AUTO_TILT_ENABLED =
            0x0B47 + VehiclePropertyGroup.SYSTEM + VehicleArea.MIRROR + VehiclePropertyType.BOOLEAN,

    /**
     * Seat memory select
     *
     * This parameter selects the memory preset to use to select the seat position. The
     * maxInt32Value and minInt32Value in VehicleAreaConfig must be defined. All integers between
     * minInt32Value and maxInt32Value must be supported. The minInt32Value is always 0, and the
     * maxInt32Value determines the number of seat preset memory slots available (i.e.
     * numSeatPresets - 1).
     *
     * For instance, if the driver's seat has 3 memory presets, the maxInt32Value will be 2. When
     * the user wants to select a preset, the desired preset number (0, 1, or 2) is set.
     *
     * @change_mode VehiclePropertyChangeMode.ON_CHANGE
     * @access VehiclePropertyAccess.WRITE
     */
    SEAT_MEMORY_SELECT = 0x0B80 + 0x10000000 + 0x05000000
            + 0x00400000, // VehiclePropertyGroup:SYSTEM,VehicleArea:SEAT,VehiclePropertyType:INT32
    /**
     * Seat memory set
     *
     * This setting allows the user to save the current seat position settings into the selected
     * preset slot. The maxInt32Value and minInt32Value in VehicleAreaConfig must be defined. The
     * minInt32Value must be 0, and the maxInt32Value for each seat position must match the
     * maxInt32Value for SEAT_MEMORY_SELECT.
     *
     * @change_mode VehiclePropertyChangeMode.ON_CHANGE
     * @access VehiclePropertyAccess.WRITE
     */
    SEAT_MEMORY_SET = 0x0B81 + 0x10000000 + 0x05000000
            + 0x00400000, // VehiclePropertyGroup:SYSTEM,VehicleArea:SEAT,VehiclePropertyType:INT32
    /**
     * Seatbelt buckled
     *
     * True indicates belt is buckled.
     *
     * Write access indicates automatic seat buckling capabilities.  There are
     * no known cars at this time, but you never know...
     *
     * This property is defined as VehiclePropertyAccess.READ_WRITE, but OEMs have the option to
     * implement it as VehiclePropertyAccess.READ only.
     *
     * @change_mode VehiclePropertyChangeMode.ON_CHANGE
     * @access VehiclePropertyAccess.READ_WRITE
     */
    SEAT_BELT_BUCKLED = 0x0B82 + 0x10000000 + 0x05000000
            + 0x00200000, // VehiclePropertyGroup:SYSTEM,VehicleArea:SEAT,VehiclePropertyType:BOOLEAN
    /**
     * Seatbelt height position
     *
     * Adjusts the shoulder belt anchor point.
     *
     * The maxInt32Value and minInt32Value in VehicleAreaConfig must be defined.
     * All integers between minInt32Value and maxInt32Value must be supported.
     *
     * The minInt32Value indicates the seat belt's shoulder anchor is at its lowest position.
     * The maxInt32Value indicates the seat belt's shoulder anchor is at its highest position.
     *
     * Values in between minInt32Value and maxInt32Value indicate a transition state between the
     * lowest and highest positions.
     *
     * This property is not in any particular unit but in a specified range of relative positions.
     *
     * This property is defined as VehiclePropertyAccess.READ_WRITE, but OEMs have the option to
     * implement it as VehiclePropertyAccess.READ only.
     *
     * @change_mode VehiclePropertyChangeMode.ON_CHANGE
     * @access VehiclePropertyAccess.READ_WRITE
     */
    SEAT_BELT_HEIGHT_POS = 0x0B83 + 0x10000000 + 0x05000000
            + 0x00400000, // VehiclePropertyGroup:SYSTEM,VehicleArea:SEAT,VehiclePropertyType:INT32
    /**
     * Seatbelt height move
     *
     * The maxInt32Value and minInt32Value in each VehicleAreaConfig must be defined. All integers
     * between minInt32Value and maxInt32Value must be supported.
     *
     * The maxInt32Value represents the maximum movement speed of the seat belt's shoulder anchor
     * while moving upwards.
     * The minInt32Value represents the maximum movement speed of the seat belt's shoulder anchor
     * while moving downwards.
     *
     * Larger absolute values, either positive or negative, indicate a faster movement speed. Once
     * the seat belt reaches the positional limit, the value must reset to 0. If
     * SEAT_BELT_HEIGHT_MOVE's value is currently 0, then that means there is no movement currently
     * occurring.
     *
     * This property is not in any particular unit but in a specified range of relative movement
     * speeds.
     *
     * This property is defined as VehiclePropertyAccess.READ_WRITE, but OEMs have the option to
     * implement it as VehiclePropertyAccess.READ only.
     *
     * @change_mode VehiclePropertyChangeMode.ON_CHANGE
     * @access VehiclePropertyAccess.READ_WRITE
     */
    SEAT_BELT_HEIGHT_MOVE = 0x0B84 + 0x10000000 + 0x05000000
            + 0x00400000, // VehiclePropertyGroup:SYSTEM,VehicleArea:SEAT,VehiclePropertyType:INT32
    /**
     * Seat fore/aft position
     *
     * Sets the seat position forward and backwards.
     *
     * The maxInt32Value and minInt32Value in VehicleAreaConfig must be defined.
     * All integers between minInt32Value and maxInt32Value must be supported.
     *
     * The minInt32Value indicates the seat is at its rearward-most linear position.
     * The maxInt32Value indicates the seat is at its forward-most linear position.
     *
     * Values in between minInt32Value and maxInt32Value indicate a transition state between the
     * closest and farthest positions.
     *
     * This property is not in any particular unit but in a specified range of relative positions.
     *
     * This property is defined as VehiclePropertyAccess.READ_WRITE, but OEMs have the option to
     * implement it as VehiclePropertyAccess.READ only.
     *
     * @change_mode VehiclePropertyChangeMode.ON_CHANGE
     * @access VehiclePropertyAccess.READ_WRITE
     */
    SEAT_FORE_AFT_POS = 0x0B85 + 0x10000000 + 0x05000000
            + 0x00400000, // VehiclePropertyGroup:SYSTEM,VehicleArea:SEAT,VehiclePropertyType:INT32
    /**
     * Seat fore/aft move
     *
     * This property moves the entire seat forward/backward in the direction that it is facing.
     *
     * The maxInt32Value and minInt32Value in each VehicleAreaConfig must be defined. All integers
     * between minInt32Value and maxInt32Value must be supported.
     *
     * The maxInt32Value represents the maximum movement speed of the seat while moving forward.
     * The minInt32Value represents the maximum movement speed of the seat while moving backward.
     *
     * Larger absolute values, either positive or negative, indicate a faster movement speed. Once
     * the seat reaches the positional limit, the value must reset to 0. If SEAT_FORE_AFT_MOVE's
     * value is currently 0, then that means there is no movement currently occurring.
     *
     * This property is not in any particular unit but in a specified range of relative movement
     * speeds.
     *
     * This property is defined as VehiclePropertyAccess.READ_WRITE, but OEMs have the option to
     * implement it as VehiclePropertyAccess.READ only.
     *
     * @change_mode VehiclePropertyChangeMode.ON_CHANGE
     * @access VehiclePropertyAccess.READ_WRITE
     */
    SEAT_FORE_AFT_MOVE = 0x0B86 + 0x10000000 + 0x05000000
            + 0x00400000, // VehiclePropertyGroup:SYSTEM,VehicleArea:SEAT,VehiclePropertyType:INT32
    /**
     * Seat backrest angle 1 position
     *
     * Backrest angle 1 is the actuator closest to the bottom of the seat.
     *
     * The maxInt32Value and minInt32Value in VehicleAreaConfig must be defined.
     * All integers between minInt32Value and maxInt32Value must be supported.
     *
     * The minInt32Value indicates the seat backrest's full recline position w.r.t the
     * actuator at the bottom of the seat.
     * The maxInt32Value indicates the seat backrest's most upright/forward position w.r.t the
     * actuator at the bottom of the seat.
     *
     * Values in between minInt32Value and maxInt32Value indicate a transition state between the
     * full recline and upright/forward positions.
     *
     * This property is not in any particular unit but in a specified range of relative positions.
     *
     * This property is defined as VehiclePropertyAccess.READ_WRITE, but OEMs have the option to
     * implement it as VehiclePropertyAccess.READ only.
     *
     * @change_mode VehiclePropertyChangeMode.ON_CHANGE
     * @access VehiclePropertyAccess.READ_WRITE
     */
    SEAT_BACKREST_ANGLE_1_POS = 0x0B87 + 0x10000000 + 0x05000000
            + 0x00400000, // VehiclePropertyGroup:SYSTEM,VehicleArea:SEAT,VehiclePropertyType:INT32
    /**
     * Seat backrest angle 1 move
     *
     * The maxInt32Value and minInt32Value in each VehicleAreaConfig must be defined. All integers
     * between minInt32Value and maxInt32Value must be supported.
     *
     * The maxInt32Value represents the maximum movement speed of the seat backrest while angling
     * forward.
     * The minInt32Value represents the maximum movement speed of the seat backrest while reclining.
     *
     * Larger absolute values, either positive or negative, indicate a faster movement speed. Once
     * the seat backrest reaches the positional limit, the value must reset to 0. If
     * SEAT_BACKREST_ANGLE_1_MOVE's value is currently 0, then that means there is no movement
     * currently occurring.
     *
     * This property is not in any particular unit but in a specified range of relative movement
     * speeds.
     *
     * This property is defined as VehiclePropertyAccess.READ_WRITE, but OEMs have the option to
     * implement it as VehiclePropertyAccess.READ only.
     *
     * @change_mode VehiclePropertyChangeMode.ON_CHANGE
     * @access VehiclePropertyAccess.READ_WRITE
     */
    SEAT_BACKREST_ANGLE_1_MOVE = 0x0B88 + 0x10000000 + 0x05000000
            + 0x00400000, // VehiclePropertyGroup:SYSTEM,VehicleArea:SEAT,VehiclePropertyType:INT32
    /**
     * Seat backrest angle 2 position
     *
     * Backrest angle 2 is the next actuator up from the bottom of the seat.
     *
     * The maxInt32Value and minInt32Value in VehicleAreaConfig must be defined. All integers
     * between minInt32Value and maxInt32Value must be supported.
     *
     * The minInt32Value indicates the seat backrest's full recline position w.r.t the next
     * actuator in the backrest from the one at the bottom of the seat (see
     * SEAT_BACKREST_ANGLE_1_POS for additional details).
     * The maxInt32Value indicates the seat backrest's most upright/forward position w.r.t the
     * next actuator in the backrest from the one at the bottom of the seat(see
     * SEAT_BACKREST_ANGLE_1_POS for additional details).
     *
     * Values in between minInt32Value and maxInt32Value indicate a transition state between the
     * full recline and upright/forward positions.
     *
     * This property is not in any particular unit but in a specified range of relative positions.
     *
     * This property is defined as VehiclePropertyAccess.READ_WRITE, but OEMs have the option to
     * implement it as VehiclePropertyAccess.READ only.
     *
     * @change_mode VehiclePropertyChangeMode.ON_CHANGE
     * @access VehiclePropertyAccess.READ_WRITE
     */
    SEAT_BACKREST_ANGLE_2_POS = 0x0B89 + 0x10000000 + 0x05000000
            + 0x00400000, // VehiclePropertyGroup:SYSTEM,VehicleArea:SEAT,VehiclePropertyType:INT32
    /**
     * Seat backrest angle 2 move
     *
     * The maxInt32Value and minInt32Value in each VehicleAreaConfig must be defined. All integers
     * between minInt32Value and maxInt32Value must be supported.
     *
     * The maxInt32Value represents the maximum movement speed of the seat backrest while angling
     * forward.
     * The minInt32Value represents the maximum movement speed of the seat backrest while reclining.
     *
     * Larger absolute values, either positive or negative, indicate a faster movement speed. Once
     * the seat backrest reaches the positional limit, the value must reset to 0. If
     * SEAT_BACKREST_ANGLE_2_MOVE's value is currently 0, then that means there is no movement
     * currently occurring.
     *
     * This property is not in any particular unit but in a specified range of relative movement
     * speeds.
     *
     * This property is defined as VehiclePropertyAccess.READ_WRITE, but OEMs have the option to
     * implement it as VehiclePropertyAccess.READ only.
     *
     * @change_mode VehiclePropertyChangeMode.ON_CHANGE
     * @access VehiclePropertyAccess.READ_WRITE
     */
    SEAT_BACKREST_ANGLE_2_MOVE = 0x0B8A + 0x10000000 + 0x05000000
            + 0x00400000, // VehiclePropertyGroup:SYSTEM,VehicleArea:SEAT,VehiclePropertyType:INT32
    /**
     * Seat height position
     *
     * The maxInt32Value and minInt32Value in VehicleAreaConfig must be defined.
     * All integers between minInt32Value and maxInt32Value must be supported.
     *
     * The minInt32Value indicates the seat is in its lowest position.
     * The maxInt32Value indicates the seat is in its highest position.
     *
     * Values in between minInt32Value and maxInt32Value indicate a transition state between the
     * lowest and highest positions.
     *
     * This property is not in any particular unit but in a specified range of relative positions.
     *
     * This property is defined as VehiclePropertyAccess.READ_WRITE, but OEMs have the option to
     * implement it as VehiclePropertyAccess.READ only.
     *
     * @change_mode VehiclePropertyChangeMode.ON_CHANGE
     * @access VehiclePropertyAccess.READ_WRITE
     */
    SEAT_HEIGHT_POS = 0x0B8B + 0x10000000 + 0x05000000
            + 0x00400000, // VehiclePropertyGroup:SYSTEM,VehicleArea:SEAT,VehiclePropertyType:INT32
    /**
     * Seat height move
     *
     * The maxInt32Value and minInt32Value in each VehicleAreaConfig must be defined. All integers
     * between minInt32Value and maxInt32Value must be supported.
     *
     * The maxInt32Value represents the maximum movement speed of the seat while moving upward.
     * The minInt32Value represents the maximum movement speed of the seat while moving downward.
     *
     * Larger absolute values, either positive or negative, indicate a faster movement speed. Once
     * the seat reaches the positional limit, the value must reset to 0. If SEAT_HEIGHT_MOVE's value
     * is currently 0, then that means there is no movement currently occurring.
     *
     * This property is not in any particular unit but in a specified range of relative movement
     * speeds.
     *
     * This property is defined as VehiclePropertyAccess.READ_WRITE, but OEMs have the option to
     * implement it as VehiclePropertyAccess.READ only.
     *
     * @change_mode VehiclePropertyChangeMode.ON_CHANGE
     * @access VehiclePropertyAccess.READ_WRITE
     */
    SEAT_HEIGHT_MOVE = 0x0B8C + 0x10000000 + 0x05000000
            + 0x00400000, // VehiclePropertyGroup:SYSTEM,VehicleArea:SEAT,VehiclePropertyType:INT32
    /**
     * Seat depth position
     *
     * Sets the seat depth, distance from back rest to front edge of seat.
     *
     * The maxInt32Value and minInt32Value in VehicleAreaConfig must be defined.
     * All integers between minInt32Value and maxInt32Value must be supported.
     *
     * The minInt32Value indicates the seat is in its shallowest position (i.e. the position with
     * the smallest distance between the front edge of the seat cushion and the rear end of the
     * seat).
     * The maxInt32Value indicates the seat is in its deepest position (i.e. the position with the
     * largest distance between the front edge of the seat cushion and the rear end of the seat).
     *
     * Values in between minInt32Value and maxInt32Value indicate a transition state between the
     * shallowest and deepest positions.
     *
     * This property is not in any particular unit but in a specified range of relative positions.
     *
     * This property is defined as VehiclePropertyAccess.READ_WRITE, but OEMs have the option to
     * implement it as VehiclePropertyAccess.READ only.
     *
     * @change_mode VehiclePropertyChangeMode.ON_CHANGE
     * @access VehiclePropertyAccess.READ_WRITE
     */
    SEAT_DEPTH_POS = 0x0B8D + 0x10000000 + 0x05000000
            + 0x00400000, // VehiclePropertyGroup:SYSTEM,VehicleArea:SEAT,VehiclePropertyType:INT32
    /**
     * Seat depth move
     *
     * The maxInt32Value and minInt32Value in each VehicleAreaConfig must be defined. All integers
     * between minInt32Value and maxInt32Value must be supported.
     *
     * The maxInt32Value represents the maximum movement speed of the seat while getting deeper
     * The minInt32Value represents the maximum movement speed of the seat while getting shallower.
     *
     * Larger absolute values, either positive or negative, indicate a faster movement speed. Once
     * the seat backrest reaches the positional limit, the value must reset to 0. If
     * SEAT_DEPTH_MOVE's value is currently 0, then that means there is no movement currently
     * occurring.
     *
     * This property is not in any particular unit but in a specified range of relative movement
     * speeds.
     *
     * This property is defined as VehiclePropertyAccess.READ_WRITE, but OEMs have the option to
     * implement it as VehiclePropertyAccess.READ only.
     *
     * @change_mode VehiclePropertyChangeMode.ON_CHANGE
     * @access VehiclePropertyAccess.READ_WRITE
     */
    SEAT_DEPTH_MOVE = 0x0B8E + 0x10000000 + 0x05000000
            + 0x00400000, // VehiclePropertyGroup:SYSTEM,VehicleArea:SEAT,VehiclePropertyType:INT32
    /**
     * Seat tilt position
     *
     * The maxInt32Value and minInt32Value in VehicleAreaConfig must be defined.
     * All integers between minInt32Value and maxInt32Value must be supported.
     *
     * The minInt32Value indicates the seat bottom is angled at its lowest angular position. This
     * corresponds to the seat's front edge at its lowest possible position relative to the rear
     * end of the seat.
     * The maxInt32Value indicates the seat bottom is angled at its highest angular position. This
     * corresponds to the seat's front edge at its highest possible position relative to the rear
     * end of the seat.
     *
     * Values in between minInt32Value and maxInt32Value indicate a transition state between the
     * lowest and highest positions.
     *
     * This property is not in any particular unit but in a specified range of relative positions.
     *
     * This property is defined as VehiclePropertyAccess.READ_WRITE, but OEMs have the option to
     * implement it as VehiclePropertyAccess.READ only.
     *
     * @change_mode VehiclePropertyChangeMode.ON_CHANGE
     * @access VehiclePropertyAccess.READ_WRITE
     */
    SEAT_TILT_POS = 0x0B8F + 0x10000000 + 0x05000000
            + 0x00400000, // VehiclePropertyGroup:SYSTEM,VehicleArea:SEAT,VehiclePropertyType:INT32
    /**
     * Seat tilt move
     *
     * The maxInt32Value and minInt32Value in each VehicleAreaConfig must be defined. All integers
     * between minInt32Value and maxInt32Value must be supported.
     *
     * The maxInt32Value represents the maximum movement speed of the front edge of the seat while
     * moving upward.
     * The minInt32Value represents the maximum movement speed of the front edge of the seat while
     * moving downward.
     *
     * Larger absolute values, either positive or negative, indicate a faster movement speed. Once
     * the seat bottom reaches the positional limit, the value must reset to 0. If SEAT_TILT_MOVE's
     * value is currently 0, then that means there is no movement currently occurring.
     *
     * This property is not in any particular unit but in a specified range of relative movement
     * speeds.
     *
     * This property is defined as VehiclePropertyAccess.READ_WRITE, but OEMs have the option to
     * implement it as VehiclePropertyAccess.READ only.
     *
     * @change_mode VehiclePropertyChangeMode.ON_CHANGE
     * @access VehiclePropertyAccess.READ_WRITE
     */
    SEAT_TILT_MOVE = 0x0B90 + 0x10000000 + 0x05000000
            + 0x00400000, // VehiclePropertyGroup:SYSTEM,VehicleArea:SEAT,VehiclePropertyType:INT32
    /**
     * Lumber fore/aft position
     *
     * The maxInt32Value and minInt32Value in VehicleAreaConfig must be defined.
     * All integers between minInt32Value and maxInt32Value must be supported.
     *
     * The minInt32Value indicates the lumbar support is in its rearward most position (i.e. least
     * supportive position).
     * The maxInt32Value indicates the lumbar support is in its forward most position (i.e. most
     * supportive position).
     *
     * Values in between minInt32Value and maxInt32Value indicate a transition state between the
     * forward and rearward positions.
     *
     * This property is not in any particular unit but in a specified range of relative positions.
     *
     * This property is defined as VehiclePropertyAccess.READ_WRITE, but OEMs have the option to
     * implement it as VehiclePropertyAccess.READ only.
     *
     * @change_mode VehiclePropertyChangeMode.ON_CHANGE
     * @access VehiclePropertyAccess.READ_WRITE
     */
    SEAT_LUMBAR_FORE_AFT_POS = 0x0B91 + 0x10000000 + 0x05000000
            + 0x00400000, // VehiclePropertyGroup:SYSTEM,VehicleArea:SEAT,VehiclePropertyType:INT32
    /**
     * Lumbar fore/aft move
     *
     * The maxInt32Value and minInt32Value in each VehicleAreaConfig must be defined. All integers
     * between minInt32Value and maxInt32Value must be supported.
     *
     * The maxInt32Value represents the maximum movement speed of the seat's lumbar support while
     * moving forward.
     * The minInt32Value represents the maximum movement speed of the seat's lumbar support while
     * moving backward.
     *
     * Larger absolute values, either positive or negative, indicate a faster movement speed. Once
     * the seat's lumbar support reaches the positional limit, the value must reset to 0. If
     * SEAT_LUMBAR_FORE_AFT_MOVE's value is currently 0, then that means there is no movement
     * currently occurring.
     *
     * This property is not in any particular unit but in a specified range of relative movement
     * speeds.
     *
     * This property is defined as VehiclePropertyAccess.READ_WRITE, but OEMs have the option to
     * implement it as VehiclePropertyAccess.READ only.
     *
     * @change_mode VehiclePropertyChangeMode.ON_CHANGE
     * @access VehiclePropertyAccess.READ_WRITE
     */
    SEAT_LUMBAR_FORE_AFT_MOVE = 0x0B92 + 0x10000000 + 0x05000000
            + 0x00400000, // VehiclePropertyGroup:SYSTEM,VehicleArea:SEAT,VehiclePropertyType:INT32
    /**
     * Lumbar side support position
     *
     * The maxInt32Value and minInt32Value in VehicleAreaConfig must be defined.
     * All integers between minInt32Value and maxInt32Value must be supported.
     *
     * The minInt32Value indicates the lumbar side support is in its thinnest position (i.e.
     * most support).
     * The maxInt32Value indicates the lumbar side support is in its widest position (i.e.
     * least support).
     *
     * Values in between minInt32Value and maxInt32Value indicate a transition state between the
     * thinnest and widest positions.
     *
     * This property is not in any particular unit but in a specified range of relative positions.
     *
     * This property is defined as VehiclePropertyAccess.READ_WRITE, but OEMs have the option to
     * implement it as VehiclePropertyAccess.READ only.
     *
     * @change_mode VehiclePropertyChangeMode.ON_CHANGE
     * @access VehiclePropertyAccess.READ_WRITE
     */
    SEAT_LUMBAR_SIDE_SUPPORT_POS = 0x0B93 + 0x10000000 + 0x05000000
            + 0x00400000, // VehiclePropertyGroup:SYSTEM,VehicleArea:SEAT,VehiclePropertyType:INT32
    /**
     * Lumbar side support move
     *
     * The maxInt32Value and minInt32Value in each VehicleAreaConfig must be defined. All integers
     * between minInt32Value and maxInt32Value must be supported.
     *
     * The maxInt32Value represents the maximum movement speed of the seat's lumbar side support
     * while getting wider.
     * The minInt32Value represents the maximum movement speed of the seat's lumbar side support
     * while getting thinner.
     *
     * Larger absolute values, either positive or negative, indicate a faster movement speed. Once
     * the seat's lumbar side support reaches the positional limit, the value must reset to 0. If
     * SEAT_LUMBAR_SIDE_SUPPORT_MOVE's value is currently 0, then that means there is no movement
     * currently occurring.
     *
     * This property is not in any particular unit but in a specified range of relative movement
     * speeds.
     *
     * This property is defined as VehiclePropertyAccess.READ_WRITE, but OEMs have the option to
     * implement it as VehiclePropertyAccess.READ only.
     *
     * @change_mode VehiclePropertyChangeMode.ON_CHANGE
     * @access VehiclePropertyAccess.READ_WRITE
     */
    SEAT_LUMBAR_SIDE_SUPPORT_MOVE = 0x0B94 + 0x10000000 + 0x05000000
            + 0x00400000, // VehiclePropertyGroup:SYSTEM,VehicleArea:SEAT,VehiclePropertyType:INT32
    /**
     * (Deprecated) Headrest height position
     *
     * This property is deprecated because it is defined as type VehicleArea:GLOBAL, which means all
     * seats use the same value. Use SEAT_HEADREST_HEIGHT_POS_V2 instead which fixes this issue by
     * being defined as type VehicleArea:SEAT.
     *
     * Sets the headrest height.
     * Max value indicates tallest setting.
     * Min value indicates shortest setting.
     *
     * This property is defined as VehiclePropertyAccess.READ_WRITE, but OEMs have the option to
     * implement it as VehiclePropertyAccess.READ only.
     *
     * @change_mode VehiclePropertyChangeMode.ON_CHANGE
     * @access VehiclePropertyAccess.READ_WRITE
     */
    SEAT_HEADREST_HEIGHT_POS = 0x0B95 + 0x10000000 + 0x01000000
            + 0x00400000, // VehiclePropertyGroup:SYSTEM,VehicleArea:GLOBAL,VehiclePropertyType:INT32

    /**
     * Headrest height position
     *
     * Sets the headrest height for supported seats. VehiclePropConfig.areaConfigs specifies which
     * seats are supported.
     *
     * The maxInt32Value and minInt32Value in VehicleAreaConfig must be defined.
     * All integers between minInt32Value and maxInt32Value must be supported.
     *
     * The minInt32Value indicates the headrest is in its lowest position.
     * The maxInt32Value indicates the headrest is in its highest position.
     *
     * Values in between minInt32Value and maxInt32Value indicate a transition state between the
     * lowest and highest positions.
     *
     * This property is not in any particular unit but in a specified range of relative positions.
     *
     * This property is defined as VehiclePropertyAccess.READ_WRITE, but OEMs have the option to
     * implement it as VehiclePropertyAccess.READ only.
     *
     * @change_mode VehiclePropertyChangeMode.ON_CHANGE
     * @access VehiclePropertyAccess.READ_WRITE
     */
    SEAT_HEADREST_HEIGHT_POS_V2 =
            0x0BA4 + VehiclePropertyGroup.SYSTEM + VehicleArea.SEAT + VehiclePropertyType.INT32,

    /**
     * Headrest height move
     *
     * The maxInt32Value and minInt32Value in each VehicleAreaConfig must be defined. All integers
     * between minInt32Value and maxInt32Value must be supported.
     *
     * The maxInt32Value represents the maximum movement speed of the seat's headrest while moving
     * up.
     * The minInt32Value represents the maximum movement speed of the seat's headrest while moving
     * down.
     *
     * Larger absolute values, either positive or negative, indicate a faster movement speed. Once
     * the seat's headrest reaches the positional limit, the value must reset to 0. If
     * SEAT_HEADREST_HEIGHT_MOVE's value is currently 0, then that means there is no movement
     * currently occurring.
     *
     * This property is not in any particular unit but in a specified range of relative movement
     * speeds.
     *
     * This property is defined as VehiclePropertyAccess.READ_WRITE, but OEMs have the option to
     * implement it as VehiclePropertyAccess.READ only.
     *
     * @change_mode VehiclePropertyChangeMode.ON_CHANGE
     * @access VehiclePropertyAccess.READ_WRITE
     */
    SEAT_HEADREST_HEIGHT_MOVE = 0x0B96 + 0x10000000 + 0x05000000
            + 0x00400000, // VehiclePropertyGroup:SYSTEM,VehicleArea:SEAT,VehiclePropertyType:INT32
    /**
     * Headrest angle position
     *
     * The maxInt32Value and minInt32Value in VehicleAreaConfig must be defined.
     * All integers between minInt32Value and maxInt32Value must be supported.
     *
     * The minInt32Value indicates the headrest is in its full recline position.
     * The maxInt32Value indicates the headrest is in its most upright/forward position.
     *
     * Values in between minInt32Value and maxInt32Value indicate a transition state between the
     * full recline and most upright/forward positions.
     *
     * This property is not in any particular unit but in a specified range of relative positions.
     *
     * This property is defined as VehiclePropertyAccess.READ_WRITE, but OEMs have the option to
     * implement it as VehiclePropertyAccess.READ only.
     *
     * @change_mode VehiclePropertyChangeMode.ON_CHANGE
     * @access VehiclePropertyAccess.READ_WRITE
     */
    SEAT_HEADREST_ANGLE_POS = 0x0B97 + 0x10000000 + 0x05000000
            + 0x00400000, // VehiclePropertyGroup:SYSTEM,VehicleArea:SEAT,VehiclePropertyType:INT32
    /**
     * Headrest angle move
     *
     * The maxInt32Value and minInt32Value in each VehicleAreaConfig must be defined. All integers
     * between minInt32Value and maxInt32Value must be supported.
     *
     * The maxInt32Value represents the maximum movement speed of the seat's headrest while moving
     * into an upright/forward position.
     * The minInt32Value represents the maximum movement speed of the seat's headrest while moving
     * into a shallow position.
     *
     * Larger absolute values, either positive or negative, indicate a faster movement speed. Once
     * the seat's headrest reaches the positional limit, the value must reset to 0. If
     * SEAT_HEADREST_ANGLE_MOVE's value is currently 0, then that means there is no movement
     * currently occurring.
     *
     * This property is not in any particular unit but in a specified range of relative movement
     * speeds.
     *
     * This property is defined as VehiclePropertyAccess.READ_WRITE, but OEMs have the option to
     * implement it as VehiclePropertyAccess.READ only.
     *
     * @change_mode VehiclePropertyChangeMode.ON_CHANGE
     * @access VehiclePropertyAccess.READ_WRITE
     */
    SEAT_HEADREST_ANGLE_MOVE = 0x0B98 + 0x10000000 + 0x05000000
            + 0x00400000, // VehiclePropertyGroup:SYSTEM,VehicleArea:SEAT,VehiclePropertyType:INT32
    /**
     * Headrest fore/aft position
     *
     * The maxInt32Value and minInt32Value in VehicleAreaConfig must be defined.
     * All integers between minInt32Value and maxInt32Value must be supported.
     *
     * The minInt32Value indicates the headrest is in its rearward-most linear position.
     * The maxInt32Value indicates the headrest is in its forward-most linear position.
     *
     * Values in between minInt32Value and maxInt32Value indicate a transition state between the
     * forward and rearward positions.
     *
     * This property is not in any particular unit but in a specified range of relative positions.
     *
     * This property is defined as VehiclePropertyAccess.READ_WRITE, but OEMs have the option to
     * implement it as VehiclePropertyAccess.READ only.
     *
     * @change_mode VehiclePropertyChangeMode.ON_CHANGE
     * @access VehiclePropertyAccess.READ_WRITE
     */
    SEAT_HEADREST_FORE_AFT_POS = 0x0B99 + 0x10000000 + 0x05000000
            + 0x00400000, // VehiclePropertyGroup:SYSTEM,VehicleArea:SEAT,VehiclePropertyType:INT32
    /**
     * Headrest fore/aft move
     *
     * The maxInt32Value and minInt32Value in each VehicleAreaConfig must be defined. All integers
     * between minInt32Value and maxInt32Value must be supported.
     *
     * The maxInt32Value represents the maximum movement speed of the seat's headrest while moving
     * forward.
     * The minInt32Value represents the maximum movement speed of the seat's headrest while moving
     * backward.
     *
     * Larger absolute values, either positive or negative, indicate a faster movement speed. Once
     * the seat's headrest reaches the positional limit, the value must reset to 0. If
     * SEAT_HEADREST_FORE_AFT_MOVE's value is currently 0, then that means there is no movement
     * currently occurring.
     *
     * This property is not in any particular unit but in a specified range of relative movement
     * speeds.
     *
     * This property is defined as VehiclePropertyAccess.READ_WRITE, but OEMs have the option to
     * implement it as VehiclePropertyAccess.READ only.
     *
     * @change_mode VehiclePropertyChangeMode.ON_CHANGE
     * @access VehiclePropertyAccess.READ_WRITE
     */
    SEAT_HEADREST_FORE_AFT_MOVE = 0x0B9A + 0x10000000 + 0x05000000
            + 0x00400000, // VehiclePropertyGroup:SYSTEM,VehicleArea:SEAT,VehiclePropertyType:INT32
    /**
     * Represents property for the seat footwell lights state.
     *
     * SEAT_FOOTWELL_LIGHTS_STATE reflects the current state of the lights at any point in time.
     * This is different from the function of SEAT_FOOTWELL_LIGHTS_SWITCH which represents the
     * position of the switch controlling the lights. Therefore, SEAT_FOOTWELL_LIGHTS_STATE may not
     * match the value of SEAT_FOOTWELL_LIGHTS_SWITCH (e.g. SEAT_FOOTWELL_LIGHTS_SWITCH=AUTOMATIC
     * and SEAT_FOOTWELL_LIGHTS_STATE=ON).
     *
     * This property should only be implemented if SEAT_FOOTWELL_LIGHTS_STATE's value may be
     * different from that of CABIN_LIGHTS_STATE.
     *
     * For each supported area ID, the VehicleAreaConfig#supportedEnumValues must be defined unless
     * all enum values of VehicleLightState are supported.
     *
     * @change_mode VehiclePropertyChangeMode.ON_CHANGE
     * @access VehiclePropertyAccess.READ
     * @data_enum VehicleLightState
     */
    SEAT_FOOTWELL_LIGHTS_STATE =
            0x0B9B + VehiclePropertyGroup.SYSTEM + VehicleArea.SEAT + VehiclePropertyType.INT32,
    /**
     * Represents property for the seat footwell lights switch.
     *
     * SEAT_FOOTWELL_LIGHTS_SWITCH represents the position of the switch controlling the lights.
     * This is different from the function of SEAT_FOOTWELL_LIGHTS_STATE which reflects the current
     * state of the lights at any point in time. Therefore, SEAT_FOOTWELL_LIGHTS_SWITCH may not
     * match the value of SEAT_FOOTWELL_LIGHTS_STATE (e.g. SEAT_FOOTWELL_LIGHTS_SWITCH=AUTOMATIC and
     * SEAT_FOOTWELL_LIGHTS_STATE=ON).
     *
     * This property should only be implemented if SEAT_FOOTWELL_LIGHTS_SWITCH's value may be
     * different from that of CABIN_LIGHTS_SWITCH.
     *
     * For each supported area ID, the VehicleAreaConfig#supportedEnumValues must be defined unless
     * all enum values of VehicleLightSwitch are supported.
     *
     * This property is defined as VehiclePropertyAccess.READ_WRITE, but OEMs have the option to
     * implement it as VehiclePropertyAccess.READ only.
     *
     * @change_mode VehiclePropertyChangeMode.ON_CHANGE
     * @access VehiclePropertyAccess.READ_WRITE
     * @data_enum VehicleLightSwitch
     */
    SEAT_FOOTWELL_LIGHTS_SWITCH =
            0x0B9C + VehiclePropertyGroup.SYSTEM + VehicleArea.SEAT + VehiclePropertyType.INT32,
    /**
     * Represents property for Seat easy access feature.
     *
     * If true, the seat will automatically adjust to make it easier for the occupant to enter and
     * exit the vehicle. Each area ID must map to the seat that the user is trying to enter/exit
     * with the help of the easy access feature.
     *
     * This property is defined as VehiclePropertyAccess.READ_WRITE, but OEMs have the option to
     * implement it as VehiclePropertyAccess.READ only.
     *
     * @change_mode VehiclePropertyChangeMode.ON_CHANGE
     * @access VehiclePropertyAccess.READ_WRITE
     */
    SEAT_EASY_ACCESS_ENABLED =
            0x0B9D + VehiclePropertyGroup.SYSTEM + VehicleArea.SEAT + VehiclePropertyType.BOOLEAN,
    /**
     * Represents feature to enable/disable a seat's ability to deploy airbag(s) when triggered
     * (e.g. by a crash).
     *
     * If true, it means the seat's airbags are enabled, and if triggered (e.g. by a crash), they
     * will deploy. If false, it means the seat's airbags are disabled, and they will not deploy
     * under any circumstance. This property does not indicate if the airbags are deployed or not.
     *
     * This property can be set to VehiclePropertyAccess.READ read only for the sake of regulation
     * or safety concerns.
     *
     * This property is defined as VehiclePropertyAccess.READ_WRITE, but OEMs have the option to
     * implement it as VehiclePropertyAccess.READ only.
     *
     * @change_mode VehiclePropertyChangeMode.ON_CHANGE
     * @access VehiclePropertyAccess.READ_WRITE
     */
    SEAT_AIRBAG_ENABLED =
            0x0B9E + VehiclePropertyGroup.SYSTEM + VehicleArea.SEAT + VehiclePropertyType.BOOLEAN,
    /**
     * Represents property for seat’s hipside (bottom cushion’s side) support position.
     *
     * The maxInt32Value and minInt32Value in each VehicleAreaConfig must be defined. All integers
     * between minInt32Value and maxInt32Value must be supported.
     *
     * The maxInt32Value indicates the seat cushion side support is in its widest position (i.e.
     * least support).
     * The minInt32Value indicates the seat cushion side support is in its thinnest position (i.e.
     * most support).
     *
     * Values in between minInt32Value and maxInt32Value indicate a transition state between the
     * thinnest and widest positions.
     *
     * This property is not in any particular unit but in a specified range of relative positions.
     *
     * This property is defined as VehiclePropertyAccess.READ_WRITE, but OEMs have the option to
     * implement it as VehiclePropertyAccess.READ only.
     *
     * @change_mode VehiclePropertyChangeMode.ON_CHANGE
     * @access VehiclePropertyAccess.READ_WRITE
     */
    SEAT_CUSHION_SIDE_SUPPORT_POS =
            0x0B9F + VehiclePropertyGroup.SYSTEM + VehicleArea.SEAT + VehiclePropertyType.INT32,
    /**
     * Represents property for movement direction and speed of seat cushion side support.
     *
     * The maxInt32Value and minInt32Value in each VehicleAreaConfig must be defined. All integers
     * between minInt32Value and maxInt32Value must be supported.
     *
     * The maxInt32Value represents the maximum movement speed of the seat cushion side support when
     * growing wider (i.e. support is decreasing).
     * The minInt32Value represents the maximum movement speed of the seat cushion side support when
     * growing thinner (i.e. support is increasing).
     *
     * Larger absolute values, either positive or negative, indicate a faster movement speed. Once
     * the seat cushion side support reaches the positional limit, the value must reset to 0. If
     * SEAT_CUSHION_SIDE_SUPPORT_MOVE's value is currently 0, then that means there is no movement
     * currently occurring.
     *
     * This property is not in any particular unit but in a specified range of relative movement
     * speeds.
     *
     * This property is defined as VehiclePropertyAccess.READ_WRITE, but OEMs have the option to
     * implement it as VehiclePropertyAccess.READ only.
     *
     * @change_mode VehiclePropertyChangeMode.ON_CHANGE
     * @access VehiclePropertyAccess.READ_WRITE
     */
    SEAT_CUSHION_SIDE_SUPPORT_MOVE =
            0x0BA0 + VehiclePropertyGroup.SYSTEM + VehicleArea.SEAT + VehiclePropertyType.INT32,
    /**
     * Represents property for seat’s lumbar support vertical position.
     *
     * The maxInt32Value and minInt32Value in each VehicleAreaConfig must be defined. All integers
     * between minInt32Value and maxInt32Value must be supported.
     *
     * The maxInt32Value indicates the lumbar support's highest position.
     * The minInt32Value indicates the lumbar support's lowest position.
     *
     * Values in between minInt32Value and maxInt32Value indicate a transition state between the
     * lowest and highest positions.
     *
     * This property is not in any particular unit but in a specified range of relative positions.
     *
     * This property is defined as VehiclePropertyAccess.READ_WRITE, but OEMs have the option to
     * implement it as VehiclePropertyAccess.READ only.
     *
     * @change_mode VehiclePropertyChangeMode.ON_CHANGE
     * @access VehiclePropertyAccess.READ_WRITE
     */
    SEAT_LUMBAR_VERTICAL_POS =
            0x0BA1 + VehiclePropertyGroup.SYSTEM + VehicleArea.SEAT + VehiclePropertyType.INT32,
    /**
     * Represents property for vertical movement direction and speed of seat lumbar support.
     *
     * The maxInt32Value and minInt32Value in each VehicleAreaConfig must be defined. All integers
     * between minInt32Value and maxInt32Value must be supported.
     *
     * The maxInt32Value indicates the lumbar support is moving at the fastest upward speed.
     * The minInt32Value indicates the lumbar support is moving at the fastest downward speed.
     *
     * Larger absolute values, either positive or negative, indicate a faster movement speed. Once
     * the seat cushion side support reaches the positional limit, the value must reset to 0. If
     * SEAT_LUMBAR_VERTICAL_MOVE's value is currently 0, then that means there is no movement
     * currently occurring.
     *
     * This property is not in any particular unit but in a specified range of relative movement
     * speeds.
     *
     * This property is defined as VehiclePropertyAccess.READ_WRITE, but OEMs have the option to
     * implement it as VehiclePropertyAccess.READ only.
     *
     * @change_mode VehiclePropertyChangeMode.ON_CHANGE
     * @access VehiclePropertyAccess.READ_WRITE
     */
    SEAT_LUMBAR_VERTICAL_MOVE =
            0x0BA2 + VehiclePropertyGroup.SYSTEM + VehicleArea.SEAT + VehiclePropertyType.INT32,
    /**
     * Represents property that indicates the current walk-in position of the seat.
     *
     * The maxInt32Value and minInt32Value in each VehicleAreaConfig must be defined.
     * All integers between minInt32Value and maxInt32Value must be supported.
     *
     * The minInt32Value indicates the normal seat position. The minInt32Value must be 0.
     * The maxInt32Value indicates the seat is in the full walk-in position.
     *
     * Values in between minInt32Value and maxInt32Value indicate a transition state between the
     * normal and walk-in positions.
     *
     * This property is not in any particular unit but in a specified range of relative positions.
     *
     * The area ID must match the seat that actually moves when the walk-in feature activates, not
     * the intended seat the passengers will sit in.
     *
     * This property is defined as VehiclePropertyAccess.READ_WRITE, but OEMs have the option to
     * implement it as VehiclePropertyAccess.READ only.
     *
     * @change_mode VehiclePropertyChangeMode.ON_CHANGE
     * @access VehiclePropertyAccess.READ_WRITE
     */
    SEAT_WALK_IN_POS =
            0x0BA3 + VehiclePropertyGroup.SYSTEM + VehicleArea.SEAT + VehiclePropertyType.INT32,
    /**
     * Seat Occupancy
     *
     * Indicates whether a particular seat is occupied or not, to the best of the car's ability
     * to determine. Valid values are from the VehicleSeatOccupancyState enum.
     *
     * @change_mode VehiclePropertyChangeMode.ON_CHANGE
     * @access VehiclePropertyAccess.READ
     * @data_enum VehicleSeatOccupancyState
     */
    SEAT_OCCUPANCY = 0x0BB0 + 0x10000000 + 0x05000000
            + 0x00400000, // VehiclePropertyGroup:SYSTEM,VehicleArea:SEAT,VehiclePropertyType:INT32
    /**
     * Window Position
     *
     * The maxInt32Value and minInt32Value in each VehicleAreaConfig must be defined.
     * All integers between minInt32Value and maxInt32Value must be supported.
     *
     * The minInt32Value indicates the window is closed/fully open out of plane. If the window
     * cannot open out of plane, then minInt32Value is the position of the window when fully closed
     * and must be 0. If the window can open out of plane, the minInt32Value indicates the window
     * is fully open in its position out of plane and will be a negative value. See the example
     * below for a more detailed explanation.
     * The maxInt32Value indicates the window is fully open.
     *
     * Values in between minInt32Value and maxInt32Value indicate a transition state between the
     * closed/fully open out-of-plane and fully open positions.
     *
     * This property is not in any particular unit but in a specified range of relative positions.
     *
     * For example, this is how the property should work for a window that can move out of plane:
     *  For a window that may open out of plane (i.e. vent mode of sunroof) this
     *  parameter will work with negative values as follows:
     *    Max = sunroof completely open
     *    0 = sunroof closed.
     *    Min = sunroof vent completely open
     *
     *    Note that in this mode, 0 indicates the window is closed.
     *
     * This property is defined as VehiclePropertyAccess.READ_WRITE, but OEMs have the option to
     * implement it as VehiclePropertyAccess.READ only.
     *
     * @change_mode VehiclePropertyChangeMode.ON_CHANGE
     * @access VehiclePropertyAccess.READ_WRITE
     */
    WINDOW_POS = 0x0BC0 + 0x10000000 + 0x03000000
            + 0x00400000, // VehiclePropertyGroup:SYSTEM,VehicleArea:WINDOW,VehiclePropertyType:INT32
    /**
     * Window Move
     *
     * The maxInt32Value and minInt32Value in each VehicleAreaConfig must be defined. All integers
     * between minInt32Value and maxInt32Value must be supported.
     *
     * The maxInt32Value indicates the window is opening in plane/closing in the out of plane
     * direction at the fastest speed.
     * The minInt32Value indicates the window is closing in plane/opening in the out of plane
     * direction at the fastest speed.
     *
     * Larger absolute values, either positive or negative, indicate a faster movement speed. Once
     * the window reaches the positional limit, the value must reset to 0. If WINDOW_MOVE's value is
     * currently 0, then that means there is no movement currently occurring.
     *
     * This property is not in any particular unit but in a specified range of relative movement
     * speeds.
     *
     * For a window that may open out of plane (i.e. vent mode of sunroof) this
     * parameter will work as follows:
     *
     * If sunroof is open:
     *   Max = open the sunroof further, automatically stop when fully open.
     *   Min = close the sunroof, automatically stop when sunroof is closed.
     *
     * If vent is open:
     *   Max = close the vent, automatically stop when vent is closed.
     *   Min = open the vent further, automatically stop when vent is fully open.
     *
     * If sunroof is in the closed position:
     *   Max = open the sunroof, automatically stop when sunroof is fully open.
     *   Min = open the vent, automatically stop when vent is fully open.
     *
     * This property is defined as VehiclePropertyAccess.READ_WRITE, but OEMs have the option to
     * implement it as VehiclePropertyAccess.READ only.
     *
     * @change_mode VehiclePropertyChangeMode.ON_CHANGE
     * @access VehiclePropertyAccess.READ_WRITE
     */
    WINDOW_MOVE = 0x0BC1 + 0x10000000 + 0x03000000
            + 0x00400000, // VehiclePropertyGroup:SYSTEM,VehicleArea:WINDOW,VehiclePropertyType:INT32
    /**
     * Window Lock
     *
     * True indicates windows are locked and can't be moved.
     *
     * This property is defined as VehiclePropertyAccess.READ_WRITE, but OEMs have the option to
     * implement it as VehiclePropertyAccess.READ only.
     *
     * @change_mode VehiclePropertyChangeMode.ON_CHANGE
     * @access VehiclePropertyAccess.READ_WRITE
     */
    WINDOW_LOCK = 0x0BC4 + 0x10000000 + 0x03000000
            + 0x00200000, // VehiclePropertyGroup:SYSTEM,VehicleArea:WINDOW,VehiclePropertyType:BOOLEAN
    /**
     * Windshield wipers period (milliseconds).
     *
     * Returns the instantaneous time period for 1 full cycle of the windshield wipers in
     * milliseconds. A full cycle is defined as a wiper moving from and returning to its rest
     * position.
     *
     * When an intermittent wiper setting is selected, this property value must be set to 0 during
     * the "pause" period of the intermittent wiping.
     *
     * The maxInt32Value and minInt32Value in VehicleAreaConfig must be defined. The maxInt32Value
     * for each area ID must specify the longest wiper period. The minInt32Value must be set to 0
     * for each area ID.
     *
     * @change_mode VehiclePropertyChangeMode.ON_CHANGE
     * @access VehiclePropertyAccess.READ
     * @unit VehicleUnit:MILLI_SECS
     */
    WINDSHIELD_WIPERS_PERIOD =
            0x0BC5 + VehiclePropertyGroup.SYSTEM + VehicleArea.WINDOW + VehiclePropertyType.INT32,

    /**
     * Windshield wipers state.
     *
     * Returns the current state of the windshield wipers. The value of WINDSHIELD_WIPERS_STATE may
     * not match the value of WINDSHIELD_WIPERS_SWITCH. (e.g. WINDSHIELD_WIPERS_STATE = ON and
     * WINDSHIELD_WIPERS_SWITCH = WindshieldWipersSwitch#AUTO).
     *
     * If WINDSHIELD_WIPERS_STATE = ON and WINDSHIELD_WIPERS_PERIOD is implemented, then
     * WINDSHIELD_WIPERS_PERIOD must reflect the time period of 1 full cycle of the wipers.
     *
     * For each supported area ID, the VehicleAreaConfig#supportedEnumValues array must be defined
     * unless all states in WindshieldWipersState are supported (including OTHER, which is not
     * recommended).
     *
     * @change_mode VehiclePropertyChangeMode.ON_CHANGE
     * @access VehiclePropertyAccess.READ
     * @data_enum WindshieldWipersState
     */
    WINDSHIELD_WIPERS_STATE =
            0x0BC6 + VehiclePropertyGroup.SYSTEM + VehicleArea.WINDOW + VehiclePropertyType.INT32,

    /**
     * Windshield wipers switch.
     *
     * Represents the position of the switch controlling the windshield wipers. The value of
     * WINDSHIELD_WIPERS_SWITCH may not match the value of WINDSHIELD_WIPERS_STATE (e.g.
     * WINDSHIELD_WIPERS_SWITCH = AUTO and WINDSHIELD_WIPERS_STATE = WindshieldWipersState#ON).
     *
     * For each supported area ID, the VehicleAreaConfig#supportedEnumValues array must be defined
     * unless all states in WindshieldWipersSwitch are supported (including OTHER, which is not
     * recommended).
     *
     * This property is defined as VehiclePropertyAccess.READ_WRITE, but OEMs have the option to
     * implement it as VehiclePropertyAccess.READ only.
     *
     * If this property is implemented as VehiclePropertyAccess.READ_WRITE and the OTHER state is
     * listed in the VehicleAreaConfig#supportedEnumValues array, then OTHER is not a supported
     * value for writing. It is only a supported value for reading.
     *
     * @change_mode VehiclePropertyChangeMode.ON_CHANGE
     * @access VehiclePropertyAccess.READ_WRITE
     * @data_enum WindshieldWipersSwitch
     */
    WINDSHIELD_WIPERS_SWITCH =
            0x0BC7 + VehiclePropertyGroup.SYSTEM + VehicleArea.WINDOW + VehiclePropertyType.INT32,

    /**
     * Steering wheel depth position
     *
     * All steering wheel properties' unique ids start from 0x0BE0.
     *
     * The maxInt32Value and minInt32Value in VehicleAreaConfig must be defined. All values between
     * minInt32Value and maxInt32Value must be supported.
     *
     * The maxInt32Value indicates the steering wheel position furthest from the driver.
     * The minInt32Value indicates the steering wheel position closest to the driver.
     *
     * Values in between minInt32Value and maxInt32Value indicate a transition state between the
     * closest and furthest positions.
     *
     * This property is not in any particular unit but in a specified range of relative positions.
     *
     * This property is defined as VehiclePropertyAccess.READ_WRITE, but OEMs have the option to
     * implement it as VehiclePropertyAccess.READ only.
     *
     * @change_mode VehiclePropertyChangeMode.ON_CHANGE
     * @access VehiclePropertyAccess.READ_WRITE
     */
    STEERING_WHEEL_DEPTH_POS =
            0x0BE0 + VehiclePropertyGroup.SYSTEM + VehicleArea.GLOBAL + VehiclePropertyType.INT32,
    /**
     * Steering wheel depth movement
     *
     * The maxInt32Value and minInt32Value in VehicleAreaConfig must be defined. All values between
     * minInt32Value and maxInt32Value must be supported.
     *
     * The maxInt32Value indicates the steering wheel moving away from the driver.
     * The minInt32Value indicates the steering wheel moving towards the driver.
     *
     * Larger integers, either positive or negative, indicate a faster movement speed. Once the
     * steering wheel reaches the positional limit, the value must reset to 0. If
     * STEERING_WHEEL_DEPTH_MOVE's value is currently 0, then that means there is no movement
     * currently occurring.
     *
     * This property is not in any particular unit but in a specified range of relative movement
     * speeds.
     *
     * This property is defined as VehiclePropertyAccess.READ_WRITE, but OEMs have the option to
     * implement it as VehiclePropertyAccess.READ only.
     *
     * @change_mode VehiclePropertyChangeMode.ON_CHANGE
     * @access VehiclePropertyAccess.READ_WRITE
     */
    STEERING_WHEEL_DEPTH_MOVE =
            0x0BE1 + VehiclePropertyGroup.SYSTEM + VehicleArea.GLOBAL + VehiclePropertyType.INT32,
    /**
     * Steering wheel height position
     *
     * The maxInt32Value and minInt32Value in VehicleAreaConfig must be defined. All values between
     * minInt32Value and maxInt32Value must be supported.
     *
     * The maxInt32Value indicates the steering wheel being in the highest position.
     * The minInt32Value indicates the steering wheel being in the lowest position.
     *
     * Values in between minInt32Value and maxInt32Value indicate a transition state between the
     * lowest and highest positions.
     *
     * This property is not in any particular unit but in a specified range of relative positions.
     *
     * This property is defined as VehiclePropertyAccess.READ_WRITE, but OEMs have the option to
     * implement it as VehiclePropertyAccess.READ only.
     *
     * @change_mode VehiclePropertyChangeMode.ON_CHANGE
     * @access VehiclePropertyAccess.READ_WRITE
     */
    STEERING_WHEEL_HEIGHT_POS =
            0x0BE2 + VehiclePropertyGroup.SYSTEM + VehicleArea.GLOBAL + VehiclePropertyType.INT32,
    /**
     * Steering wheel height movement
     *
     * The maxInt32Value and minInt32Value in VehicleAreaConfig must be defined. All values between
     * minInt32Value and maxInt32Value must be supported.
     *
     * The maxInt32Value indicates the steering wheel moving upwards.
     * The minInt32Value indicates the steering wheel moving downwards.
     *
     * Larger integers, either positive or negative, indicate a faster movement speed. Once the
     * steering wheel reaches the positional limit, the value must reset to 0. If
     * STEERING_WHEEL_HEIGHT_MOVE's value is currently 0, then that means there is no movement
     * currently occurring.
     *
     * This property is not in any particular unit but in a specified range of relative movement
     * speeds.
     *
     * This property is defined as VehiclePropertyAccess.READ_WRITE, but OEMs have the option to
     * implement it as VehiclePropertyAccess.READ only.
     *
     * @change_mode VehiclePropertyChangeMode.ON_CHANGE
     * @access VehiclePropertyAccess.READ_WRITE
     */
    STEERING_WHEEL_HEIGHT_MOVE =
            0x0BE3 + VehiclePropertyGroup.SYSTEM + VehicleArea.GLOBAL + VehiclePropertyType.INT32,
    /**
     * Steering wheel theft lock feature enabled
     *
     * If true, the steering wheel will lock automatically to prevent theft in certain
     * situations.
     *
     * This property is defined as VehiclePropertyAccess.READ_WRITE, but OEMs have the option to
     * implement it as VehiclePropertyAccess.READ only.
     *
     * @change_mode VehiclePropertyChangeMode.ON_CHANGE
     * @access VehiclePropertyAccess.READ_WRITE
     */
    STEERING_WHEEL_THEFT_LOCK_ENABLED =
            0x0BE4 + VehiclePropertyGroup.SYSTEM + VehicleArea.GLOBAL + VehiclePropertyType.BOOLEAN,
    /**
     * Steering wheel locked
     *
     * If true, the steering wheel's position is locked and not changeable.
     *
     * This property is defined as VehiclePropertyAccess.READ_WRITE, but OEMs have the option to
     * implement it as VehiclePropertyAccess.READ only.
     *
     * @change_mode VehiclePropertyChangeMode.ON_CHANGE
     * @access VehiclePropertyAccess.READ_WRITE
     */
    STEERING_WHEEL_LOCKED =
            0x0BE5 + VehiclePropertyGroup.SYSTEM + VehicleArea.GLOBAL + VehiclePropertyType.BOOLEAN,
    /**
     * Steering wheel easy access feature enabled
     *
     * If true, the driver’s steering wheel will automatically adjust to make it easier for the
     * driver to enter and exit the vehicle.
     *
     * This property is defined as VehiclePropertyAccess.READ_WRITE, but OEMs have the option to
     * implement it as VehiclePropertyAccess.READ only.
     *
     * @change_mode VehiclePropertyChangeMode.ON_CHANGE
     * @access VehiclePropertyAccess.READ_WRITE
     */
    STEERING_WHEEL_EASY_ACCESS_ENABLED =
            0x0BE6 + VehiclePropertyGroup.SYSTEM + VehicleArea.GLOBAL + VehiclePropertyType.BOOLEAN,
    /**
     * Property that represents the current position of the glove box door.
     *
     * The maxInt32Value and minInt32Value in VehicleAreaConfig must be defined.
     * All integers between minInt32Value and maxInt32Value must be supported.
     *
     * The minInt32Value indicates that the glove box door is closed. The minInt32Value must be 0.
     * The maxInt32Value indicates that the glove box door is in the fully open position.
     *
     * Values in between minInt32Value and maxInt32Value indicate a transition state between the
     * closed and fully open positions.
     *
     * This property is not in any particular unit but in a specified range of relative positions.
     *
     * The area ID must match the seat by which the glove box is intended to be used  (e.g. if the
     * front right dashboard has a glove box embedded in it, then the area ID should be
     * SEAT_1_RIGHT).
     *
     * This property is defined as VehiclePropertyAccess.READ_WRITE, but OEMs have the option to
     * implement it as VehiclePropertyAccess.READ only.
     *
     * @change_mode VehiclePropertyChangeMode.ON_CHANGE
     * @access VehiclePropertyAccess.READ_WRITE
     */
    GLOVE_BOX_DOOR_POS =
            0x0BF0 + VehiclePropertyGroup.SYSTEM + VehicleArea.SEAT + VehiclePropertyType.INT32,

    /**
     * Lock or unlock the glove box.
     *
     * If true, the glove box is locked. If false, the glove box is unlocked.
     *
     * The area ID must match the seat by which the glove box is intended to be used (e.g. if the
     * front right dashboard has a glove box embedded in it, then the area ID should be
     * VehicleAreaSeat#ROW_1_RIGHT).
     *
     * This property is defined as VehiclePropertyAccess.READ_WRITE, but OEMs have the option to
     * implement it as VehiclePropertyAccess.READ only.
     *
     * @change_mode VehiclePropertyChangeMode.ON_CHANGE
     * @access VehiclePropertyAccess.READ_WRITE
     */
    GLOVE_BOX_LOCKED =
            0x0BF1 + VehiclePropertyGroup.SYSTEM + VehicleArea.SEAT + VehiclePropertyType.BOOLEAN,

    /**
     * Vehicle Maps Service (VMS) message
     *
     * This property uses MIXED data to communicate vms messages.
     *
     * Its contents are to be interpreted as follows:
     * the indices defined in VmsMessageIntegerValuesIndex are to be used to
     * read from int32Values;
     * bytes is a serialized VMS message as defined in the vms protocol
     * which is opaque to the framework;
     *
     * IVehicle#get must always return StatusCode::NOT_AVAILABLE.
     *
     * @change_mode VehiclePropertyChangeMode.ON_CHANGE
     * @access VehiclePropertyAccess.READ_WRITE
     */
    VEHICLE_MAP_SERVICE = 0x0C00 + 0x10000000 + 0x01000000
            + 0x00e00000, // VehiclePropertyGroup:SYSTEM,VehicleArea:GLOBAL,VehiclePropertyType:MIXED
    /**
     * Characterization of inputs used for computing location.
     *
     * This property must indicate what (if any) data and sensor inputs are considered by the system
     * when computing the vehicle's location that is shared with Android through the GNSS HAL.
     *
     * The value must return a collection of bit flags. The bit flags are defined in
     * LocationCharacterization. The value must also include exactly one of DEAD_RECKONED or
     * RAW_GNSS_ONLY among its collection of bit flags.
     *
     * When this property is not supported, it is assumed that no additional sensor inputs are fused
     * into the GNSS updates provided through the GNSS HAL. That is unless otherwise specified
     * through the GNSS HAL interfaces.
     *
     * @change_mode VehiclePropertyChangeMode.STATIC
     * @access VehiclePropertyAccess.READ
     */
    LOCATION_CHARACTERIZATION =
            0x0C10 + VehiclePropertyGroup.SYSTEM + VehicleArea.GLOBAL + VehiclePropertyType.INT32,
    /**
     * OBD2 Live Sensor Data
     *
     * Reports a snapshot of the current (live) values of the OBD2 sensors available.
     *
     * The configArray is set as follows:
     *   configArray[0] = number of vendor-specific integer-valued sensors
     *   configArray[1] = number of vendor-specific float-valued sensors
     *
     * The values of this property are to be interpreted as in the following example.
     * Considering a configArray = {2,3}
     * int32Values must be a vector containing Obd2IntegerSensorIndex.LAST_SYSTEM_INDEX + 2
     * elements (that is, 33 elements);
     * floatValues must be a vector containing Obd2FloatSensorIndex.LAST_SYSTEM_INDEX + 3
     * elements (that is, 73 elements);
     *
     * It is possible for each frame to contain a different subset of sensor values, both system
     * provided sensors, and vendor-specific ones. In order to support that, the bytes element
     * of the property value is used as a bitmask,.
     *
     * bytes must have a sufficient number of bytes to represent the total number of possible
     * sensors (in this case, 14 bytes to represent 106 possible values); it is to be read as
     * a contiguous bitmask such that each bit indicates the presence or absence of a sensor
     * from the frame, starting with as many bits as the size of int32Values, immediately
     * followed by as many bits as the size of floatValues.
     *
     * For example, should bytes[0] = 0x4C (0b01001100) it would mean that:
     *   int32Values[0 and 1] are not valid sensor values
     *   int32Values[2 and 3] are valid sensor values
     *   int32Values[4 and 5] are not valid sensor values
     *   int32Values[6] is a valid sensor value
     *   int32Values[7] is not a valid sensor value
     * Should bytes[5] = 0x61 (0b01100001) it would mean that:
     *   int32Values[32] is a valid sensor value
     *   floatValues[0 thru 3] are not valid sensor values
     *   floatValues[4 and 5] are valid sensor values
     *   floatValues[6] is not a valid sensor value
     *
     * @change_mode VehiclePropertyChangeMode.ON_CHANGE
     * @access VehiclePropertyAccess.READ
     */
    OBD2_LIVE_FRAME = 0x0D00 + 0x10000000 + 0x01000000
            + 0x00e00000, // VehiclePropertyGroup:SYSTEM,VehicleArea:GLOBAL,VehiclePropertyType:MIXED
    /**
     * OBD2 Freeze Frame Sensor Data
     *
     * Reports a snapshot of the value of the OBD2 sensors available at the time that a fault
     * occurred and was detected.
     *
     * A configArray must be provided with the same meaning as defined for OBD2_LIVE_FRAME.
     *
     * The values of this property are to be interpreted in a similar fashion as those for
     * OBD2_LIVE_FRAME, with the exception that the stringValue field may contain a non-empty
     * diagnostic troubleshooting code (DTC).
     *
     * A IVehicle#get request of this property must provide a value for int64Values[0].
     * This will be interpreted as the timestamp of the freeze frame to retrieve. A list of
     * timestamps can be obtained by a IVehicle#get of OBD2_FREEZE_FRAME_INFO.
     *
     * Should no freeze frame be available at the given timestamp, a response of NOT_AVAILABLE
     * must be returned by the implementation. Because vehicles may have limited storage for
     * freeze frames, it is possible for a frame request to respond with NOT_AVAILABLE even if
     * the associated timestamp has been recently obtained via OBD2_FREEZE_FRAME_INFO.
     *
     * @change_mode VehiclePropertyChangeMode.ON_CHANGE
     * @access VehiclePropertyAccess.READ
     */
    OBD2_FREEZE_FRAME = 0x0D01 + 0x10000000 + 0x01000000
            + 0x00e00000, // VehiclePropertyGroup:SYSTEM,VehicleArea:GLOBAL,VehiclePropertyType:MIXED
    /**
     * OBD2 Freeze Frame Information
     *
     * This property describes the current freeze frames stored in vehicle
     * memory and available for retrieval via OBD2_FREEZE_FRAME.
     *
     * The values are to be interpreted as follows:
     * each element of int64Values must be the timestamp at which a a fault code
     * has been detected and the corresponding freeze frame stored, and each
     * such element can be used as the key to OBD2_FREEZE_FRAME to retrieve
     * the corresponding freeze frame.
     *
     * @change_mode VehiclePropertyChangeMode.ON_CHANGE
     * @access VehiclePropertyAccess.READ
     */
    OBD2_FREEZE_FRAME_INFO = 0x0D02 + 0x10000000 + 0x01000000
            + 0x00e00000, // VehiclePropertyGroup:SYSTEM,VehicleArea:GLOBAL,VehiclePropertyType:MIXED
    /**
     * OBD2 Freeze Frame Clear
     *
     * This property allows deletion of any of the freeze frames stored in
     * vehicle memory, as described by OBD2_FREEZE_FRAME_INFO.
     *
     * The configArray is set as follows:
     *  configArray[0] = 1 if the implementation is able to clear individual freeze frames
     *                   by timestamp, 0 otherwise
     *
     * IVehicle#set of this property is to be interpreted as follows:
     *   if int64Values contains no elements, then all frames stored must be cleared;
     *   if int64Values contains one or more elements, then frames at the timestamps
     *   stored in int64Values must be cleared, and the others not cleared. Should the
     *   vehicle not support selective clearing of freeze frames, this latter mode must
     *   return NOT_AVAILABLE.
     *
     * @change_mode VehiclePropertyChangeMode.ON_CHANGE
     * @access VehiclePropertyAccess.WRITE
     */
    OBD2_FREEZE_FRAME_CLEAR = 0x0D03 + 0x10000000 + 0x01000000
            + 0x00e00000, // VehiclePropertyGroup:SYSTEM,VehicleArea:GLOBAL,VehiclePropertyType:MIXED
    /**
     * Headlights State
     *
     * Return the current state of headlights.
     *
     * @change_mode VehiclePropertyChangeMode.ON_CHANGE
     * @access VehiclePropertyAccess.READ
     * @data_enum VehicleLightState
     */
    HEADLIGHTS_STATE = 0x0E00 + 0x10000000 + 0x01000000
            + 0x00400000, // VehiclePropertyGroup:SYSTEM,VehicleArea:GLOBAL,VehiclePropertyType:INT32
    /**
     * High beam lights state
     *
     * Return the current state of high beam lights.
     *
     * @change_mode VehiclePropertyChangeMode.ON_CHANGE
     * @access VehiclePropertyAccess.READ
     * @data_enum VehicleLightState
     */
    HIGH_BEAM_LIGHTS_STATE = 0x0E01 + 0x10000000 + 0x01000000
            + 0x00400000, // VehiclePropertyGroup:SYSTEM,VehicleArea:GLOBAL,VehiclePropertyType:INT32
    /**
     * Fog light state
     *
     * Return the current state of fog lights.
     *
     * If the car has both front and rear fog lights:
     *   If front and rear fog lights can only be controlled together: FOG_LIGHTS_STATE must be
     *   implemented. FRONT_FOG_LIGHTS_STATE and REAR_FOG_LIGHTS_STATE must not be implemented.
     *
     *   If the front and rear fog lights can only be controlled independently: FOG_LIGHTS_STATE
     *   must not be implemented. FRONT_FOG_LIGHTS_STATE and REAR_FOG_LIGHTS_STATE must be
     *   implemented.
     *
     * If the car has only front fog lights:
     * Only one of FOG_LIGHTS_STATE or FRONT_FOG_LIGHTS_STATE must be implemented and not both.
     * REAR_FOG_LIGHTS_STATE must not be implemented.
     *
     * If the car has only rear fog lights:
     * Only one of FOG_LIGHTS_STATE or REAR_FOG_LIGHTS_STATE must be implemented and not both.
     * FRONT_FOG_LIGHTS_STATE must not be implemented.
     *
     * @change_mode VehiclePropertyChangeMode.ON_CHANGE
     * @access VehiclePropertyAccess.READ
     * @data_enum VehicleLightState
     */
    FOG_LIGHTS_STATE = 0x0E02 + 0x10000000 + 0x01000000
            + 0x00400000, // VehiclePropertyGroup:SYSTEM,VehicleArea:GLOBAL,VehiclePropertyType:INT32
    /**
     * Hazard light status
     *
     * Return the current status of hazard lights.
     *
     * @change_mode VehiclePropertyChangeMode.ON_CHANGE
     * @access VehiclePropertyAccess.READ
     * @data_enum VehicleLightState
     */
    HAZARD_LIGHTS_STATE = 0x0E03 + 0x10000000 + 0x01000000
            + 0x00400000, // VehiclePropertyGroup:SYSTEM,VehicleArea:GLOBAL,VehiclePropertyType:INT32
    /**
     * Headlight switch
     *
     * The setting that the user wants.
     *
     * This property is defined as VehiclePropertyAccess.READ_WRITE, but OEMs have the option to
     * implement it as VehiclePropertyAccess.READ only.
     *
     * @change_mode VehiclePropertyChangeMode.ON_CHANGE
     * @access VehiclePropertyAccess.READ_WRITE
     * @data_enum VehicleLightSwitch
     */
    HEADLIGHTS_SWITCH = 0x0E10 + 0x10000000 + 0x01000000
            + 0x00400000, // VehiclePropertyGroup:SYSTEM,VehicleArea:GLOBAL,VehiclePropertyType:INT32
    /**
     * High beam light switch
     *
     * The setting that the user wants.
     *
     * This property is defined as VehiclePropertyAccess.READ_WRITE, but OEMs have the option to
     * implement it as VehiclePropertyAccess.READ only.
     *
     * @change_mode VehiclePropertyChangeMode.ON_CHANGE
     * @access VehiclePropertyAccess.READ_WRITE
     * @data_enum VehicleLightSwitch
     */
    HIGH_BEAM_LIGHTS_SWITCH = 0x0E11 + 0x10000000 + 0x01000000
            + 0x00400000, // VehiclePropertyGroup:SYSTEM,VehicleArea:GLOBAL,VehiclePropertyType:INT32
    /**
     * Fog light switch
     *
     * The setting that the user wants.
     *
     * If the car has both front and rear fog lights:
     *   If front and rear fog lights can only be controlled together: FOG_LIGHTS_SWITCH must be
     *   implemented. FRONT_FOG_LIGHTS_SWITCH and REAR_FOG_LIGHTS_SWITCH must not be implemented.
     *
     *   If the front and rear fog lights can only be controlled independently: FOG_LIGHTS_SWITCH
     *   must not be implemented. FRONT_FOG_LIGHTS_SWITCH and REAR_FOG_LIGHTS_SWITCH must be
     *   implemented.
     *
     * If the car has only front fog lights:
     * Only one of FOG_LIGHTS_SWITCH or FRONT_FOG_LIGHTS_SWITCH must be implemented and not both.
     * REAR_FOG_LIGHTS_SWITCH must not be implemented.
     *
     * If the car has only rear fog lights:
     * Only one of FOG_LIGHTS_SWITCH or REAR_FOG_LIGHTS_SWITCH must be implemented and not both.
     * FRONT_FOG_LIGHTS_SWITCH must not be implemented.
     *
     * This property is defined as VehiclePropertyAccess.READ_WRITE, but OEMs have the option to
     * implement it as VehiclePropertyAccess.READ only.
     *
     * @change_mode VehiclePropertyChangeMode.ON_CHANGE
     * @access VehiclePropertyAccess.READ_WRITE
     * @data_enum VehicleLightSwitch
     */
    FOG_LIGHTS_SWITCH = 0x0E12 + 0x10000000 + 0x01000000
            + 0x00400000, // VehiclePropertyGroup:SYSTEM,VehicleArea:GLOBAL,VehiclePropertyType:INT32
    /**
     * Hazard light switch
     *
     * The setting that the user wants.
     *
     * This property is defined as VehiclePropertyAccess.READ_WRITE, but OEMs have the option to
     * implement it as VehiclePropertyAccess.READ only.
     *
     * @change_mode VehiclePropertyChangeMode.ON_CHANGE
     * @access VehiclePropertyAccess.READ_WRITE
     * @data_enum VehicleLightSwitch
     */
    HAZARD_LIGHTS_SWITCH = 0x0E13 + 0x10000000 + 0x01000000
            + 0x00400000, // VehiclePropertyGroup:SYSTEM,VehicleArea:GLOBAL,VehiclePropertyType:INT32
    /**
     * Cabin lights
     *
     * Return current status of cabin lights.
     *
     * @change_mode VehiclePropertyChangeMode.ON_CHANGE
     * @access VehiclePropertyAccess.READ
     * @data_enum VehicleLightState
     */
    CABIN_LIGHTS_STATE = 0x0F01 + 0x10000000 + 0x01000000
            + 0x00400000, // VehiclePropertyGroup:SYSTEM,VehicleArea:GLOBAL,VehiclePropertyType:INT32
    /**
     * Cabin lights switch
     *
     * The position of the physical switch which controls the cabin lights.
     * This might be different than the CABIN_LIGHTS_STATE if the lights are on because a door
     * is open or because of a voice command.
     * For example, while the switch is in the "off" or "automatic" position.
     *
     * This property is defined as VehiclePropertyAccess.READ_WRITE, but OEMs have the option to
     * implement it as VehiclePropertyAccess.READ only.
     *
     * @change_mode VehiclePropertyChangeMode.ON_CHANGE
     * @access VehiclePropertyAccess.READ_WRITE
     * @data_enum VehicleLightSwitch
     */
    CABIN_LIGHTS_SWITCH = 0x0F02 + 0x10000000 + 0x01000000
            + 0x00400000, // VehiclePropertyGroup:SYSTEM,VehicleArea:GLOBAL,VehiclePropertyType:INT32
    /**
     * Reading lights
     *
     * Return current status of reading lights.
     *
     * @change_mode VehiclePropertyChangeMode.ON_CHANGE
     * @access VehiclePropertyAccess.READ
     * @data_enum VehicleLightState
     */
    READING_LIGHTS_STATE = 0x0F03 + 0x10000000 + 0x05000000
            + 0x00400000, // VehiclePropertyGroup:SYSTEM,VehicleArea:SEAT,VehiclePropertyType:INT32
    /**
     * Reading lights switch
     *
     * The position of the physical switch which controls the reading lights.
     * This might be different than the READING_LIGHTS_STATE if the lights are on because a door
     * is open or because of a voice command.
     * For example, while the switch is in the "off" or "automatic" position.
     *
     * This property is defined as VehiclePropertyAccess.READ_WRITE, but OEMs have the option to
     * implement it as VehiclePropertyAccess.READ only.
     *
     * @change_mode VehiclePropertyChangeMode.ON_CHANGE
     * @access VehiclePropertyAccess.READ_WRITE
     * @data_enum VehicleLightSwitch
     */
    READING_LIGHTS_SWITCH = 0x0F04 + 0x10000000 + 0x05000000
            + 0x00400000, // VehiclePropertyGroup:SYSTEM,VehicleArea:SEAT,VehiclePropertyType:INT32
    /**
     * Steering wheel lights state
     *
     * Represents the current state of the steering wheel lights. This is different from
     * STEERING_WHEEL_LIGHTS_SWITCH which represents the position of the switch controlling
     * the lights. Therefore, STEERING_WHEEL_LIGHTS_STATE may not match the value of
     * STEERING_WHEEL_LIGHTS_SWITCH (e.g. STEERING_WHEEL_LIGHTS_SWITCH=AUTOMATIC and
     * STEERING_WHEEL_LIGHTS_STATE=ON).
     *
     * This property should only be implemented if STEERING_WHEEL_LIGHTS_STATE's value may be
     * different from that of CABIN_LIGHTS_STATE.
     *
     * For the global area ID (0), the VehicleAreaConfig#supportedEnumValues must be defined unless
     * all enum values of VehicleLightState are supported.
     *
     * @change_mode VehiclePropertyChangeMode.ON_CHANGE
     * @access VehiclePropertyAccess.READ
     * @data_enum VehicleLightState
     */
    STEERING_WHEEL_LIGHTS_STATE =
            0x0F0C + VehiclePropertyGroup.SYSTEM + VehicleArea.GLOBAL + VehiclePropertyType.INT32,
    /**
     * Steering wheel lights switch
     *
     * Represents the position of the switch controlling the steering wheel lights. This is
     * different from STEERING_WHEEL_LIGHTS_STATE which represents the current state of the steering
     * wheel lights. Therefore, STEERING_WHEEL_LIGHTS_SWITCH may not match the value of
     * STEERING_WHEEL_LIGHTS_STATE (e.g. STEERING_WHEEL_LIGHTS_SWITCH=AUTOMATIC and
     * STEERING_WHEEL_LIGHTS_STATE=ON).
     *
     * This property should only be implemented if STEERING_WHEEL_LIGHTS_SWITCH's value may be
     * different from that of CABIN_LIGHTS_SWITCH.
     *
     * For the global area ID (0), the VehicleAreaConfig#supportedEnumValues must be defined unless
     * all enum values of VehicleLightSwitch are supported.
     *
     * This property is defined as VehiclePropertyAccess.READ_WRITE, but OEMs have the option to
     * implement it as VehiclePropertyAccess.READ only.
     *
     * @change_mode VehiclePropertyChangeMode.ON_CHANGE
     * @access VehiclePropertyAccess.READ_WRITE
     * @data_enum VehicleLightSwitch
     */
    STEERING_WHEEL_LIGHTS_SWITCH =
            0x0F0D + VehiclePropertyGroup.SYSTEM + VehicleArea.GLOBAL + VehiclePropertyType.INT32,
    /**
     * Support customize permissions for vendor properties
     *
     * Implement this property if vehicle hal support customize vendor permissions feature.
     * VehiclePropConfig.configArray is used to indicate vendor properties and permissions
     * which selected for this vendor property. The permission must be one of enum in
     * VehicleVendorPermission.
     * The configArray is set as follows:
     *      configArray[n] = propId : property ID for the vendor property
     *      configArray[n+1] = one of enums in VehicleVendorPermission. It indicates the permission
     *      for reading value of the property.
     *      configArray[n+2] = one of enums in VehicleVendorPermission. It indicates the permission
     *      for writing value of the property.
     *
     * For example:
     * configArray = {
     *      vendor_prop_1, PERMISSION_VENDOR_SEAT_READ, PERMISSION_VENDOR_SEAT_WRITE,
     *      vendor_prop_2, PERMISSION_VENDOR_INFO, PERMISSION_NOT_ACCESSIBLE,
     * }
     * If vendor properties are not in this array, they will have the default vendor permission.
     * If vendor chose PERMISSION_NOT_ACCESSIBLE, android will not have access to the property. In
     * the example, Android can not write value for vendor_prop_2.
     *
     * @change_mode VehiclePropertyChangeMode.STATIC
     * @access VehiclePropertyAccess.READ
     */
    SUPPORT_CUSTOMIZE_VENDOR_PERMISSION = 0x0F05 + 0x10000000 + 0x01000000
            + 0x00200000, // VehiclePropertyGroup:SYSTEM,VehicleArea:GLOBAL,VehiclePropertyType:BOOLEAN
    /**
     * Allow disabling optional featurs from vhal.
     *
     * This property reports optional features that should be disabled.
     * All allowed optional features for the system is declared in Car service overlay,
     * config_allowed_optional_car_features.
     * This property allows disabling features defined in the overlay. Without this property,
     * all the features declared in the overlay will be enabled.
     *
     * Value read should include all features disabled with ',' separation.
     * ex) "com.android.car.user.CarUserNoticeService,storage_monitoring"
     * @change_mode VehiclePropertyChangeMode.STATIC
     * @access VehiclePropertyAccess.READ
     */
    DISABLED_OPTIONAL_FEATURES = 0x0F06 + 0x10000000 + 0x01000000
            + 0x00100000, // VehiclePropertyGroup:SYSTEM,VehicleArea:GLOBAL,VehiclePropertyType:STRING
    /**
     * Defines the initial Android user to be used during initialization.
     *
     * This property is called by the Android system when it initializes and it lets the HAL
     * define which Android user should be started.
     *
     * This request is made by setting a VehiclePropValue (defined by InitialUserInfoRequest),
     * and the HAL must respond with a property change event (defined by InitialUserInfoResponse).
     * If the HAL doesn't respond after some time (defined by the Android system), the Android
     * system will proceed as if HAL returned a response of action
     * InitialUserInfoResponseAction:DEFAULT.
     *
     * For example, on first boot, the request could be:
     *
     * int32[0]: 42  // request id (arbitrary number set by Android system)
     * int32[1]: 1   // InitialUserInfoRequestType::FIRST_BOOT
     * int32[2]: 0   // id of current user (usersInfo.currentUser.userId)
     * int32[3]: 1   // flag of current user (usersInfo.currentUser.flags = SYSTEM)
     * int32[4]: 1   // number of existing users (usersInfo.numberUsers);
     * int32[5]: 0   // user #0  (usersInfo.existingUsers[0].userId)
     * int32[6]: 1   // flags of user #0  (usersInfo.existingUsers[0].flags)
     *
     * And if the HAL want to respond with the creation of an admin user called "Owner", the
     * response would be:
     *
     * int32[0]: 42      // must match the request id from the request
     * int32[1]:  2      // action = InitialUserInfoResponseAction::CREATE
     * int32[2]: -10000  // userToSwitchOrCreate.userId (not used as user will be created)
     * int32[3]:  8      // userToSwitchOrCreate.flags = ADMIN
     * string: "||Owner" // userLocales + separator + userNameToCreate
     *
     * Notice the string value represents multiple values, separated by ||. The first value is the
     * (optional) system locales for the user to be created (in this case, it's empty, meaning it
     * will use Android's default value), while the second value is the (also optional) name of the
     * to user to be created (when the type of response is InitialUserInfoResponseAction:CREATE).
     * For example, to create the same "Owner" user with "en-US" and "pt-BR" locales, the string
     * value of the response would be "en-US,pt-BR||Owner". As such, neither the locale nor the
     * name can have || on it, although a single | is fine.
     *
     * NOTE: if the HAL doesn't support user management, then it should not define this property,
     * which in turn would disable the other user-related properties (for example, the Android
     * system would never issue them and user-related requests from the HAL layer would be ignored
     * by the Android System). But if it supports user management, then it must support all core
     * user-related properties (INITIAL_USER_INFO, SWITCH_USER, CREATE_USER, and REMOVE_USER).
     *
     * @change_mode VehiclePropertyChangeMode.ON_CHANGE
     * @access VehiclePropertyAccess.READ_WRITE
     */
    INITIAL_USER_INFO = 0x0F07 + 0x10000000 + 0x01000000
            + 0x00e00000, // VehiclePropertyGroup:SYSTEM,VehicleArea:GLOBAL,VehiclePropertyType:MIXED
    /**
     * Defines a request to switch the foreground Android user.
     *
     * This property is used primarily by the Android System to inform the HAL that the
     * current foreground Android user is switching, but it could also be used by the HAL to request
     * the Android system to switch users - the
     *
     * When the request is made by Android, it sets a VehiclePropValue and the HAL must responde
     * with a property change event; when the HAL is making the request, it must also do it through
     * a property change event (the main difference is that the request id will be positive in the
     * former case, and negative in the latter; the SwitchUserMessageType will also be different).
     *
     * The format of both request is defined by SwitchUserRequest and the format of the response
     * (when needed) is defined by SwitchUserResponse. How the HAL (or Android System) should
     * proceed depends on the message type (which is defined by the SwitchUserMessageType
     * parameter), as defined below.
     *
     * 1.LEGACY_ANDROID_SWITCH
     * -----------------------
     *
     * Called by the Android System to indicate the Android user is about to change, when the change
     * request was made in a way that is not integrated with the HAL (for example, through
     * adb shell am switch-user).
     *
     * The HAL can switch its internal user once it receives this request, but it doesn't need to
     * reply back to the Android System. If its internal user cannot be changed for some reason,
     * then it must wait for the SWITCH_USER(type=ANDROID_POST_SWITCH) call to recover
     * (for example, it could issue a SWITCH_USER(type=VEHICLE_REQUEST) to switch back to
     * the previous user), but ideally it should never fail (as switching back could result in a
     * confusing experience for the end user).
     *
     * For example, if the system have users (0, 10, 11) and it's switching from 0 to 11 (where none
     * of them have any special flag), the request would be:
     *
     * int32[0]:  42  // request id
     * int32[1]:  1   // SwitchUserMessageType::LEGACY_ANDROID_SWITCH
     * int32[2]:  11  // target user id
     * int32[3]:  0   // target user flags (none)
     * int32[4]:  10  // current user
     * int32[5]:  0   // current user flags (none)
     * int32[6]:  3   // number of users
     * int32[7]:  0   // user #0 (Android user id 0)
     * int32[8]:  0   // flags of user #0 (none)
     * int32[9]:  10  // user #1 (Android user id 10)
     * int32[10]: 0   // flags of user #1 (none)
     * int32[11]: 11  // user #2 (Android user id 11)
     * int32[12]: 0   // flags of user #2 (none)
     *
     * 2.ANDROID_SWITCH
     * ----------------
     * Called by the Android System to indicate the Android user is about to change, but Android
     * will wait for the HAL's response (up to some time) before proceeding.
     *
     * The HAL must switch its internal user once it receives this request, then respond back to
     * Android with a SWITCH_USER(type=VEHICLE_RESPONSE) indicating whether its internal
     * user was switched or not (through the SwitchUserStatus enum).
     *
     * For example, if Android has users (0, 10, 11) and it's switching from 10 to 11 (where
     * none of them have any special flag), the request would be:
     *
     * int32[0]:  42  // request id
     * int32[1]:  2   // SwitchUserMessageType::ANDROID_SWITCH
     * int32[2]:  11  // target user id
     * int32[3]:  0   // target user flags (none)
     * int32[4]:  10  // current user
     * int32[5]:  0   // current user flags (none)
     * int32[6]:  3   // number of users
     * int32[7]:  0   // 1st user (user 0)
     * int32[8]:  1   // 1st user flags (SYSTEM)
     * int32[9]:  10  // 2nd user (user 10)
     * int32[10]: 0   // 2nd user flags (none)
     * int32[11]: 11  // 3rd user (user 11)
     * int32[12]: 0   // 3rd user flags (none)
     *
     * If the request succeeded, the HAL must update the property with:
     *
     * int32[0]: 42  // request id
     * int32[1]: 3   // messageType = SwitchUserMessageType::VEHICLE_RESPONSE
     * int32[2]: 1   // status = SwitchUserStatus::SUCCESS
     *
     * But if it failed, the response would be something like:
     *
     * int32[0]: 42   // request id
     * int32[1]: 3    // messageType = SwitchUserMessageType::VEHICLE_RESPONSE
     * int32[2]: 2    // status = SwitchUserStatus::FAILURE
     * string: "108-D'OH!" // OEM-specific error message
     *
     * 3.VEHICLE_RESPONSE
     * ------------------
     * Called by the HAL to indicate whether a request of type ANDROID_SWITCH should proceed or
     * abort - see the ANDROID_SWITCH section above for more info.
     *
     * 4.VEHICLE_REQUEST
     * ------------------
     * Called by the HAL to request that the current foreground Android user is switched.
     *
     * This is useful in situations where Android started as one user, but the vehicle identified
     * the driver as another user. For example, user A unlocked the car using the key fob of user B;
     * the INITIAL_USER_INFO request returned user B, but then a face recognition subsubsystem
     * identified the user as A.
     *
     * The HAL makes this request by a property change event (passing a negative request id), and
     * the Android system will response by issue an ANDROID_POST_SWITCH call which the same
     * request id.
     *
     * For example, if the current foreground Android user is 10 and the HAL asked it to switch to
     * 11, the request would be:
     *
     * int32[0]: -108  // request id
     * int32[1]: 4     // messageType = SwitchUserMessageType::VEHICLE_REQUEST
     * int32[2]: 11    // Android user id
     *
     * If the request succeeded and Android has 3 users (0, 10, 11), the response would be:
     *
     * int32[0]: -108 // request id
     * int32[1]:  5   // messageType = SwitchUserMessageType::ANDROID_POST_SWITCH
     * int32[2]:  11  // target user id
     * int32[3]:  0   // target user id flags (none)
     * int32[4]:  11  // current user
     * int32[5]:  0   // current user flags (none)
     * int32[6]:  3   // number of users
     * int32[7]:  0   // 1st user (user 0)
     * int32[8]:  0   // 1st user flags (none)
     * int32[9]:  10  // 2nd user (user 10)
     * int32[10]: 4   // 2nd user flags (none)
     * int32[11]: 11  // 3rd user (user 11)
     * int32[12]: 3   // 3rd user flags (none)
     *
     * Notice that both the current and target user ids are the same - if the request failed, then
     * they would be different (i.e, target user would be 11, but current user would still be 10).
     *
     * 5.ANDROID_POST_SWITCH
     * ---------------------
     * Called by the Android System after a request to switch a user was made.
     *
     * This property is called after switch requests of any type (i.e., LEGACY_ANDROID_SWITCH,
     * ANDROID_SWITCH, or VEHICLE_REQUEST) and can be used to determine if the request succeeded or
     * failed:
     *
     * 1. When it succeeded, it's called when the Android user is in the unlocked state and the
     *    value of the current and target users ids in the response are the same. This would be
     *    equivalent to receiving an Intent.ACTION_USER_UNLOCKED in an Android app.
     * 2. When it failed it's called right away and the value of the current and target users ids
     *    in the response are different (as the current user didn't change to the target).
     * 3. If a new switch request is made before the HAL responded to the previous one or before
     *    the user was unlocked, then the ANDROID_POST_SWITCH request is not made. For example,
     *    the driver could accidentally switch to the wrong user which has lock credentials, then
     *    switch to the right one before entering the credentials.
     *
     * The HAL can update its internal state once it receives this request, but it doesn't need to
     * reply back to the Android System.
     *
     * Request: the first N values as defined by INITIAL_USER_INFO (where the request-specific
     * value at index 1 is SwitchUserMessageType::ANDROID_POST_SWITCH), then 2 more values for the
     * target user id (i.e., the Android user id that was requested to be switched to) and its flags
     * (as defined by  UserFlags).
     *
     * Response: none.
     *
     * Example: see VEHICLE_REQUEST section above.
     *
     * @change_mode VehiclePropertyChangeMode.ON_CHANGE
     * @access VehiclePropertyAccess.READ_WRITE
     */
    SWITCH_USER = 0x0F08 + 0x10000000 + 0x01000000
            + 0x00e00000, // VehiclePropertyGroup:SYSTEM,VehicleArea:GLOBAL,VehiclePropertyType:MIXED
    /**
     * Called by the Android System after an Android user was created.
     *
     * The HAL can use this property to create its equivalent user.
     *
     * This is an async request: Android makes the request by setting a VehiclePropValue, and HAL
     * must respond with a property change indicating whether the request succeeded or failed. If
     * it failed, the Android system will remove the user.
     *
     * The format of the request is defined by CreateUserRequest and the format of the response by
     * CreateUserResponse.
     *
     * For example, if system had 2 users (0 and 10) and a 3rd one (which is an ephemeral guest) was
     * created, the request would be:
     *
     * int32[0]: 42  // request id
     * int32[1]: 11  // Android id of the created user
     * int32[2]: 6   // Android flags (ephemeral guest) of the created user
     * int32[3]: 10  // current user
     * int32[4]: 0   // current user flags (none)
     * int32[5]: 3   // number of users
     * int32[6]: 0   // 1st user (user 0)
     * int32[7]: 0   // 1st user flags (none)
     * int32[8]: 10  // 2nd user (user 10)
     * int32[9]: 0   // 2nd user flags (none)
     * int32[19]: 11 // 3rd user (user 11)
     * int32[11]: 6  // 3rd user flags (ephemeral guest)
     * string: "ElGuesto" // name of the new user
     *
     * Then if the request succeeded, the HAL would return:
     *
     * int32[0]: 42  // request id
     * int32[1]: 1   // CreateUserStatus::SUCCESS
     *
     * But if it failed:
     *
     * int32[0]: 42  // request id
     * int32[1]: 2   // CreateUserStatus::FAILURE
     * string: "D'OH!" // The meaning is a blackbox - it's passed to the caller (like Settings UI),
     *                 // which in turn can take the proper action.
     *
     * @change_mode VehiclePropertyChangeMode.ON_CHANGE
     * @access VehiclePropertyAccess.READ_WRITE
     */
    CREATE_USER = 0x0F09 + 0x10000000 + 0x01000000
            + 0x00e00000, // VehiclePropertyGroup:SYSTEM,VehicleArea:GLOBAL,VehiclePropertyType:MIXED
    /**
     * Called by the Android System after an Android user was removed.
     *
     * The HAL can use this property to remove its equivalent user.
     *
     * This is write-only call - the Android System is not expecting a reply from the HAL. Hence,
     * this request should not fail - if the equivalent HAL user cannot be removed, then HAL should
     * mark it as inactive or recover in some other way.
     *
     * The request is made by setting the VehiclePropValue with the contents defined by
     * RemoveUserRequest.
     *
     * For example, if system had 3 users (0, 10, and 11) and user 11 was removed, the request
     * would be:
     *
     * int32[0]: 42  // request id
     * int32[1]: 11  // (Android user id of the removed user)
     * int32[2]: 0   // (Android user flags of the removed user)
     * int32[3]: 10  // current user
     * int32[4]: 0   // current user flags (none)
     * int32[5]: 2   // number of users
     * int32[6]: 0   // 1st user (user 0)
     * int32[7]: 0   // 1st user flags (none)
     * int32[8]: 10  // 2nd user (user 10)
     * int32[9]: 0   // 2nd user flags (none)
     *
     * @change_mode VehiclePropertyChangeMode.STATIC
     * @access VehiclePropertyAccess.WRITE
     */
    REMOVE_USER = 0x0F0A + 0x10000000 + 0x01000000
            + 0x00e00000, // VehiclePropertyGroup:SYSTEM,VehicleArea:GLOBAL,VehiclePropertyType:MIXED
    /**
     * Property used to associate (or query the association) the current user with vehicle-specific
     * identification mechanisms (such as key FOB).
     *
     * This is an optional user management property - the OEM could still support user management
     * without defining it. In fact, this property could be used without supporting the core
     * user-related functions described on INITIAL_USER_INFO.
     *
     * To query the association, the Android system gets the property, passing a VehiclePropValue
     * containing the types of associations are being queried, as defined by
     * UserIdentificationGetRequest. The HAL must return right away, returning a VehiclePropValue
     * with a UserIdentificationResponse. Notice that user identification should have already
     * happened while system is booting up and the VHAL implementation should only return the
     * already identified association (like the key FOB used to unlock the car), instead of starting
     * a new association from the get call.
     *
     * To associate types, the Android system sets the property, passing a VehiclePropValue
     * containing the types and values of associations being set, as defined by the
     * UserIdentificationSetRequest. The HAL will then use a property change event (whose
     * VehiclePropValue is defined by UserIdentificationResponse) indicating the current status of
     * the types after the request.
     *
     * For example, to query if the current user (10) is associated with the FOB that unlocked the
     * car and a custom mechanism provided by the OEM, the request would be:
     *
     * int32[0]: 42  // request id
     * int32[1]: 10  (Android user id)
     * int32[2]: 0   (Android user flags)
     * int32[3]: 2   (number of types queried)
     * int32[4]: 1   (1st type queried, UserIdentificationAssociationType::KEY_FOB)
     * int32[5]: 101 (2nd type queried, UserIdentificationAssociationType::CUSTOM_1)
     *
     * If the user is associated with the FOB but not with the custom mechanism, the response would
     * be:
     *
     * int32[0]: 42  // request id
     * int32[1]: 2   (number of associations in the response)
     * int32[2]: 1   (1st type: UserIdentificationAssociationType::KEY_FOB)
     * int32[3]: 2   (1st value: UserIdentificationAssociationValue::ASSOCIATED_CURRENT_USER)
     * int32[4]: 101 (2st type: UserIdentificationAssociationType::CUSTOM_1)
     * int32[5]: 4   (2nd value: UserIdentificationAssociationValue::NOT_ASSOCIATED_ANY_USER)
     *
     * Then to associate the user with the custom mechanism, a set request would be made:
     *
     * int32[0]: 43  // request id
     * int32[1]: 10  (Android user id)
     * int32[2]: 0   (Android user flags)
     * int32[3]: 1   (number of associations being set)
     * int32[4]: 101 (1st type: UserIdentificationAssociationType::CUSTOM_1)
     * int32[5]: 1   (1st value: UserIdentificationAssociationSetValue::ASSOCIATE_CURRENT_USER)
     *
     * If the request succeeded, the response would be simply:
     *
     * int32[0]: 43  // request id
     * int32[1]: 1   (number of associations in the response)
     * int32[2]: 101 (1st type: UserIdentificationAssociationType::CUSTOM_1)
     * int32[3]: 1   (1st value: UserIdentificationAssociationValue::ASSOCIATED_CURRENT_USER)
     *
     * Notice that the set request adds associations, but doesn't remove the existing ones. In the
     * example above, the end state would be 2 associations (FOB and CUSTOM_1). If we wanted to
     * associate the user with just CUSTOM_1 but not FOB, then the request should have been:
     *
     * int32[0]: 43  // request id
     * int32[1]: 10  (Android user id)
     * int32[2]: 2   (number of types set)
     * int32[3]: 1   (1st type: UserIdentificationAssociationType::KEY_FOB)
     * int32[4]: 2   (1st value: UserIdentificationAssociationValue::DISASSOCIATE_CURRENT_USER)
     * int32[5]: 101 (2nd type: UserIdentificationAssociationType::CUSTOM_1)
     * int32[6]: 1   (2nd value: UserIdentificationAssociationValue::ASSOCIATE_CURRENT_USER)
     *
     * @change_mode VehiclePropertyChangeMode.ON_CHANGE
     * @access VehiclePropertyAccess.READ_WRITE
     */
    USER_IDENTIFICATION_ASSOCIATION = 0x0F0B + 0x10000000 + 0x01000000
            + 0x00e00000, // VehiclePropertyGroup:SYSTEM,VehicleArea:GLOBAL,VehiclePropertyType:MIXED
    /**
     * Enable/request an EVS service.
     *
     * The property provides a generalized way to trigger EVS services.  VHAL
     * should use this property to request Android to start or stop EVS service.
     *
     *  int32Values[0] = a type of the EVS service. The value must be one of enums in
     *                   EvsServiceType.
     *  int32Values[1] = the state of the EVS service. The value must be one of enums in
     *                   EvsServiceState.
     *
     * For example, to enable rear view EVS service, android side can set the property value as
     * [EvsServiceType::REAR_VIEW, EvsServiceState::ON].
     *
     * @change_mode VehiclePropertyChangeMode.ON_CHANGE
     * @access VehiclePropertyAccess.READ
     */
    EVS_SERVICE_REQUEST = 0x0F10 + 0x10000000 + 0x01000000
            + 0x00410000, // VehiclePropertyGroup:SYSTEM,VehicleArea:GLOBAL,VehiclePropertyType:INT32_VEC
    /**
     * Defines a request to apply power policy.
     *
     * VHAL sets this property to change car power policy. Car power policy service subscribes to
     * this property and actually changes the power policy.
     * The request is made by setting the VehiclePropValue with the ID of a power policy which is
     * defined at /vendor/etc/automotive/power_policy.xml.
     * If the given ID is not defined, car power policy service ignores the request
     * and the current power policy is maintained.
     *
     *   string: "sample_policy_id" // power policy ID
     *
     * @change_mode VehiclePropertyChangeMode.ON_CHANGE
     * @access VehiclePropertyAccess.READ
     */
    POWER_POLICY_REQ = 0x0F21 + 0x10000000 + 0x01000000
            + 0x00100000, // VehiclePropertyGroup:SYSTEM,VehicleArea:GLOBAL,VehiclePropertyType:STRING
    /**
     * Defines a request to set the power polic group used to decide a default power policy per
     * power status transition.
     *
     * VHAL sets this property with the ID of a power policy group in order to set the default power
     * policy applied at power status transition. Power policy groups are defined at
     * /vendor/etc/power_policy.xml. If the given ID is not defined, car power policy service
     * ignores the request.
     * Car power policy service subscribes to this property and sets the power policy group.
     * The actual application of power policy takes place when the system power status changes and
     * there is a valid mapped power policy for the new power status.
     *
     *   string: "sample_policy_group_id" // power policy group ID
     *
     * @change_mode VehiclePropertyChangeMode.ON_CHANGE
     * @access VehiclePropertyAccess.READ
     */
    POWER_POLICY_GROUP_REQ = 0x0F22 + 0x10000000 + 0x01000000
            + 0x00100000, // VehiclePropertyGroup:SYSTEM,VehicleArea:GLOBAL,VehiclePropertyType:STRING
    /**
     * Notifies the current power policy to VHAL layer.
     *
     * Car power policy service sets this property when the current power policy is changed.
     *
     *   string: "sample_policy_id" // power policy ID
     *
     * @change_mode VehiclePropertyChangeMode.ON_CHANGE
     * @access VehiclePropertyAccess.READ_WRITE
     */
    CURRENT_POWER_POLICY = 0x0F23 + 0x10000000 + 0x01000000
            + 0x00100000, // VehiclePropertyGroup:SYSTEM,VehicleArea:GLOBAL,VehiclePropertyType:STRING
    /**
     * Defines an event that car watchdog updates to tell it's alive.
     *
     * Car watchdog sets this property to system uptime in milliseconds at every 3 second.
     * During the boot, the update may take longer time.
     *
     * @change_mode VehiclePropertyChangeMode.ON_CHANGE
     * @access VehiclePropertyAccess.WRITE
     */
    WATCHDOG_ALIVE = 0xF31 + 0x10000000 + 0x01000000
            + 0x00500000, // VehiclePropertyGroup:SYSTEM,VehicleArea:GLOBAL,VehiclePropertyType:INT64
    /**
     * Defines a process terminated by car watchdog and the reason of termination.
     *
     *   int32Values[0]: 1         // ProcessTerminationReason showing why a process is terminated.
     *   string: "/system/bin/log" // Process execution command.
     *
     * @change_mode VehiclePropertyChangeMode.ON_CHANGE
     * @access VehiclePropertyAccess.WRITE
     */
    WATCHDOG_TERMINATED_PROCESS = 0x0F32 + 0x10000000 + 0x01000000
            + 0x00e00000, // VehiclePropertyGroup:SYSTEM,VehicleArea:GLOBAL,VehiclePropertyType:MIXED
    /**
     * Defines an event that VHAL signals to car watchdog as a heartbeat.
     *
     * If VHAL supports this property, VHAL should write system uptime to this property at every 3
     * second. Car watchdog subscribes to this property and checks if the property is updated at
     * every 3 second. With the buffer time of 3 second, car watchdog waits for a heart beat to be
     * signaled up to 6 seconds from the last heart beat. If it isn’t, car watchdog considers
     * VHAL unhealthy and terminates it.
     * If this property is not supported by VHAL, car watchdog doesn't check VHAL health status.
     *
     * @change_mode VehiclePropertyChangeMode.ON_CHANGE
     * @access VehiclePropertyAccess.READ
     */
    VHAL_HEARTBEAT = 0x0F33 + 0x10000000 + 0x01000000
            + 0x00500000, // VehiclePropertyGroup:SYSTEM,VehicleArea:GLOBAL,VehiclePropertyType:INT64
    /**
     * Starts the ClusterUI in cluster display.
     *
     * int32: the type of ClusterUI to show
     *    0 indicates ClusterHome, that is a home screen of cluster display, and provides
     *        the default UI and a kind of launcher functionality for cluster display.
     *    the other values are followed by OEM's definition.
     *
     * @change_mode VehiclePropertyChangeMode.ON_CHANGE
     * @access VehiclePropertyAccess.READ
     */
    CLUSTER_SWITCH_UI = 0x0F34 + 0x10000000 + 0x01000000
            + 0x00400000, // VehiclePropertyGroup:SYSTEM,VehicleArea:GLOBAL,VehiclePropertyType:INT32
    /**
     * Changes the state of the cluster display.
     *
     * Bounds: the area to render the cluster Activity.
     * Inset: the area which Activity should avoid from placing any important
     *     information.
     *
     * int32[0]: on/off: 0 - off, 1 - on, -1 - don't care
     * int32[1]: Bounds - left: positive number - left position in pixels
                                -1 - don't care (should set all Bounds fields)
     * int32[2]: Bounds - top:    same format with 'left'
     * int32[3]: Bounds - right:  same format with 'left'
     * int32[4]: Bounds - bottom: same format with 'left'
     * int32[5]: Inset - left: positive number - actual left inset value in pixels
                               -1 - don't care (should set "don't care" all Inset fields)
     * int32[6]: Inset - top:    same format with 'left'
     * int32[7]: Inset - right:  same format with 'left'
     * int32[8]: Inset - bottom: same format with 'left'
     *
     * @change_mode VehiclePropertyChangeMode.ON_CHANGE
     * @access VehiclePropertyAccess.READ
     */
    CLUSTER_DISPLAY_STATE = 0x0F35 + 0x10000000 + 0x01000000
            + 0x00410000, // VehiclePropertyGroup:SYSTEM,VehicleArea:GLOBAL,VehiclePropertyType:INT32_VEC
    /**
     * Reports the current display state and ClusterUI state.
     *
     * ClusterHome will send this message when it handles CLUSTER_SWITCH_UI, CLUSTER_DISPLAY_STATE.
     *
     * In addition, ClusterHome should send this message when it starts for the first time.
     * When ClusterOS receives this message and if the internal expectation is different with the
     * received message, then it should send CLUSTER_SWITCH_UI, CLUSTER_DISPLAY_STATE again to
     * match the state.
     *
     * int32[0]: on/off: 0 - off, 1 - on
     * int32[1]: Bounds - left
     * int32[2]: Bounds - top
     * int32[3]: Bounds - right
     * int32[4]: Bounds - bottom
     * int32[5]: Inset - left
     * int32[6]: Inset - top
     * int32[7]: Inset - right
     * int32[8]: Inset - bottom
     * int32[9]: the type of ClusterUI in the fullscreen or main screen.
     *    0 indicates ClusterHome.
     *    the other values are followed by OEM's definition.
     * int32[10]: the type of ClusterUI in sub screen if the currently two UIs are shown.
     *    -1 indicates the area isn't used any more.
     * bytes: the array to represent the availability of ClusterUI.
     *     0 indicates non-available and 1 indicates available.
     *     For example, let's assume a car supports 3 OEM defined ClusterUI like HOME, MAPS, CALL,
     *     and it only supports CALL UI only when the cellular network is available. Then, if the
     *     nework is avaibale, it'll send [1 1 1], and if it's out of network, it'll send [1 1 0].
     *
     * @change_mode VehiclePropertyChangeMode.ON_CHANGE
     * @access VehiclePropertyAccess.WRITE
     */
    CLUSTER_REPORT_STATE = 0x0F36 + 0x10000000 + 0x01000000
            + 0x00e00000, // VehiclePropertyGroup:SYSTEM,VehicleArea:GLOBAL,VehiclePropertyType:MIXED
    /**
     * Requests to change the cluster display state to show some ClusterUI.
     *
     * When the current display state is off and ClusterHome sends this message to ClusterOS to
     * request to turn the display on to show some specific ClusterUI.
     * ClusterOS should response this with CLUSTER_DISPLAY_STATE.
     *
     * int32: the type of ClusterUI to show
     *
     * @change_mode VehiclePropertyChangeMode.ON_CHANGE
     * @access VehiclePropertyAccess.WRITE
     */
    CLUSTER_REQUEST_DISPLAY = 0x0F37 + 0x10000000 + 0x01000000
            + 0x00400000, // VehiclePropertyGroup:SYSTEM,VehicleArea:GLOBAL,VehiclePropertyType:INT32
    /**
     * Informs the current navigation state.
     *
     * bytes: the serialized message of NavigationStateProto.
     *
     * @change_mode VehiclePropertyChangeMode.ON_CHANGE
     * @access VehiclePropertyAccess.WRITE
     */
    CLUSTER_NAVIGATION_STATE = 0x0F38 + 0x10000000 + 0x01000000
            + 0x00700000, // VehiclePropertyGroup:SYSTEM,VehicleArea:GLOBAL,VehiclePropertyType:BYTES
    /**
     * Electronic Toll Collection card type.
     *
     * This property indicates the type of ETC card in this vehicle.
     * If the head unit is aware of an ETC card attached to the vehicle, this property should
     * return the type of card attached; otherwise, this property should be UNAVAILABLE.
     *
     * @change_mode VehiclePropertyChangeMode.ON_CHANGE
     * @access VehiclePropertyAccess.READ
     * @data_enum ElectronicTollCollectionCardType
     */
    ELECTRONIC_TOLL_COLLECTION_CARD_TYPE = 0x0F39 + 0x10000000 + 0x01000000
            + 0x00400000, // VehiclePropertyGroup:SYSTEM,VehicleArea:GLOBAL,VehiclePropertyType:INT32
    /**
     * Electronic Toll Collection card status.
     *
     * This property indicates the status of ETC card in this vehicle.
     * If the head unit is aware of an ETC card attached to the vehicle,
     * ELECTRONIC_TOLL_COLLECTION_CARD_TYPE gives that status of the card; otherwise,
     * this property should be UNAVAILABLE.
     *
     * @change_mode VehiclePropertyChangeMode.ON_CHANGE
     * @access VehiclePropertyAccess.READ
     * @data_enum ElectronicTollCollectionCardStatus
     */
    ELECTRONIC_TOLL_COLLECTION_CARD_STATUS = 0x0F3A + 0x10000000 + 0x01000000
            + 0x00400000, // VehiclePropertyGroup:SYSTEM,VehicleArea:GLOBAL,VehiclePropertyType:INT32
    /**
     * Front fog lights state
     *
     * Return the current state of the front fog lights.
     * Only one of FOG_LIGHTS_STATE or FRONT_FOG_LIGHTS_STATE must be implemented. Please refer to
     * the documentation on FOG_LIGHTS_STATE for more information.
     *
     * @change_mode VehiclePropertyChangeMode.ON_CHANGE
     * @access VehiclePropertyAccess.READ
     * @data_enum VehicleLightState
     */
    FRONT_FOG_LIGHTS_STATE = 0x0F3B + 0x10000000 + 0x01000000
            + 0x00400000, // VehiclePropertyGroup:SYSTEM,VehicleArea:GLOBAL,VehiclePropertyType:INT32

    /**
     * Front fog lights switch
     *
     * The setting that the user wants.
     * Only one of FOG_LIGHTS_SWITCH or FRONT_FOG_LIGHTS_SWITCH must be implemented. Please refer to
     * the documentation on FOG_LIGHTS_SWITCH for more information.
     *
     * This property is defined as VehiclePropertyAccess.READ_WRITE, but OEMs have the option to
     * implement it as VehiclePropertyAccess.READ only.
     *
     * @change_mode VehiclePropertyChangeMode.ON_CHANGE
     * @access VehiclePropertyAccess.READ_WRITE
     * @data_enum VehicleLightSwitch
     */
    FRONT_FOG_LIGHTS_SWITCH = 0x0F3C + 0x10000000 + 0x01000000
            + 0x00400000, // VehiclePropertyGroup:SYSTEM,VehicleArea:GLOBAL,VehiclePropertyType:INT32

    /**
     * Rear fog lights state
     *
     * Return the current state of the rear fog lights.
     * Only one of FOG_LIGHTS_STATE or REAR_FOG_LIGHTS_STATE must be implemented. Please refer to
     * the documentation on FOG_LIGHTS_STATE for more information.
     *
     * @change_mode VehiclePropertyChangeMode.ON_CHANGE
     * @access VehiclePropertyAccess.READ
     * @data_enum VehicleLightState
     */
    REAR_FOG_LIGHTS_STATE = 0x0F3D + 0x10000000 + 0x01000000
            + 0x00400000, // VehiclePropertyGroup:SYSTEM,VehicleArea:GLOBAL,VehiclePropertyType:INT32

    /**
     * Rear fog lights switch
     *
     * The setting that the user wants.
     * Only one of FOG_LIGHTS_SWITCH or REAR_FOG_LIGHTS_SWITCH must be implemented. Please refer to
     * the documentation on FOG_LIGHTS_SWITCH for more information.
     *
     * This property is defined as VehiclePropertyAccess.READ_WRITE, but OEMs have the option to
     * implement it as VehiclePropertyAccess.READ only.
     *
     * @change_mode VehiclePropertyChangeMode.ON_CHANGE
     * @access VehiclePropertyAccess.READ_WRITE
     * @data_enum VehicleLightSwitch
     */
    REAR_FOG_LIGHTS_SWITCH = 0x0F3E + 0x10000000 + 0x01000000
            + 0x00400000, // VehiclePropertyGroup:SYSTEM,VehicleArea:GLOBAL,VehiclePropertyType:INT32

    /**
     * Indicates the maximum current draw threshold for charging set by the user
     *
     * configArray[0] is used to specify the max current draw allowed by
     * the vehicle in Amperes.
     *
     * This property is defined as VehiclePropertyAccess.READ_WRITE, but OEMs have the option to
     * implement it as VehiclePropertyAccess.READ only.
     *
     * @change_mode VehiclePropertyChangeMode.ON_CHANGE
     * @access VehiclePropertyAccess.READ_WRITE
     * @unit VehicleUnit:AMPERE
     */
    EV_CHARGE_CURRENT_DRAW_LIMIT = 0x0F3F + 0x10000000 + 0x01000000
            + 0x00600000, // VehiclePropertyGroup:SYSTEM,VehicleArea:GLOBAL,VehiclePropertyType:FLOAT

    /**
     * Indicates the maximum charge percent threshold set by the user
     *
     * Returns a float value from 0 to 100.
     *
     * configArray is used to specify the valid values.
     *   For example, if the vehicle supports the following charge percent limit values:
     *     [20, 40, 60, 80, 100]
     *   then the configArray should be {20, 40, 60, 80, 100}
     * If the configArray is empty then all values from 0 to 100 must be valid.
     *
     * This property is defined as VehiclePropertyAccess.READ_WRITE, but OEMs have the option to
     * implement it as VehiclePropertyAccess.READ only.
     *
     * @change_mode VehiclePropertyChangeMode.ON_CHANGE
     * @access VehiclePropertyAccess.READ_WRITE
     */
    EV_CHARGE_PERCENT_LIMIT = 0x0F40 + 0x10000000 + 0x01000000
            + 0x00600000, // VehiclePropertyGroup:SYSTEM,VehicleArea:GLOBAL,VehiclePropertyType:FLOAT

    /**
     * Charging state of the car
     *
     * Returns the current charging state of the car.
     *
     * @change_mode VehiclePropertyChangeMode.ON_CHANGE
     * @access VehiclePropertyAccess.READ
     * @data_enum EvChargeState
     */
    EV_CHARGE_STATE = 0x0F41 + 0x10000000 + 0x01000000
            + 0x00400000, // VehiclePropertyGroup:SYSTEM,VehicleArea:GLOBAL,VehiclePropertyType:INT32

    /**
     * Start or stop charging the EV battery
     *
     * The setting that the user wants. Setting this property to true starts the battery charging
     * and setting to false stops charging.
     *
     * This property is defined as VehiclePropertyAccess.READ_WRITE, but OEMs have the option to
     * implement it as VehiclePropertyAccess.READ only.
     *
     * @change_mode VehiclePropertyChangeMode.ON_CHANGE
     * @access VehiclePropertyAccess.READ_WRITE
     */
    EV_CHARGE_SWITCH = 0x0F42 + 0x10000000 + 0x01000000
            + 0x00200000, // VehiclePropertyGroup:SYSTEM,VehicleArea:GLOBAL,VehiclePropertyType:BOOLEAN

    /**
     * Estimated charge time remaining in seconds
     *
     * Returns 0 if the vehicle is not charging.
     *
     * @change_mode VehiclePropertyChangeMode.CONTINUOUS
     * @access VehiclePropertyAccess.READ
     * @unit VehicleUnit:SECS
     */
    EV_CHARGE_TIME_REMAINING = 0x0F43 + 0x10000000 + 0x01000000
            + 0x00400000, // VehiclePropertyGroup:SYSTEM,VehicleArea:GLOBAL,VehiclePropertyType:INT32

    /**
     * Regenerative braking or one-pedal drive state of the car
     *
     * Returns the current state associated with the regenerative braking
     * setting in the car
     *
     * @change_mode VehiclePropertyChangeMode.ON_CHANGE
     * @access VehiclePropertyAccess.READ
     * @data_enum EvRegenerativeBrakingState
     */
    EV_REGENERATIVE_BRAKING_STATE = 0x0F44 + 0x10000000 + 0x01000000
            + 0x00400000, // VehiclePropertyGroup:SYSTEM,VehicleArea:GLOBAL,VehiclePropertyType:INT32

    /**
     * Indicates if there is a trailer present or not.
     *
     * Returns the trailer state of the car.
     *
     * @change_mode VehiclePropertyChangeMode.ON_CHANGE
     * @access VehiclePropertyAccess.READ
     * @data_enum TrailerState
     */
    TRAILER_PRESENT = 0x0F45 + 0x10000000 + 0x01000000
            + 0x00400000, // VehiclePropertyGroup:SYSTEM,VehicleArea:GLOBAL,VehiclePropertyType:INT32

    /**
     * Vehicle’s curb weight
     *
     * Returns the vehicle's curb weight in kilograms. Curb weight is
     * the total weight of the vehicle with standard equipment and all
     * necessary operating consumables such as motor oil,transmission oil,
     * brake fluid, coolant, air conditioning refrigerant, and weight of
     * fuel at nominal tank capacity, while not loaded with either passengers
     * or cargo.
     *
     * configArray[0] is used to specify the vehicle’s gross weight in kilograms.
     * The vehicle’s gross weight is the maximum operating weight of the vehicle
     * as specified by the manufacturer including the vehicle's chassis, body, engine,
     * engine fluids, fuel, accessories, driver, passengers and cargo but excluding
     * that of any trailers.
     *
     * @change_mode VehiclePropertyChangeMode.STATIC
     * @access VehiclePropertyAccess.READ
     * @unit VehicleUnit:KILOGRAM
     */

    VEHICLE_CURB_WEIGHT = 0x0F46 + 0x10000000 + 0x01000000
            + 0x00400000, // VehiclePropertyGroup:SYSTEM,VehicleArea:GLOBAL,VehiclePropertyType:INT32

    /**
     * EU's General security regulation compliance requirement.
     *
     * Returns whether general security regulation compliance is required, if
     * so, what type of requirement.
     *
     * @change_mode VehiclePropertyChangeMode.STATIC
     * @access VehiclePropertyAccess.READ
     * @data_enum GsrComplianceRequirementType
     */
    GENERAL_SAFETY_REGULATION_COMPLIANCE_REQUIREMENT = 0x0F47 + 0x10000000 + 0x01000000
            + 0x00400000, // VehiclePropertyGroup:SYSTEM,VehicleArea:GLOBAL,VehiclePropertyType:INT32

    /**
     * (Deprecated) List of all supported property IDs.
     *
     * A list of all supported property IDs (including this property). This property is required for
     * HIDL VHAL to work with large amount of vehicle prop configs where the getAllPropConfigs
     * payload exceeds the binder limitation. This issue is fixed in AIDL version using
     * LargeParcelable in getAllPropConfigs, so this property is deprecated.
     *
     * In HIDL VHAL implementation, if the amount of data returned in getAllPropConfigs exceeds the
     * binder limitation, vendor must support this property and return all the supported property
     * IDs. Car service will divide this list into smaller sub lists and use getPropConfigs([ids])
     * to query the sub lists. The results will be merged together in Car Service.
     *
     * The config array for this property must contain one int element which is the number of
     * configs per getPropConfigs request by Car Service. This number must be small enough so that
     * each getPropConfigs payload will not exceed binder limitation, however, a smaller number will
     * cause more requests, which increase overhead to fetch all the configs.
     *
     * @change_mode VehiclePropertyChangeMode.STATIC
     * @access VehiclePropertyAccess.READ
     */
    SUPPORTED_PROPERTY_IDS = 0x0F48 + 0x10000000 + 0x01000000
            + 0x00410000, // VehiclePropertyGroup:SYSTEM,VehicleArea:GLOBAL,VehiclePropertyType:INT32_VEC

    /**
     * Request the head unit to be shutdown.
     *
     * <p>This usually involves telling a separate system outside the head unit (e.g. a power
     * controller) to prepare shutting down the head unit.
     *
     * <p>This does not mean the head unit will shutdown immediately.
     *
     * <p>This means that another system will start sending a shutdown signal to the head unit,
     * which will cause VHAL to send SHUTDOWN_PREPARE message to Android. Android will then start
     * the shut down process by handling the message.
     *
     * <p>This property is only for issuing a request and only supports writing. Every time this
     * property value is set, the request to shutdown will be issued no matter what the current
     * property value is. The current property value is meaningless.
     *
     * <p>Since this property is write-only, subscribing is not allowed and no property change
     * event will be generated.
     *
     * <p>The value to set indicates the shutdown option, it must be one of
     * {@code VehicleApPowerStateShutdownParam}, e.g.,
     * VehicleApPowerStateShutdownParam.SLEEP_IMMEDIATELY. This shutdown option might not be honored
     * if the system doesn't support such option. In such case, an error will not be returned.
     *
     * <p>For configuration information, VehiclePropConfig.configArray must have bit flag combining
     * values in {@code VehicleApPowerStateConfigFlag} to indicate which shutdown options are
     * supported.
     *
     * <p>Returns error if failed to send the shutdown request to the other system.
     *
     * @change_mode VehiclePropertyChangeMode.ON_CHANGE
     * @access VehiclePropertyAccess.WRITE
     * @data_enum VehicleApPowerStateShutdownParam
     */
    SHUTDOWN_REQUEST =
            0x0F49 + VehiclePropertyGroup.SYSTEM + VehicleArea.GLOBAL + VehiclePropertyType.INT32,

    /**
     * Whether the vehicle is currently in use.
     *
     * <p>In-use means a human user is present and is intended to use the vehicle. This doesn't
     * necessarily means the human user is in the vehicle. For example, if the human user unlocks
     * the vehicle remotely, the vehicle is considered in use.
     *
     * <p>If this property is supported:
     *
     * <p>Each time user powers on the vehicle or the system detects the user is present,
     * VEHICLE_IN_USE must be set to true. Each time user powers off the vehicle or the system
     * detects the user is not present, VEHICLE_IN_USE must be set to false.
     *
     * <p>This property is different than AP_POWER_BOOTUP_REASON in the sense that
     * AP_POWER_BOOTUP_REASON is only set once during the system bootup. However, this property
     * might change multiple times during a system bootup cycle.
     *
     * <p>For example, a device is currently not in use. The system bootup to execute a remote task.
     * VEHICLE_IN_USE is false. While the remote task is executing, the user enters the vehicle and
     * powers on the vehicle. VEHICLE_IN_USE is set to true. After a driving session, user powers
     * off the vehicle, VEHICLE_IN_USE is set to false.
     *
     * @change_mode VehiclePropertyChangeMode.ON_CHANGE
     * @access VehiclePropertyAccess.READ_WRITE
     */
    VEHICLE_IN_USE =
            0x0F4A + VehiclePropertyGroup.SYSTEM + VehicleArea.GLOBAL + VehiclePropertyType.BOOLEAN,

    /***********************************************************************************************
     * Start of ADAS Properties
     *
     * Allocate IDs in range of 0x1000 (inclusive) to 0x1100 (exclusive) for ADAS properties
     **********************************************************************************************/

    /**
     * Enable or disable Automatic Emergency Braking (AEB).
     *
     * Set true to enable AEB and false to disable AEB. When AEB is enabled, the ADAS system in the
     * vehicle should be turned on and monitoring to avoid potential collisions.
     *
     * In general, AUTOMATIC_EMERGENCY_BRAKING_ENABLED should always return true or false. If the
     * feature is not available due to some temporary state, such as the vehicle speed being too
     * low, that information must be conveyed through the ErrorState values in the
     * AUTOMATIC_EMERGENCY_BRAKING_STATE property.
     *
     * This property is defined as VehiclePropertyAccess.READ_WRITE, but OEMs have the option to
     * implement it as VehiclePropertyAccess.READ only.
     *
     * @change_mode VehiclePropertyChangeMode.ON_CHANGE
     * @access VehiclePropertyAccess.READ_WRITE
     */
    AUTOMATIC_EMERGENCY_BRAKING_ENABLED =
            0x1000 + VehiclePropertyGroup.SYSTEM + VehicleArea.GLOBAL + VehiclePropertyType.BOOLEAN,

    /**
     * Automatic Emergency Braking (AEB) state.
     *
     * Returns the current state of AEB. This property must always return a valid state defined in
     * AutomaticEmergencyBrakingState or ErrorState. It must not surface errors through StatusCode
     * and must use the supported error states instead.
     *
     * If AEB includes forward collision warnings before activating the brakes, those warnings must
     * be surfaced through the Forward Collision Warning (FCW) properties.
     *
     * For the global area ID (0), the VehicleAreaConfig#supportedEnumValues array must be defined
     * unless all states of both AutomaticEmergencyBrakingState (including OTHER, which is not
     * recommended) and ErrorState are supported.
     *
     * @change_mode VehiclePropertyChangeMode.ON_CHANGE
     * @access VehiclePropertyAccess.READ
     * @data_enum AutomaticEmergencyBrakingState
     * @data_enum ErrorState
     */
    AUTOMATIC_EMERGENCY_BRAKING_STATE =
            0x1001 + VehiclePropertyGroup.SYSTEM + VehicleArea.GLOBAL + VehiclePropertyType.INT32,

    /**
     * Enable or disable Forward Collision Warning (FCW).
     *
     * Set true to enable FCW and false to disable FCW. When FCW is enabled, the ADAS system in the
     * vehicle should be turned on and monitoring for potential collisions.
     *
     * In general, FORWARD_COLLISION_WARNING_ENABLED should always return true or false. If the
     * feature is not available due to some temporary state, such as the vehicle speed being too
     * low, that information must be conveyed through the ErrorState values in the
     * FORWARD_COLLISION_WARNING_STATE property.
     *
     * This property is defined as VehiclePropertyAccess.READ_WRITE, but OEMs have the option to
     * implement it as VehiclePropertyAccess.READ only.
     *
     * @change_mode VehiclePropertyChangeMode.ON_CHANGE
     * @access VehiclePropertyAccess.READ_WRITE
     */
    FORWARD_COLLISION_WARNING_ENABLED =
            0x1002 + VehiclePropertyGroup.SYSTEM + VehicleArea.GLOBAL + VehiclePropertyType.BOOLEAN,

    /**
     * Forward Collision Warning (FCW) state.
     *
     * Returns the current state of FCW. This property must always return a valid state defined in
     * ForwardCollisionWarningState or ErrorState. It must not surface errors through StatusCode
     * and must use the supported error states instead.
     *
     * For the global area ID (0), the VehicleAreaConfig#supportedEnumValues array must be defined
     * unless all states of both ForwardCollisionWarningState (including OTHER, which is not
     * recommended) and ErrorState are supported.
     *
     * @change_mode VehiclePropertyChangeMode.ON_CHANGE
     * @access VehiclePropertyAccess.READ
     * @data_enum ForwardCollisionWarningState
     * @data_enum ErrorState
     */
    FORWARD_COLLISION_WARNING_STATE =
            0x1003 + VehiclePropertyGroup.SYSTEM + VehicleArea.GLOBAL + VehiclePropertyType.INT32,

    /**
     * Enable and disable Blind Spot Warning (BSW).
     *
     * Set true to enable BSW and false to disable BSW. When BSW is enabled, the ADAS system in the
     * vehicle should be turned on and monitoring for objects in the vehicle’s blind spots.
     *
     * In general, BLIND_SPOT_WARNING_ENABLED should always return true or false. If the feature is
     * not available due to some temporary state, such as the vehicle speed being too low, that
     * information must be conveyed through the ErrorState values in the BLIND_SPOT_WARNING_STATE
     * property.
     *
     * This property is defined as VehiclePropertyAccess.READ_WRITE, but OEMs have the option to
     * implement it as VehiclePropertyAccess.READ only.
     *
     * @change_mode VehiclePropertyChangeMode.ON_CHANGE
     * @access VehiclePropertyAccess.READ_WRITE
     */
    BLIND_SPOT_WARNING_ENABLED =
            0x1004 + VehiclePropertyGroup.SYSTEM + VehicleArea.GLOBAL + VehiclePropertyType.BOOLEAN,

    /**
     * Blind Spot Warning (BSW) state.
     *
     * Returns the current state of BSW. This property must always return a valid state defined in
     * BlindSpotWarningState or ErrorState. It must not surface errors through StatusCode
     * and must use the supported error states instead.
     *
     * For each supported area ID, the VehicleAreaConfig#supportedEnumValues array must be defined
     * unless all states of both BlindSpotWarningState (including OTHER, which is not
     * recommended) and ErrorState are supported.
     *
     * @change_mode VehiclePropertyChangeMode.ON_CHANGE
     * @access VehiclePropertyAccess.READ
     * @data_enum BlindSpotWarningState
     * @data_enum ErrorState
     */
    BLIND_SPOT_WARNING_STATE =
            0x1005 + VehiclePropertyGroup.SYSTEM + VehicleArea.MIRROR + VehiclePropertyType.INT32,

    /**
     * Enable or disable Lane Departure Warning (LDW).
     *
     * Set true to enable LDW and false to disable LDW. When LDW is enabled, the ADAS system in the
     * vehicle should be turned on and monitoring if the vehicle is approaching or crossing lane
     * lines, in which case a warning will be given.
     *
     * In general, LANE_DEPARTURE_WARNING_ENABLED should always return true or false. If the feature
     * is not available due to some temporary state, such as the vehicle speed being too low or too
     * high, that information must be conveyed through the ErrorState values in the
     * LANE_DEPARTURE_WARNING_STATE property.
     *
     * This property is defined as VehiclePropertyAccess.READ_WRITE, but OEMs have the option to
     * implement it as VehiclePropertyAccess.READ only.
     *
     * @change_mode VehiclePropertyChangeMode.ON_CHANGE
     * @access VehiclePropertyAccess.READ_WRITE
     */
    LANE_DEPARTURE_WARNING_ENABLED =
            0x1006 + VehiclePropertyGroup.SYSTEM + VehicleArea.GLOBAL + VehiclePropertyType.BOOLEAN,

    /**
     * Lane Departure Warning (LDW) state.
     *
     * Returns the current state of LDW. This property must always return a valid state defined in
     * LaneDepartureWarningState or ErrorState. It must not surface errors through StatusCode
     * and must use the supported error states instead.
     *
     * For the global area ID (0), the VehicleAreaConfig#supportedEnumValues array must be defined
     * unless all states of both LaneDepartureWarningState (including OTHER, which is not
     * recommended) and ErrorState are supported.
     *
     * @change_mode VehiclePropertyChangeMode.ON_CHANGE
     * @access VehiclePropertyAccess.READ
     * @data_enum LaneDepartureWarningState
     * @data_enum ErrorState
     */
    LANE_DEPARTURE_WARNING_STATE =
            0x1007 + VehiclePropertyGroup.SYSTEM + VehicleArea.GLOBAL + VehiclePropertyType.INT32,

    /**
     * Enable or disable Lane Keep Assist (LKA).
     *
     * Set true to enable LKA and false to disable LKA. When LKA is enabled, the ADAS system in the
     * vehicle should be turned on and monitoring if the driver unintentionally drifts toward or
     * over the lane marking. If an unintentional lane departure is detected, the system applies
     * steering control to return the vehicle into the current lane.
     *
     * This is different from Lane Centering Assist (LCA) which, when activated, applies continuous
     * steering control to keep the vehicle centered in the current lane.
     *
     * In general, LANE_KEEP_ASSIST_ENABLED should always return true or false. If the feature is
     * not available due to some temporary state, such as the vehicle speed being too low or too
     * high, that information must be conveyed through the ErrorState values in the
     * LANE_KEEP_ASSIST_STATE property.
     *
     * This property is defined as VehiclePropertyAccess.READ_WRITE, but OEMs have the option to
     * implement it as VehiclePropertyAccess.READ only.
     *
     * @change_mode VehiclePropertyChangeMode.ON_CHANGE
     * @access VehiclePropertyAccess.READ_WRITE
     */
    LANE_KEEP_ASSIST_ENABLED =
            0x1008 + VehiclePropertyGroup.SYSTEM + VehicleArea.GLOBAL + VehiclePropertyType.BOOLEAN,

    /**
     * Lane Keep Assist (LKA) state.
     *
     * Returns the current state of LKA. This property must always return a valid state defined in
     * LaneKeepAssistState or ErrorState. It must not surface errors through StatusCode
     * and must use the supported error states instead.
     *
     * If LKA includes lane departure warnings before applying steering corrections, those warnings
     * must be surfaced through the Lane Departure Warning (LDW) properties.
     *
     * For the global area ID (0), the VehicleAreaConfig#supportedEnumValues array must be defined
     * unless all states of both LaneKeepAssistState (including OTHER, which is not
     * recommended) and ErrorState are supported.
     *
     * @change_mode VehiclePropertyChangeMode.ON_CHANGE
     * @access VehiclePropertyAccess.READ
     * @data_enum LaneKeepAssistState
     * @data_enum ErrorState
     */
    LANE_KEEP_ASSIST_STATE =
            0x1009 + VehiclePropertyGroup.SYSTEM + VehicleArea.GLOBAL + VehiclePropertyType.INT32,

    /**
     * Enable or disable Lane Centering Assist (LCA).
     *
     * Set true to enable LCA and false to disable LCA. When LCA is enabled, the ADAS system in the
     * vehicle should be turned on and waiting for an activation signal from the driver. Once the
     * feature is activated, the ADAS system should be steering the vehicle to keep it centered in
     * its current lane.
     *
     * This is different from Lane Keep Assist (LKA) which monitors if the driver unintentionally
     * drifts toward or over the lane marking. If an unintentional lane departure is detected, the
     * system applies steering control to return the vehicle into the current lane.
     *
     * In general, LANE_CENTERING_ASSIST_ENABLED should always return true or false. If the feature
     * is not available due to some temporary state, such as the vehicle speed being too low or too
     * high, that information must be conveyed through the ErrorState values in the
     * LANE_CENTERING_ASSIST_STATE property.
     *
     * This property is defined as VehiclePropertyAccess.READ_WRITE, but OEMs have the option to
     * implement it as VehiclePropertyAccess.READ only.
     *
     * @change_mode VehiclePropertyChangeMode.ON_CHANGE
     * @access VehiclePropertyAccess.READ_WRITE
     */
    LANE_CENTERING_ASSIST_ENABLED =
            0x100A + VehiclePropertyGroup.SYSTEM + VehicleArea.GLOBAL + VehiclePropertyType.BOOLEAN,

    /**
     * Lane Centering Assist (LCA) commands.
     *
     * Commands to activate and suspend LCA.
     *
     * When the command ACTIVATE from LaneCenteringAssistCommmand is sent,
     * LANE_CENTERING_ASSIST_STATE must be set to LaneCenteringAssistState#ACTIVATION_REQUESTED.
     * When the ACTIVATE command succeeds, LANE_CENTERING_ASSIST_STATE must be set to
     * LaneCenteringAssistState#ACTIVATED. When the command DEACTIVATE from
     * LaneCenteringAssistCommmand succeeds, LANE_CENTERING_ASSIST_STATE must be set to
     * LaneCenteringAssistState#ENABLED.
     *
     * For the global area ID (0), the VehicleAreaConfig#supportedEnumValues must be defined unless
     * all enum values of LaneCenteringAssistCommand are supported.
     *
     * When this property is not available because LCA is disabled (i.e.
     * LANE_CENTERING_ASSIST_ENABLED is false), this property must return
     * StatusCode#NOT_AVAILABLE_DISABLED. If LANE_CENTERING_ASSIST_STATE is implemented and the
     * state is set to an ErrorState value, then this property must return a StatusCode that aligns
     * with the ErrorState value. For example, if LANE_CENTERING_ASSIST_STATE is set to
     * ErrorState#NOT_AVAILABLE_SPEED_LOW, then this property must return
     * StatusCode#NOT_AVAILABLE_SPEED_LOW.
     *
     * @change_mode VehiclePropertyChangeMode.ON_CHANGE
     * @access VehiclePropertyAccess.WRITE
     * @data_enum LaneCenteringAssistCommmand
     */
    LANE_CENTERING_ASSIST_COMMAND =
            0x100B + VehiclePropertyGroup.SYSTEM + VehicleArea.GLOBAL + VehiclePropertyType.INT32,

    /**
     * Lane Centering Assist (LCA) state.
     *
     * Returns the current state of LCA. This property must always return a valid state defined in
     * LaneCenteringAssistState or ErrorState. It must not surface errors through StatusCode
     * and must use the supported error states instead.
     *
     * If LCA includes lane departure warnings, those warnings must be surfaced through the Lane
     * Departure Warning (LDW) properties.
     *
     * For the global area ID (0), the VehicleAreaConfig#supportedEnumValues array must be defined
     * unless all states of both LaneCenteringAssistState (including OTHER, which is not
     * recommended) and ErrorState are supported.
     *
     * @change_mode VehiclePropertyChangeMode.ON_CHANGE
     * @access VehiclePropertyAccess.READ
     * @data_enum LaneCenteringAssistState
     * @data_enum ErrorState
     */
    LANE_CENTERING_ASSIST_STATE =
            0x100C + VehiclePropertyGroup.SYSTEM + VehicleArea.GLOBAL + VehiclePropertyType.INT32,

    /*
     * Enable or disable Emergency Lane Keep Assist (ELKA).
     *
     * Set true to enable ELKA and false to disable ELKA. When ELKA is enabled, the ADAS system in
     * the vehicle should be on and monitoring for unsafe lane changes by the driver. When an unsafe
     * maneuver is detected, ELKA alerts the driver and applies steering corrections to keep the
     * vehicle in its original lane.
     *
     * In general, EMERGENCY_LANE_KEEP_ASSIST_ENABLED should always return true or false. If the
     * feature is not available due to some temporary state, such as the vehicle speed being too
     * low, that information must be conveyed through the ErrorState values in the
     * EMERGENCY_LANE_KEEP_ASSIST_STATE property.
     *
     * This property is defined as VehiclePropertyAccess.READ_WRITE, but OEMs have the option to
     * implement it as VehiclePropertyAccess.READ only.
     *
     * @change_mode VehiclePropertyChangeMode.ON_CHANGE
     * @access VehiclePropertyAccess.READ_WRITE
     */
    EMERGENCY_LANE_KEEP_ASSIST_ENABLED =
            0x100D + VehiclePropertyGroup.SYSTEM + VehicleArea.GLOBAL + VehiclePropertyType.BOOLEAN,

    /**
     * Emergency Lane Keep Assist (ELKA) state.
     *
     * Returns the current state of ELKA. Generally, this property should return a valid state
     * defined in the EmergencyLaneKeepAssistState or ErrorState. For example, if the feature is not
     * available due to some temporary state, that information should be conveyed through
     * ErrorState.
     *
     * For the global area ID (0), the VehicleAreaConfig#supportedEnumValues array must be defined
     * unless all states of EmergencyLaneKeepAssistState (including OTHER, which is not recommended)
     * and ErrorState are supported.
     *
     * @change_mode VehiclePropertyChangeMode.ON_CHANGE
     * @access VehiclePropertyAccess.READ
     * @data_enum EmergencyLaneKeepAssistState
     * @data_enum ErrorState
     */
    EMERGENCY_LANE_KEEP_ASSIST_STATE =
            0x100E + VehiclePropertyGroup.SYSTEM + VehicleArea.GLOBAL + VehiclePropertyType.INT32,

    /**
     * Enable or disable cruise control (CC).
     *
     * Set true to enable CC and false to disable CC. This property is shared by all forms of
     * CruiseControlType(s).
     *
     * When CC is enabled, the ADAS system in the vehicle should be turned on and responding to
     * commands.
     *
     * In general, CRUISE_CONTROL_ENABLED should always return true or false. If the feature is not
     * available due to some temporary state, such as the vehicle speed being too low, that
     * information must be conveyed through the ErrorState values in the CRUISE_CONTROL_STATE
     * property.
     *
     * This property is defined as VehiclePropertyAccess.READ_WRITE, but OEMs have the option to
     * implement it as VehiclePropertyAccess.READ only.
     *
     * @change_mode VehiclePropertyChangeMode.ON_CHANGE
     * @access VehiclePropertyAccess.READ_WRITE
     */
    CRUISE_CONTROL_ENABLED =
            0x100F + VehiclePropertyGroup.SYSTEM + VehicleArea.GLOBAL + VehiclePropertyType.BOOLEAN,

    /**
     * Current type of Cruise Control (CC).
     *
     * When CRUISE_CONTROL_ENABLED is true, this property returns the type of CC that is currently
     * enabled (for example, standard CC, adaptive CC, predictive CC, etc.). Generally, this
     * property should return a valid state defined in the CruiseControlType or ErrorState. For
     * example, if the feature is not available due to some temporary state, that information should
     * be conveyed through ErrorState.
     *
     * For the global area ID (0), the VehicleAreaConfig#supportedEnumValues array must be defined
     * unless all states of CruiseControlType (including OTHER, which is not recommended) and
     * ErrorState are supported.
     *
     * Trying to write CruiseControlType#OTHER or an ErrorState to this property will throw an
     * IllegalArgumentException.
     *
     * This property is defined as VehiclePropertyAccess.READ_WRITE, but OEMs have the option to
     * implement it as VehiclePropertyAccess.READ only.
     *
     * @change_mode VehiclePropertyChangeMode.ON_CHANGE
     * @access VehiclePropertyAccess.READ_WRITE
     * @data_enum CruiseControlType
     * @data_enum ErrorState
     */
    CRUISE_CONTROL_TYPE =
            0x1010 + VehiclePropertyGroup.SYSTEM + VehicleArea.GLOBAL + VehiclePropertyType.INT32,

    /**
     * Current state of Cruise Control (CC).
     *
     * This property returns the current state of CC. Generally, this property should return a valid
     * state defined in the CruiseControlState or ErrorState. For example, if the feature is not
     * available due to some temporary state, that information should be conveyed through
     * ErrorState.
     *
     * For the global area ID (0), the VehicleAreaConfig#supportedEnumValues array must be defined
     * unless all states of CruiseControlState (including OTHER, which is not recommended) and
     * ErrorState are supported.
     *
     * @change_mode VehiclePropertyChangeMode.ON_CHANGE
     * @access VehiclePropertyAccess.READ
     * @data_enum CruiseControlState
     * @data_enum ErrorState
     */
    CRUISE_CONTROL_STATE =
            0x1011 + VehiclePropertyGroup.SYSTEM + VehicleArea.GLOBAL + VehiclePropertyType.INT32,

    /**
     * Write Cruise Control (CC) commands.
     *
     * See CruiseControlCommand for the details about each supported command.
     *
     * For the global area ID (0), the VehicleAreaConfig#supportedEnumValues array must be defined
     * unless all states of CruiseControlState are supported. Any unsupported commands sent through
     * this property must return StatusCode#INVALID_ARG.
     *
     * When this property is not available because CC is disabled (i.e. CRUISE_CONTROL_ENABLED is
     * false), this property must return StatusCode#NOT_AVAILABLE_DISABLED. If CRUISE_CONTROL_STATE
     * is implemented and the state is set to an ErrorState value, then this property must return a
     * StatusCode that aligns with the ErrorState value. For example, if CRUISE_CONTROL_STATE is set
     * to ErrorState#NOT_AVAILABLE_SPEED_LOW, then this property must return
     * StatusCode#NOT_AVAILABLE_SPEED_LOW.
     *
     * @change_mode VehiclePropertyChangeMode.ON_CHANGE
     * @access VehiclePropertyAccess.WRITE
     * @data_enum CruiseControlCommand
     */
    CRUISE_CONTROL_COMMAND =
            0x1012 + VehiclePropertyGroup.SYSTEM + VehicleArea.GLOBAL + VehiclePropertyType.INT32,

    /**
     * Current target speed for Cruise Control (CC).
     *
<<<<<<< HEAD
     * OEMs should set the minInt32Value and maxInt32Value values for this property to define the
=======
     * OEMs should set the minFloatValue and maxFloatValue values for this property to define the
>>>>>>> 68fcf2a0
     * min and max target speed values. These values must be non-negative.
     *
     * The maxFloatValue represents the upper bound of the target speed.
     * The minFloatValue represents the lower bound of the target speed.
     *
<<<<<<< HEAD
     * When this property is not available (for example when CRUISE_CONTROL_ENABLED is false), it
     * should return StatusCode.NOT_AVAILABLE_DISABLED.
=======
     * When this property is not available because CC is disabled (i.e. CRUISE_CONTROL_ENABLED is
     * false), this property must return StatusCode#NOT_AVAILABLE_DISABLED. If CRUISE_CONTROL_STATE
     * is implemented and the state is set to an ErrorState value, then this property must return a
     * StatusCode that aligns with the ErrorState value. For example, if CRUISE_CONTROL_STATE is set
     * to ErrorState#NOT_AVAILABLE_SPEED_LOW, then this property must return
     * StatusCode#NOT_AVAILABLE_SPEED_LOW.
>>>>>>> 68fcf2a0
     *
     * @change_mode VehiclePropertyChangeMode.ON_CHANGE
     * @access VehiclePropertyAccess.READ
     * @unit VehicleUnit:METER_PER_SEC
     */
    CRUISE_CONTROL_TARGET_SPEED =
            0x1013 + VehiclePropertyGroup.SYSTEM + VehicleArea.GLOBAL + VehiclePropertyType.FLOAT,

    /**
     * Current target time gap for Adaptive Cruise Control (ACC) or Predictive Cruise Control in
     * milliseconds.
     *
     * This property should specify the target time gap to a leading vehicle. This gap is defined as
     * the time to travel the distance between the leading vehicle's rear-most point to the ACC
     * vehicle's front-most point. The actual time gap from a leading vehicle can be above or below
     * this value.
     *
     * The possible values to set for the target time gap should be specified in configArray in
     * ascending order. All values must be positive. If the property is writable, all values must be
     * writable.
     *
<<<<<<< HEAD
     * Writing to this property when it is not available should return StatusCode.NOT_AVAILABLE.
=======
     * When this property is not available because CC is disabled (i.e. CRUISE_CONTROL_ENABLED is
     * false), this property must return StatusCode#NOT_AVAILABLE_DISABLED. If CRUISE_CONTROL_STATE
     * is implemented and the state is set to an ErrorState value, then this property must return a
     * StatusCode that aligns with the ErrorState value. For example, if CRUISE_CONTROL_STATE is set
     * to ErrorState#NOT_AVAILABLE_SPEED_LOW, then this property must return
     * StatusCode#NOT_AVAILABLE_SPEED_LOW.
     *
     * This property is defined as VehiclePropertyAccess.READ_WRITE, but OEMs have the option to
     * implement it as VehiclePropertyAccess.READ only.
>>>>>>> 68fcf2a0
     *
     * @change_mode VehiclePropertyChangeMode.ON_CHANGE
     * @access VehiclePropertyAccess.READ_WRITE
     * @unit VehicleUnit:MILLI_SECS
     */
    ADAPTIVE_CRUISE_CONTROL_TARGET_TIME_GAP =
            0x1014 + VehiclePropertyGroup.SYSTEM + VehicleArea.GLOBAL + VehiclePropertyType.INT32,

    /**
     * Measured distance from leading vehicle when using Adaptive Cruise Control (ACC) or
     * Predictive Cruise Control.
     *
     * Returns the measured distance in millimeters between the rear-most point of the leading
     * vehicle and the front-most point of the ACC vehicle.
     *
<<<<<<< HEAD
=======
     * The maxInt32Value and minInt32Value in VehicleAreaConfig must be defined.
>>>>>>> 68fcf2a0
     * The minInt32Value should be 0.
     * The maxInt32Value should be populated with the maximum range the distance sensor can support.
     * This value should be non-negative.
     *
     * When no lead vehicle is detected (that is, when there is no leading vehicle or the leading
     * vehicle is too far away for the sensor to detect), this property should return
     * StatusCode.NOT_AVAILABLE.
     *
<<<<<<< HEAD
=======
     * When this property is not available because CC is disabled (i.e. CRUISE_CONTROL_ENABLED is
     * false), this property must return StatusCode#NOT_AVAILABLE_DISABLED. If CRUISE_CONTROL_STATE
     * is implemented and the state is set to an ErrorState value, then this property must return a
     * StatusCode that aligns with the ErrorState value. For example, if CRUISE_CONTROL_STATE is set
     * to ErrorState#NOT_AVAILABLE_SPEED_LOW, then this property must return
     * StatusCode#NOT_AVAILABLE_SPEED_LOW.
     *
>>>>>>> 68fcf2a0
     * @change_mode VehiclePropertyChangeMode.CONTINUOUS
     * @access VehiclePropertyAccess.READ
     * @unit VehicleUnit:MILLIMETER
     */
    ADAPTIVE_CRUISE_CONTROL_LEAD_VEHICLE_MEASURED_DISTANCE =
            0x1015 + VehiclePropertyGroup.SYSTEM + VehicleArea.GLOBAL + VehiclePropertyType.INT32,

    /**
<<<<<<< HEAD
     * Enable or disable hands on detection (HOD).
=======
     * Enable or disable Hands On Detection (HOD).
>>>>>>> 68fcf2a0
     *
     * Set true to enable HOD and false to disable HOD. When HOD is enabled, a system inside the
     * vehicle should be monitoring the presence of the driver's hands on the steering wheel and
     * send a warning if it detects that the driver's hands are no longer on the steering wheel.
     *
     * In general, HANDS_ON_DETECTION_ENABLED should always return true or false. If the feature is
     * not available due to some temporary state, that information must be conveyed through the
     * ErrorState values in the HANDS_ON_DETECTION_STATE property.
     *
     * This property is defined as VehiclePropertyAccess.READ_WRITE, but OEMs have the option to
     * implement it as VehiclePropertyAccess.READ only.
     *
     * @change_mode VehiclePropertyChangeMode.ON_CHANGE
     * @access VehiclePropertyAccess.READ_WRITE
     */
    HANDS_ON_DETECTION_ENABLED =
            0x1016 + VehiclePropertyGroup.SYSTEM + VehicleArea.GLOBAL + VehiclePropertyType.BOOLEAN,

    /**
     * Hands On Detection (HOD) driver state.
     *
     * Returns whether the driver's hands are on the steering wheel. Generally, this property should
     * return a valid state defined in the HandsOnDetectionDriverState or ErrorState. For example,
     * if the feature is not available due to some temporary state, that information should be
     * conveyed through ErrorState.
     *
     * If the vehicle wants to send a warning to the user because the driver's hands have been off
     * the steering wheel for too long, the warning should be surfaced through
     * HANDS_ON_DETECTION_WARNING.
     *
     * For the global area ID (0), the VehicleAreaConfig#supportedEnumValues array must be defined
     * unless all states of both HandsOnDetectionDriverState (including OTHER, which is not
     * recommended) and ErrorState are supported.
     *
     * @change_mode VehiclePropertyChangeMode.ON_CHANGE
     * @access VehiclePropertyAccess.READ
     * @data_enum HandsOnDetectionDriverState
     * @data_enum ErrorState
     */
    HANDS_ON_DETECTION_DRIVER_STATE =
            0x1017 + VehiclePropertyGroup.SYSTEM + VehicleArea.GLOBAL + VehiclePropertyType.INT32,

    /**
     * Hands On Detection (HOD) warning.
     *
     * Returns whether a warning is being sent to the driver for having their hands off the wheel
     * for too long a duration.
     *
     * Generally, this property should return a valid state defined in HandsOnDetectionWarning or
     * ErrorState. For example, if the feature is not available due to some temporary state, that
     * information should be conveyed through an ErrorState.
     *
     * For the global area ID (0), the VehicleAreaConfig#supportedEnumValues array must be defined
     * unless all states of both HandsOnDetectionWarning (including OTHER, which is not recommended)
     * and ErrorState are supported.
     *
     * @change_mode VehiclePropertyChangeMode.ON_CHANGE
     * @access VehiclePropertyAccess.READ
     * @data_enum HandsOnDetectionWarning
     * @data_enum ErrorState
     */
    HANDS_ON_DETECTION_WARNING =
            0x1018 + VehiclePropertyGroup.SYSTEM + VehicleArea.GLOBAL + VehiclePropertyType.INT32,

    /***************************************************************************
     * End of ADAS Properties
     **************************************************************************/
}<|MERGE_RESOLUTION|>--- conflicted
+++ resolved
@@ -4810,27 +4810,18 @@
     /**
      * Current target speed for Cruise Control (CC).
      *
-<<<<<<< HEAD
-     * OEMs should set the minInt32Value and maxInt32Value values for this property to define the
-=======
      * OEMs should set the minFloatValue and maxFloatValue values for this property to define the
->>>>>>> 68fcf2a0
      * min and max target speed values. These values must be non-negative.
      *
      * The maxFloatValue represents the upper bound of the target speed.
      * The minFloatValue represents the lower bound of the target speed.
      *
-<<<<<<< HEAD
-     * When this property is not available (for example when CRUISE_CONTROL_ENABLED is false), it
-     * should return StatusCode.NOT_AVAILABLE_DISABLED.
-=======
      * When this property is not available because CC is disabled (i.e. CRUISE_CONTROL_ENABLED is
      * false), this property must return StatusCode#NOT_AVAILABLE_DISABLED. If CRUISE_CONTROL_STATE
      * is implemented and the state is set to an ErrorState value, then this property must return a
      * StatusCode that aligns with the ErrorState value. For example, if CRUISE_CONTROL_STATE is set
      * to ErrorState#NOT_AVAILABLE_SPEED_LOW, then this property must return
      * StatusCode#NOT_AVAILABLE_SPEED_LOW.
->>>>>>> 68fcf2a0
      *
      * @change_mode VehiclePropertyChangeMode.ON_CHANGE
      * @access VehiclePropertyAccess.READ
@@ -4852,9 +4843,6 @@
      * ascending order. All values must be positive. If the property is writable, all values must be
      * writable.
      *
-<<<<<<< HEAD
-     * Writing to this property when it is not available should return StatusCode.NOT_AVAILABLE.
-=======
      * When this property is not available because CC is disabled (i.e. CRUISE_CONTROL_ENABLED is
      * false), this property must return StatusCode#NOT_AVAILABLE_DISABLED. If CRUISE_CONTROL_STATE
      * is implemented and the state is set to an ErrorState value, then this property must return a
@@ -4864,7 +4852,6 @@
      *
      * This property is defined as VehiclePropertyAccess.READ_WRITE, but OEMs have the option to
      * implement it as VehiclePropertyAccess.READ only.
->>>>>>> 68fcf2a0
      *
      * @change_mode VehiclePropertyChangeMode.ON_CHANGE
      * @access VehiclePropertyAccess.READ_WRITE
@@ -4880,10 +4867,7 @@
      * Returns the measured distance in millimeters between the rear-most point of the leading
      * vehicle and the front-most point of the ACC vehicle.
      *
-<<<<<<< HEAD
-=======
      * The maxInt32Value and minInt32Value in VehicleAreaConfig must be defined.
->>>>>>> 68fcf2a0
      * The minInt32Value should be 0.
      * The maxInt32Value should be populated with the maximum range the distance sensor can support.
      * This value should be non-negative.
@@ -4892,8 +4876,6 @@
      * vehicle is too far away for the sensor to detect), this property should return
      * StatusCode.NOT_AVAILABLE.
      *
-<<<<<<< HEAD
-=======
      * When this property is not available because CC is disabled (i.e. CRUISE_CONTROL_ENABLED is
      * false), this property must return StatusCode#NOT_AVAILABLE_DISABLED. If CRUISE_CONTROL_STATE
      * is implemented and the state is set to an ErrorState value, then this property must return a
@@ -4901,7 +4883,6 @@
      * to ErrorState#NOT_AVAILABLE_SPEED_LOW, then this property must return
      * StatusCode#NOT_AVAILABLE_SPEED_LOW.
      *
->>>>>>> 68fcf2a0
      * @change_mode VehiclePropertyChangeMode.CONTINUOUS
      * @access VehiclePropertyAccess.READ
      * @unit VehicleUnit:MILLIMETER
@@ -4910,11 +4891,7 @@
             0x1015 + VehiclePropertyGroup.SYSTEM + VehicleArea.GLOBAL + VehiclePropertyType.INT32,
 
     /**
-<<<<<<< HEAD
-     * Enable or disable hands on detection (HOD).
-=======
      * Enable or disable Hands On Detection (HOD).
->>>>>>> 68fcf2a0
      *
      * Set true to enable HOD and false to disable HOD. When HOD is enabled, a system inside the
      * vehicle should be monitoring the presence of the driver's hands on the steering wheel and
