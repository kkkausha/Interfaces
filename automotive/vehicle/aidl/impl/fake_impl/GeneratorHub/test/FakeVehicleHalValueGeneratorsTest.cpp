/*
 * Copyright (C) 2021 The Android Open Source Project
 *
 * Licensed under the Apache License, Version 2.0 (the "License");
 * you may not use this file except in compliance with the License.
 * You may obtain a copy of the License at
 *
 *      http://www.apache.org/licenses/LICENSE-2.0
 *
 * Unless required by applicable law or agreed to in writing, software
 * distributed under the License is distributed on an "AS IS" BASIS,
 * WITHOUT WARRANTIES OR CONDITIONS OF ANY KIND, either express or implied.
 * See the License for the specific language governing permissions and
 * limitations under the License.
 */

#include <GeneratorHub.h>
#include <JsonFakeValueGenerator.h>
#include <LinearFakeValueGenerator.h>
#include <VehicleUtils.h>
#include <android-base/file.h>
#include <android-base/thread_annotations.h>
#include <gtest/gtest.h>
#include <utils/SystemClock.h>

#include <chrono>
#include <condition_variable>
#include <memory>
#include <mutex>
#include <optional>
#include <thread>
#include <vector>

namespace android {
namespace hardware {
namespace automotive {
namespace vehicle {
namespace fake {

using ::aidl::android::hardware::automotive::vehicle::VehicleProperty;
using ::aidl::android::hardware::automotive::vehicle::VehiclePropValue;
using ::android::base::ScopedLockAssertion;

using std::literals::chrono_literals::operator""s;

class FakeVehicleHalValueGeneratorsTest : public ::testing::Test {
  protected:
    void SetUp() override {
        mHub = std::make_unique<GeneratorHub>(
                [this](const VehiclePropValue& event) { return onHalEvent(event); });
    }

    GeneratorHub* getHub() { return mHub.get(); }

    std::vector<VehiclePropValue> getEvents() {
        std::scoped_lock<std::mutex> lockGuard(mEventsLock);
        return mEvents;
    }

    void clearEvents() {
        std::scoped_lock<std::mutex> lockGuard(mEventsLock);
        mEvents.clear();
    }

    void waitForEvents(size_t count) {
        std::unique_lock<std::mutex> uniqueLock(mEventsLock);
        bool result = mCv.wait_for(uniqueLock, 10s, [this, count] {
            ScopedLockAssertion lockAssertion(mEventsLock);
<<<<<<< HEAD
            return mEvents.size() == count;
=======
            return mEvents.size() >= count;
>>>>>>> 27358316
        });

        ASSERT_TRUE(result) << "didn't receive enough events";
    }

    void TearDown() override {
        // Generator callback uses mEvents, must stop generator before destroying mEvents.
        mHub.reset();
    }

    static std::string getTestFilePath(const char* filename) {
        static std::string baseDir = android::base::GetExecutableDirectory();
        return baseDir + "/" + filename;
    }

  private:
    void onHalEvent(const VehiclePropValue& event) {
        VehiclePropValue eventCopy = event;
        {
            std::scoped_lock<std::mutex> lockGuard(mEventsLock);
            mEvents.push_back(std::move(eventCopy));
        }
        mCv.notify_all();
    }

    std::unique_ptr<GeneratorHub> mHub;
    std::mutex mEventsLock;
    std::condition_variable mCv;
    std::vector<VehiclePropValue> mEvents GUARDED_BY(mEventsLock);
};

class TestFakeValueGenerator : public FakeValueGenerator {
  public:
    void setEvents(const std::vector<VehiclePropValue>& events) {
        mEvents = events;
        mEventIndex = 0;
    }

    std::optional<::aidl::android::hardware::automotive::vehicle::VehiclePropValue> nextEvent()
            override {
        if (mEventIndex == mEvents.size()) {
            return std::nullopt;
        }
        return mEvents[mEventIndex++];
    }

  private:
    std::vector<VehiclePropValue> mEvents;
    size_t mEventIndex = 0;
};

TEST_F(FakeVehicleHalValueGeneratorsTest, testRegisterTestFakeValueGenerator) {
    auto generator = std::make_unique<TestFakeValueGenerator>();
    std::vector<VehiclePropValue> events;
    size_t eventCount = 10;
    int64_t timestamp = elapsedRealtimeNano();
    for (size_t i = 0; i < eventCount; i++) {
        events.push_back(VehiclePropValue{
                .prop = static_cast<int32_t>(i),
                // Generate 1 event every 1ms.
                .timestamp = timestamp + static_cast<int64_t>(1000000 * i),
        });
    }
    generator->setEvents(events);

    getHub()->registerGenerator(0, std::move(generator));

    waitForEvents(events.size());

    ASSERT_EQ(getEvents(), events);

    getHub()->unregisterGenerator(0);
}

TEST_F(FakeVehicleHalValueGeneratorsTest, testUnregisterGeneratorStopGeneration) {
    auto generator = std::make_unique<TestFakeValueGenerator>();
    std::vector<VehiclePropValue> events;
    size_t eventCount = 10;
    int64_t timestamp = elapsedRealtimeNano();
    for (size_t i = 0; i < eventCount; i++) {
        events.push_back(VehiclePropValue{
                .prop = static_cast<int32_t>(i),
                // Generate 1 event every 1ms.
                .timestamp = timestamp + static_cast<int64_t>(1000000 * i),
        });
    }
    generator->setEvents(events);

    getHub()->registerGenerator(0, std::move(generator));
<<<<<<< HEAD

    waitForEvents(1);

    getHub()->unregisterGenerator(0);

    ASSERT_LE(getEvents().size(), 2u)
=======

    waitForEvents(1);

    getHub()->unregisterGenerator(0);
    clearEvents();

    std::this_thread::sleep_for(std::chrono::milliseconds(100));

    // It is possible that one last event would be generated after unregistering.
    ASSERT_LE(getEvents().size(), 1u)
>>>>>>> 27358316
            << "Must stop generating event after generator is unregistered";
}

TEST_F(FakeVehicleHalValueGeneratorsTest, testLinerFakeValueGeneratorFloat) {
    std::unique_ptr<LinearFakeValueGenerator> generator =
            std::make_unique<LinearFakeValueGenerator>(toInt(VehicleProperty::PERF_VEHICLE_SPEED),
                                                       /*middleValue=*/50.0,
                                                       /*initValue=*/30.0,
                                                       /*dispersion=*/50.0,
                                                       /*increment=*/20.0,
                                                       /*interval=*/10000000);
    getHub()->registerGenerator(0, std::move(generator));

    waitForEvents(10);
    auto events = getEvents();

<<<<<<< HEAD
    ASSERT_EQ(events.size(), 10u);
=======
>>>>>>> 27358316
    int value = 30;
    for (size_t i = 0; i < 10; i++) {
        EXPECT_EQ(std::vector<float>({static_cast<float>(value)}), events[i].value.floatValues);
        value = (value + 20) % 100;
    }
}

TEST_F(FakeVehicleHalValueGeneratorsTest, testLinerFakeValueGeneratorInt32) {
    std::unique_ptr<LinearFakeValueGenerator> generator =
            std::make_unique<LinearFakeValueGenerator>(toInt(VehicleProperty::INFO_MODEL_YEAR),
                                                       /*middleValue=*/50.0,
                                                       /*initValue=*/30.0,
                                                       /*dispersion=*/50.0,
                                                       /*increment=*/20.0,
                                                       /*interval=*/10000000);
    getHub()->registerGenerator(0, std::move(generator));

    waitForEvents(10);
    auto events = getEvents();
<<<<<<< HEAD
    ASSERT_EQ(events.size(), 10u);
=======

>>>>>>> 27358316
    int value = 30;
    for (size_t i = 0; i < 10; i++) {
        EXPECT_EQ(std::vector<int32_t>({value}), events[i].value.int32Values);
        value = (value + 20) % 100;
    }
}

TEST_F(FakeVehicleHalValueGeneratorsTest, testLinerFakeValueGeneratorInt64) {
    std::unique_ptr<LinearFakeValueGenerator> generator =
            std::make_unique<LinearFakeValueGenerator>(toInt(VehicleProperty::ANDROID_EPOCH_TIME),
                                                       /*middleValue=*/50.0,
                                                       /*initValue=*/30.0,
                                                       /*dispersion=*/50.0,
                                                       /*increment=*/20.0,
                                                       /*interval=*/10000000);
    getHub()->registerGenerator(0, std::move(generator));

    waitForEvents(10);
    auto events = getEvents();
<<<<<<< HEAD
    // We should get 10 events ideally, but let's be safe here.
    ASSERT_EQ(events.size(), 10u);
=======

>>>>>>> 27358316
    int value = 30;
    for (size_t i = 0; i < 10; i++) {
        EXPECT_EQ(std::vector<int64_t>({value}), events[i].value.int64Values);
        value = (value + 20) % 100;
    }
}

TEST_F(FakeVehicleHalValueGeneratorsTest, testLinerFakeValueGeneratorUsingRequest) {
    VehiclePropValue request;
    request.value.int32Values = {0, toInt(VehicleProperty::PERF_VEHICLE_SPEED)};
    request.value.floatValues = {/*middleValue=*/50.0, /*dispersion=*/50.0, /*increment=*/20.0};
    request.value.int64Values = {/*interval=*/10000000};

    std::unique_ptr<LinearFakeValueGenerator> generator =
            std::make_unique<LinearFakeValueGenerator>(request);
    getHub()->registerGenerator(0, std::move(generator));

    waitForEvents(10);
    auto events = getEvents();
<<<<<<< HEAD
    ASSERT_EQ(events.size(), 10u);
=======

>>>>>>> 27358316
    int value = 50;
    for (size_t i = 0; i < 10; i++) {
        EXPECT_EQ(std::vector<float>({static_cast<float>(value)}), events[i].value.floatValues);
        value = (value + 20) % 100;
    }
}

TEST_F(FakeVehicleHalValueGeneratorsTest, testLinerFakeValueGeneratorInvalidInitValue) {
    std::unique_ptr<LinearFakeValueGenerator> generator =
            std::make_unique<LinearFakeValueGenerator>(toInt(VehicleProperty::PERF_VEHICLE_SPEED),
                                                       /*middleValue=*/50.0,
                                                       // Out of range
                                                       /*initValue=*/110.0,
                                                       /*dispersion=*/50.0,
                                                       /*increment=*/20.0,
                                                       /*interval=*/10000000);
    getHub()->registerGenerator(0, std::move(generator));

    waitForEvents(10);
    auto events = getEvents();
<<<<<<< HEAD
    ASSERT_EQ(events.size(), 10u);
=======
>>>>>>> 27358316

    // Init value would be set to middleValue if given initValue is not valid.
    int value = 50;
    for (size_t i = 0; i < 10; i++) {
        EXPECT_EQ(std::vector<float>({static_cast<float>(value)}), events[i].value.floatValues);
        value = (value + 20) % 100;
    }
}

TEST_F(FakeVehicleHalValueGeneratorsTest, testJsonFakeValueGenerator) {
    int64_t currentTime = elapsedRealtimeNano();

    std::unique_ptr<JsonFakeValueGenerator> generator =
            std::make_unique<JsonFakeValueGenerator>(getTestFilePath("prop.json"), 2);
    getHub()->registerGenerator(0, std::move(generator));

    std::vector<VehiclePropValue> expectedValues = {
            VehiclePropValue{
                    .areaId = 0,
                    .value.int32Values = {8},
                    .prop = 289408000,
            },
            VehiclePropValue{
                    .areaId = 0,
                    .value.int32Values = {4},
                    .prop = 289408000,
            },
            VehiclePropValue{
                    .areaId = 0,
                    .value.int32Values = {16},
                    .prop = 289408000,
            },
            VehiclePropValue{
                    .areaId = 0,
                    .value.int32Values = {10},
                    .prop = 289408000,
            },
    };

    // We have two iterations.
    for (size_t i = 0; i < 4; i++) {
        expectedValues.push_back(expectedValues[i]);
    }

    waitForEvents(expectedValues.size());
    auto events = getEvents();

    int64_t lastEventTime = currentTime;
    for (auto& event : events) {
        EXPECT_GT(event.timestamp, lastEventTime);
        lastEventTime = event.timestamp;
        event.timestamp = 0;
    }

    EXPECT_EQ(events, expectedValues);
}

TEST_F(FakeVehicleHalValueGeneratorsTest, testJsonFakeValueGeneratorIterateIndefinitely) {
    std::unique_ptr<JsonFakeValueGenerator> generator =
            std::make_unique<JsonFakeValueGenerator>(getTestFilePath("prop.json"), -1);
    getHub()->registerGenerator(0, std::move(generator));

    waitForEvents(40);
}

TEST_F(FakeVehicleHalValueGeneratorsTest, testJsonFakeValueGeneratorUsingRequest) {
    int64_t currentTime = elapsedRealtimeNano();

    VehiclePropValue request = {.value = {
                                        .stringValue = getTestFilePath("prop.json"),
                                        .int32Values = {0, 2},
                                }};

    std::unique_ptr<JsonFakeValueGenerator> generator =
            std::make_unique<JsonFakeValueGenerator>(request);
    getHub()->registerGenerator(0, std::move(generator));

    std::vector<VehiclePropValue> expectedValues = {
            VehiclePropValue{
                    .areaId = 0,
                    .value.int32Values = {8},
                    .prop = 289408000,
            },
            VehiclePropValue{
                    .areaId = 0,
                    .value.int32Values = {4},
                    .prop = 289408000,
            },
            VehiclePropValue{
                    .areaId = 0,
                    .value.int32Values = {16},
                    .prop = 289408000,
            },
            VehiclePropValue{
                    .areaId = 0,
                    .value.int32Values = {10},
                    .prop = 289408000,
            },
    };

    // We have two iterations.
    for (size_t i = 0; i < 4; i++) {
        expectedValues.push_back(expectedValues[i]);
    }

    waitForEvents(expectedValues.size());
    auto events = getEvents();

    int64_t lastEventTime = currentTime;
    for (auto& event : events) {
        EXPECT_GT(event.timestamp, lastEventTime);
        lastEventTime = event.timestamp;
        event.timestamp = 0;
    }

    EXPECT_EQ(events, expectedValues);
}

TEST_F(FakeVehicleHalValueGeneratorsTest, testJsonFakeValueGeneratorInvalidFile) {
    VehiclePropValue request = {.value = {
                                        .stringValue = getTestFilePath("prop_invalid.json"),
                                        .int32Values = {0, 2},
                                }};

    std::unique_ptr<JsonFakeValueGenerator> generator =
            std::make_unique<JsonFakeValueGenerator>(request);
    getHub()->registerGenerator(0, std::move(generator));

    ASSERT_TRUE(getEvents().empty());
}

TEST_F(FakeVehicleHalValueGeneratorsTest, testJsonFakeValueGeneratorNonExistingFile) {
    VehiclePropValue request = {.value = {
                                        .stringValue = "non_existing_file",
                                        .int32Values = {0, 2},
                                }};

    std::unique_ptr<JsonFakeValueGenerator> generator =
            std::make_unique<JsonFakeValueGenerator>(request);
    getHub()->registerGenerator(0, std::move(generator));

    ASSERT_TRUE(getEvents().empty());
}

TEST_F(FakeVehicleHalValueGeneratorsTest, testJsonFakeValueGeneratorDifferentTypes) {
    std::unique_ptr<JsonFakeValueGenerator> generator = std::make_unique<JsonFakeValueGenerator>(
            getTestFilePath("prop_different_types.json"), 1);
    getHub()->registerGenerator(0, std::move(generator));

    std::vector<VehiclePropValue> expectedValues = {
            VehiclePropValue{
                    .areaId = 0,
                    .value.int32Values = {1},
                    .prop = 287310600,
            },
            VehiclePropValue{
                    .areaId = 0,
                    .value.int32Values = {2},
                    .prop = 289408000,
            },
            VehiclePropValue{
                    .areaId = 0,
                    .value.floatValues = {3.3},
                    .prop = 291504905,
            },
            VehiclePropValue{
                    .areaId = 0,
                    .value.int64Values = {4},
                    .prop = 290457096,
            },
            VehiclePropValue{
                    .areaId = 0,
                    .value.stringValue = "test",
                    .prop = 286265094,
            },
            VehiclePropValue{
                    .areaId = 0,
                    .value.int32Values = {1, 2},
                    .prop = 289476368,
            },
            VehiclePropValue{
                    .areaId = 0,
                    .value =
                            {
                                    .int32Values = {1, 2},
                                    .int64Values = {3, 4},
                                    .floatValues = {5.5, 6.6},
                                    .stringValue = "test",
                            },
                    .prop = 299896626,
            },
            VehiclePropValue{
                    .areaId = 0,
                    .value =
                            {
                                    .int32Values = {1},
                                    .floatValues = {1.0},
                                    .byteValues = {0x01, 0x00, 0x00, 0x00, 0x01, 0x00, 0x00, 0x00,
                                                   0x00, 0x00, 0x00, 0x00, 0x00},
                            },
                    .prop = 299896064,
            },
    };

    waitForEvents(expectedValues.size());
    auto events = getEvents();

    for (auto& event : events) {
        event.timestamp = 0;
    }

    EXPECT_EQ(events, expectedValues);
}

}  // namespace fake
}  // namespace vehicle
}  // namespace automotive
}  // namespace hardware
}  // namespace android<|MERGE_RESOLUTION|>--- conflicted
+++ resolved
@@ -66,11 +66,7 @@
         std::unique_lock<std::mutex> uniqueLock(mEventsLock);
         bool result = mCv.wait_for(uniqueLock, 10s, [this, count] {
             ScopedLockAssertion lockAssertion(mEventsLock);
-<<<<<<< HEAD
-            return mEvents.size() == count;
-=======
             return mEvents.size() >= count;
->>>>>>> 27358316
         });
 
         ASSERT_TRUE(result) << "didn't receive enough events";
@@ -160,14 +156,6 @@
     generator->setEvents(events);
 
     getHub()->registerGenerator(0, std::move(generator));
-<<<<<<< HEAD
-
-    waitForEvents(1);
-
-    getHub()->unregisterGenerator(0);
-
-    ASSERT_LE(getEvents().size(), 2u)
-=======
 
     waitForEvents(1);
 
@@ -178,7 +166,6 @@
 
     // It is possible that one last event would be generated after unregistering.
     ASSERT_LE(getEvents().size(), 1u)
->>>>>>> 27358316
             << "Must stop generating event after generator is unregistered";
 }
 
@@ -195,10 +182,6 @@
     waitForEvents(10);
     auto events = getEvents();
 
-<<<<<<< HEAD
-    ASSERT_EQ(events.size(), 10u);
-=======
->>>>>>> 27358316
     int value = 30;
     for (size_t i = 0; i < 10; i++) {
         EXPECT_EQ(std::vector<float>({static_cast<float>(value)}), events[i].value.floatValues);
@@ -218,11 +201,7 @@
 
     waitForEvents(10);
     auto events = getEvents();
-<<<<<<< HEAD
-    ASSERT_EQ(events.size(), 10u);
-=======
-
->>>>>>> 27358316
+
     int value = 30;
     for (size_t i = 0; i < 10; i++) {
         EXPECT_EQ(std::vector<int32_t>({value}), events[i].value.int32Values);
@@ -242,12 +221,7 @@
 
     waitForEvents(10);
     auto events = getEvents();
-<<<<<<< HEAD
-    // We should get 10 events ideally, but let's be safe here.
-    ASSERT_EQ(events.size(), 10u);
-=======
-
->>>>>>> 27358316
+
     int value = 30;
     for (size_t i = 0; i < 10; i++) {
         EXPECT_EQ(std::vector<int64_t>({value}), events[i].value.int64Values);
@@ -267,11 +241,7 @@
 
     waitForEvents(10);
     auto events = getEvents();
-<<<<<<< HEAD
-    ASSERT_EQ(events.size(), 10u);
-=======
-
->>>>>>> 27358316
+
     int value = 50;
     for (size_t i = 0; i < 10; i++) {
         EXPECT_EQ(std::vector<float>({static_cast<float>(value)}), events[i].value.floatValues);
@@ -292,10 +262,6 @@
 
     waitForEvents(10);
     auto events = getEvents();
-<<<<<<< HEAD
-    ASSERT_EQ(events.size(), 10u);
-=======
->>>>>>> 27358316
 
     // Init value would be set to middleValue if given initValue is not valid.
     int value = 50;
