/*
 * Copyright (C) 2021 The Android Open Source Project
 *
 * Licensed under the Apache License, Version 2.0 (the "License");
 * you may not use this file except in compliance with the License.
 * You may obtain a copy of the License at
 *
 *      http://www.apache.org/licenses/LICENSE-2.0
 *
 * Unless required by applicable law or agreed to in writing, software
 * distributed under the License is distributed on an "AS IS" BASIS,
 * WITHOUT WARRANTIES OR CONDITIONS OF ANY KIND, either express or implied.
 * See the License for the specific language governing permissions and
 * limitations under the License.
 */

package {
    // See: http://go/android-license-faq
    // A large-scale-change added 'default_applicable_licenses' to import
    // all of the 'license_kinds' from "hardware_interfaces_license"
    // to get the below license kinds:
    //   SPDX-license-identifier-Apache-2.0
    default_applicable_licenses: ["hardware_interfaces_license"],
}

filegroup {
    name: "VehicleHalProtoFiles",
    srcs: ["**/*.proto"],
    visibility: ["//hardware/interfaces/automotive/vehicle:__subpackages__"],
}

genrule {
    name: "VehicleProtoStub_h",
    tools: [
        "aprotoc",
        "protoc-gen-grpc-cpp-plugin",
    ],
    cmd: "$(location aprotoc) -Ihardware/interfaces/automotive/vehicle/aidl/impl/proto -Iexternal/protobuf/src --plugin=protoc-gen-grpc=$(location protoc-gen-grpc-cpp-plugin) $(in) --grpc_out=$(genDir) --cpp_out=$(genDir)",
    srcs: [
        ":VehicleHalProtoFiles",
    ],
    out: [
        "android/hardware/automotive/vehicle/DumpOptions.pb.h",
        "android/hardware/automotive/vehicle/DumpResult.pb.h",
        "android/hardware/automotive/vehicle/StatusCode.pb.h",
        "android/hardware/automotive/vehicle/VehicleAreaConfig.pb.h",
        "android/hardware/automotive/vehicle/VehiclePropConfig.pb.h",
        "android/hardware/automotive/vehicle/VehiclePropertyAccess.pb.h",
        "android/hardware/automotive/vehicle/VehiclePropertyChangeMode.pb.h",
        "android/hardware/automotive/vehicle/VehiclePropertyStatus.pb.h",
        "android/hardware/automotive/vehicle/VehiclePropValue.pb.h",
        "android/hardware/automotive/vehicle/VehiclePropValueRequest.pb.h",
        "android/hardware/automotive/vehicle/SubscribeOptions.pb.h",
        "android/hardware/automotive/vehicle/SubscribeRequest.pb.h",
<<<<<<< HEAD
=======
        "android/hardware/automotive/vehicle/UnsubscribeRequest.pb.h",
>>>>>>> e2e4e54a
    ],
}

genrule {
    name: "VehicleProtoStub_cc",
    tools: [
        "aprotoc",
        "protoc-gen-grpc-cpp-plugin",
    ],
    cmd: "$(location aprotoc) -Ihardware/interfaces/automotive/vehicle/aidl/impl/proto -Iexternal/protobuf/src --plugin=protoc-gen-grpc=$(location protoc-gen-grpc-cpp-plugin) $(in) --grpc_out=$(genDir) --cpp_out=$(genDir)",
    srcs: [
        ":VehicleHalProtoFiles",
    ],
    out: [
        "android/hardware/automotive/vehicle/DumpOptions.pb.cc",
        "android/hardware/automotive/vehicle/DumpResult.pb.cc",
        "android/hardware/automotive/vehicle/StatusCode.pb.cc",
        "android/hardware/automotive/vehicle/VehicleAreaConfig.pb.cc",
        "android/hardware/automotive/vehicle/VehiclePropConfig.pb.cc",
        "android/hardware/automotive/vehicle/VehiclePropertyAccess.pb.cc",
        "android/hardware/automotive/vehicle/VehiclePropertyChangeMode.pb.cc",
        "android/hardware/automotive/vehicle/VehiclePropertyStatus.pb.cc",
        "android/hardware/automotive/vehicle/VehiclePropValue.pb.cc",
        "android/hardware/automotive/vehicle/VehiclePropValueRequest.pb.cc",
        "android/hardware/automotive/vehicle/SubscribeOptions.pb.cc",
        "android/hardware/automotive/vehicle/SubscribeRequest.pb.cc",
<<<<<<< HEAD
=======
        "android/hardware/automotive/vehicle/UnsubscribeRequest.pb.cc",
>>>>>>> e2e4e54a
    ],
}

cc_library_static {
    name: "VehicleHalProtos",
    vendor: true,
    host_supported: true,
    include_dirs: [
        "external/protobuf/src",
    ],
    generated_headers: [
        "VehicleProtoStub_h",
    ],
    export_generated_headers: [
        "VehicleProtoStub_h",
    ],
    generated_sources: [
        "VehicleProtoStub_cc",
    ],
    shared_libs: [
        "libgrpc++_unsecure",
    ],
    cflags: [
        "-Wno-unused-parameter",
    ],
}<|MERGE_RESOLUTION|>--- conflicted
+++ resolved
@@ -52,10 +52,7 @@
         "android/hardware/automotive/vehicle/VehiclePropValueRequest.pb.h",
         "android/hardware/automotive/vehicle/SubscribeOptions.pb.h",
         "android/hardware/automotive/vehicle/SubscribeRequest.pb.h",
-<<<<<<< HEAD
-=======
         "android/hardware/automotive/vehicle/UnsubscribeRequest.pb.h",
->>>>>>> e2e4e54a
     ],
 }
 
@@ -82,10 +79,7 @@
         "android/hardware/automotive/vehicle/VehiclePropValueRequest.pb.cc",
         "android/hardware/automotive/vehicle/SubscribeOptions.pb.cc",
         "android/hardware/automotive/vehicle/SubscribeRequest.pb.cc",
-<<<<<<< HEAD
-=======
         "android/hardware/automotive/vehicle/UnsubscribeRequest.pb.cc",
->>>>>>> e2e4e54a
     ],
 }
 
