--- conflicted
+++ resolved
@@ -3447,57 +3447,6 @@
         },
         {
             "property": "VehicleProperty::CRUISE_CONTROL_TARGET_SPEED",
-<<<<<<< HEAD
-            "defaultValue": {
-                "floatValues": [
-                    25.0
-                ]
-            },
-            "areas": [
-                {
-                    "areaId": 0,
-                    "minFloatValue": 20.0,
-                    "maxFloatValue": 35.0
-                }
-            ]
-        },
-        {
-            "property": "VehicleProperty::ADAPTIVE_CRUISE_CONTROL_TARGET_TIME_GAP",
-            "defaultValue": {
-                "int32Values": [
-                    1200
-                ]
-            },
-            "configArray": [
-                1200,
-                1400,
-                1600,
-                1800,
-                2000,
-                2200
-            ]
-        },
-        {
-            "property": "VehicleProperty::ADAPTIVE_CRUISE_CONTROL_LEAD_VEHICLE_MEASURED_DISTANCE",
-            "defaultValue": {
-                "int32Values": [
-                    100000
-                ]
-            },
-            "areas": [
-                {
-                    "areaId": 0,
-                    "minInt32Value": 0,
-                    "maxInt32Value": 200000
-                }
-            ],
-            "maxSampleRate": 10.0,
-            "minSampleRate": 1.0
-        },
-        {
-            "property": "VehicleProperty::HANDS_ON_DETECTION_ENABLED",
-=======
->>>>>>> 68fcf2a0
             "defaultValue": {
                 "floatValues": [
                     25.0
