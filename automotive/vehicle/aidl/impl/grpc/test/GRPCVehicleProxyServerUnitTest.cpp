// Copyright (C) 2023 The Android Open Source Project
//
// Licensed under the Apache License, Version 2.0 (the "License");
// you may not use this file except in compliance with the License.
// You may obtain a copy of the License at
//
//       http://www.apache.org/licenses/LICENSE-2.0
//
// Unless required by applicable law or agreed to in writing, software
// distributed under the License is distributed on an "AS IS" BASIS,
// WITHOUT WARRANTIES OR CONDITIONS OF ANY KIND, either express or implied.
// See the License for the specific language governing permissions and
// limitations under the License.

#include "GRPCVehicleHardware.h"
#include "GRPCVehicleProxyServer.h"
#include "IVehicleHardware.h"
#include "VehicleServer.grpc.pb.h"
#include "VehicleServer.pb.h"

#include <gmock/gmock.h>
#include <grpc++/grpc++.h>
#include <gtest/gtest.h>

#include <chrono>
#include <memory>
#include <string>
#include <thread>
#include <utility>

namespace android::hardware::automotive::vehicle::virtualization {

namespace aidlvhal = ::aidl::android::hardware::automotive::vehicle;

using ::testing::_;
using ::testing::DoAll;
using ::testing::Return;
using ::testing::SaveArg;

const std::string kFakeServerAddr = "0.0.0.0:54321";

class VehicleHardwareForTest : public IVehicleHardware {
  public:
    void registerOnPropertyChangeEvent(
            std::unique_ptr<const PropertyChangeCallback> callback) override {
        mOnProp = std::move(callback);
    }

    void onPropertyEvent(std::vector<aidlvhal::VehiclePropValue> values) {
        if (mOnProp) {
            (*mOnProp)(std::move(values));
        }
    }

    // Functions that we do not care.
    std::vector<aidlvhal::VehiclePropConfig> getAllPropertyConfigs() const override { return {}; }

    aidlvhal::StatusCode setValues(
            std::shared_ptr<const SetValuesCallback> callback,
            const std::vector<aidlvhal::SetValueRequest>& requests) override {
        return aidlvhal::StatusCode::OK;
    }

    aidlvhal::StatusCode getValues(
            std::shared_ptr<const GetValuesCallback> callback,
            const std::vector<aidlvhal::GetValueRequest>& requests) const override {
        return aidlvhal::StatusCode::OK;
    }

    DumpResult dump(const std::vector<std::string>& options) override { return {}; }

    aidlvhal::StatusCode checkHealth() override { return aidlvhal::StatusCode::OK; }

    void registerOnPropertySetErrorEvent(
            std::unique_ptr<const PropertySetErrorCallback> callback) override {}

  private:
    std::unique_ptr<const PropertyChangeCallback> mOnProp;
};

class MockVehicleHardware : public IVehicleHardware {
  public:
    // Mock methods from IVehicleHardware
    MOCK_METHOD(std::vector<aidlvhal::VehiclePropConfig>, getAllPropertyConfigs, (),
                (const, override));

    MOCK_METHOD((aidlvhal::StatusCode), setValues,
                (std::shared_ptr<const SetValuesCallback> callback,
                 const std::vector<aidlvhal::SetValueRequest>& requests),
                (override));

    MOCK_METHOD((aidlvhal::StatusCode), getValues,
                (std::shared_ptr<const GetValuesCallback> callback,
                 const std::vector<aidlvhal::GetValueRequest>& requests),
                (const, override));

    MOCK_METHOD(DumpResult, dump, (const std::vector<std::string>& options), (override));
    MOCK_METHOD(aidlvhal::StatusCode, checkHealth, (), (override));
    MOCK_METHOD(void, registerOnPropertyChangeEvent,
                (std::unique_ptr<const PropertyChangeCallback> callback), (override));
    MOCK_METHOD(void, registerOnPropertySetErrorEvent,
                (std::unique_ptr<const PropertySetErrorCallback> callback), (override));
    MOCK_METHOD(std::chrono::nanoseconds, getPropertyOnChangeEventBatchingWindow, (), (override));
    MOCK_METHOD(aidlvhal::StatusCode, subscribe, (aidlvhal::SubscribeOptions options), (override));
    MOCK_METHOD(aidlvhal::StatusCode, unsubscribe, (int32_t propId, int32_t areaId), (override));
    MOCK_METHOD(aidlvhal::StatusCode, updateSampleRate,
                (int32_t propId, int32_t areaId, float sampleRate), (override));
};

TEST(GRPCVehicleProxyServerUnitTest, ClientConnectDisconnect) {
    auto testHardware = std::make_unique<VehicleHardwareForTest>();
    // HACK: manipulate the underlying hardware via raw pointer for testing.
    auto* testHardwareRaw = testHardware.get();
    auto vehicleServer =
            std::make_unique<GrpcVehicleProxyServer>(kFakeServerAddr, std::move(testHardware));
    vehicleServer->Start();

    constexpr auto kWaitForConnectionMaxTime = std::chrono::seconds(5);
    constexpr auto kWaitForStreamStartTime = std::chrono::seconds(1);
    constexpr auto kWaitForUpdateDeliveryTime = std::chrono::milliseconds(100);

    auto updateReceived1 = std::make_shared<bool>(false);
    auto vehicleHardware1 = std::make_unique<GRPCVehicleHardware>(kFakeServerAddr);
    vehicleHardware1->registerOnPropertyChangeEvent(
            std::make_unique<const IVehicleHardware::PropertyChangeCallback>(
                    [updateReceived1](const auto&) { *updateReceived1 = true; }));
    EXPECT_TRUE(vehicleHardware1->waitForConnected(kWaitForConnectionMaxTime));
    std::this_thread::sleep_for(kWaitForStreamStartTime);

    // Client hardware 1 received update from the server.
    EXPECT_FALSE(*updateReceived1);
    testHardwareRaw->onPropertyEvent({});
    // Wait for the update delivery.
    std::this_thread::sleep_for(kWaitForUpdateDeliveryTime);
    EXPECT_TRUE(*updateReceived1);

    // Reset.
    *updateReceived1 = false;

    auto updateReceived2 = std::make_shared<bool>(false);
    auto vehicleHardware2 = std::make_unique<GRPCVehicleHardware>(kFakeServerAddr);
    vehicleHardware2->registerOnPropertyChangeEvent(
            std::make_unique<const IVehicleHardware::PropertyChangeCallback>(
                    [updateReceived2](const auto&) { *updateReceived2 = true; }));
    EXPECT_TRUE(vehicleHardware2->waitForConnected(kWaitForConnectionMaxTime));
    std::this_thread::sleep_for(kWaitForStreamStartTime);

    // Both client hardware 1 and 2 received update from the server.
    EXPECT_FALSE(*updateReceived1);
    EXPECT_FALSE(*updateReceived2);
    testHardwareRaw->onPropertyEvent({});
    // Wait for the update delivery.
    std::this_thread::sleep_for(kWaitForUpdateDeliveryTime);
    EXPECT_TRUE(*updateReceived1);
    EXPECT_TRUE(*updateReceived2);

    // Reset.
    *updateReceived1 = false;
    *updateReceived2 = false;

    vehicleHardware1.reset();

    // Client 1 exited, only client hardware 2 received update from the server.
    EXPECT_FALSE(*updateReceived1);
    EXPECT_FALSE(*updateReceived2);
    testHardwareRaw->onPropertyEvent({});
    // Wait for the update delivery.
    std::this_thread::sleep_for(kWaitForUpdateDeliveryTime);
    EXPECT_FALSE(*updateReceived1);
    EXPECT_TRUE(*updateReceived2);

    vehicleServer->Shutdown().Wait();
}

TEST(GRPCVehicleProxyServerUnitTest, Subscribe) {
    auto mockHardware = std::make_unique<MockVehicleHardware>();
    // We make sure this is alive inside the function scope.
    MockVehicleHardware* mockHardwarePtr = mockHardware.get();
    GrpcVehicleProxyServer server = GrpcVehicleProxyServer("", std::move(mockHardware));
    ::grpc::ServerContext context;
    proto::SubscribeRequest request;
    proto::VehicleHalCallStatus returnStatus;
    aidlvhal::SubscribeOptions aidlOptions;
    request.mutable_options()->set_prop_id(1);
    request.mutable_options()->add_area_ids(2);
    request.mutable_options()->set_sample_rate(1.234);
    request.mutable_options()->set_resolution(0.01);
    request.mutable_options()->set_enable_variable_update_rate(true);

    EXPECT_CALL(*mockHardwarePtr, subscribe(_))
            .WillOnce(DoAll(SaveArg<0>(&aidlOptions), Return(aidlvhal::StatusCode::OK)));

    auto grpcStatus = server.Subscribe(&context, &request, &returnStatus);

    EXPECT_TRUE(grpcStatus.ok());
    EXPECT_EQ(returnStatus.status_code(), proto::StatusCode::OK);
    EXPECT_EQ(aidlOptions.propId, 1);
    EXPECT_EQ(aidlOptions.areaIds, std::vector<int32_t>{2});
    EXPECT_FLOAT_EQ(aidlOptions.sampleRate, 1.234);
    EXPECT_FLOAT_EQ(aidlOptions.resolution, 0.01);
    EXPECT_TRUE(aidlOptions.enableVariableUpdateRate);
}

TEST(GRPCVehicleProxyServerUnitTest, SubscribeNotAvailable) {
    auto mockHardware = std::make_unique<MockVehicleHardware>();
    // We make sure this is alive inside the function scope.
    MockVehicleHardware* mockHardwarePtr = mockHardware.get();
    GrpcVehicleProxyServer server = GrpcVehicleProxyServer("", std::move(mockHardware));
    ::grpc::ServerContext context;
    proto::SubscribeRequest request;
    proto::VehicleHalCallStatus returnStatus;

    EXPECT_CALL(*mockHardwarePtr, subscribe(_))
            .WillOnce(Return(aidlvhal::StatusCode::NOT_AVAILABLE));

    auto grpcStatus = server.Subscribe(&context, &request, &returnStatus);

    EXPECT_TRUE(grpcStatus.ok());
    EXPECT_EQ(returnStatus.status_code(), proto::StatusCode::NOT_AVAILABLE);
}

<<<<<<< HEAD
=======
TEST(GRPCVehicleProxyServerUnitTest, Unsubscribe) {
    auto mockHardware = std::make_unique<MockVehicleHardware>();
    // We make sure this is alive inside the function scope.
    MockVehicleHardware* mockHardwarePtr = mockHardware.get();
    GrpcVehicleProxyServer server = GrpcVehicleProxyServer("", std::move(mockHardware));
    ::grpc::ServerContext context;
    proto::UnsubscribeRequest request;
    proto::VehicleHalCallStatus returnStatus;
    request.set_prop_id(1);
    request.set_area_id(2);

    EXPECT_CALL(*mockHardwarePtr, unsubscribe(1, 2)).WillOnce(Return(aidlvhal::StatusCode::OK));

    auto grpcStatus = server.Unsubscribe(&context, &request, &returnStatus);

    EXPECT_TRUE(grpcStatus.ok());
    EXPECT_EQ(returnStatus.status_code(), proto::StatusCode::OK);
}

>>>>>>> e2e4e54a
}  // namespace android::hardware::automotive::vehicle::virtualization<|MERGE_RESOLUTION|>--- conflicted
+++ resolved
@@ -219,8 +219,6 @@
     EXPECT_EQ(returnStatus.status_code(), proto::StatusCode::NOT_AVAILABLE);
 }
 
-<<<<<<< HEAD
-=======
 TEST(GRPCVehicleProxyServerUnitTest, Unsubscribe) {
     auto mockHardware = std::make_unique<MockVehicleHardware>();
     // We make sure this is alive inside the function scope.
@@ -240,5 +238,4 @@
     EXPECT_EQ(returnStatus.status_code(), proto::StatusCode::OK);
 }
 
->>>>>>> e2e4e54a
 }  // namespace android::hardware::automotive::vehicle::virtualization