--- conflicted
+++ resolved
@@ -60,13 +60,10 @@
     ::grpc::Status Subscribe(::grpc::ServerContext* context, const proto::SubscribeRequest* request,
                              proto::VehicleHalCallStatus* status) override;
 
-<<<<<<< HEAD
-=======
     ::grpc::Status Unsubscribe(::grpc::ServerContext* context,
                                const proto::UnsubscribeRequest* request,
                                proto::VehicleHalCallStatus* status) override;
 
->>>>>>> e2e4e54a
     ::grpc::Status CheckHealth(::grpc::ServerContext* context, const ::google::protobuf::Empty*,
                                proto::VehicleHalCallStatus* status) override;
 
