--- conflicted
+++ resolved
@@ -206,8 +206,6 @@
     return static_cast<aidlvhal::StatusCode>(protoStatus.status_code());
 }
 
-<<<<<<< HEAD
-=======
 aidlvhal::StatusCode GRPCVehicleHardware::unsubscribe(int32_t propId, int32_t areaId) {
     proto::UnsubscribeRequest request;
     ::grpc::ClientContext context;
@@ -227,7 +225,6 @@
     return static_cast<aidlvhal::StatusCode>(protoStatus.status_code());
 }
 
->>>>>>> e2e4e54a
 aidlvhal::StatusCode GRPCVehicleHardware::updateSampleRate(int32_t propId, int32_t areaId,
                                                            float sampleRate) {
     ::grpc::ClientContext context;
