--- conflicted
+++ resolved
@@ -81,9 +81,8 @@
     return result;
 }
 
-ScopedAStatus MockVehicleCallback::onPropertySetError(const VehiclePropErrors& results) {
-    std::scoped_lock<std::mutex> lockGuard(mLock);
-    return storeResults(results, &mOnPropertySetErrorResults);
+ScopedAStatus MockVehicleCallback::onPropertySetError(const VehiclePropErrors&) {
+    return ScopedAStatus::ok();
 }
 
 std::optional<GetValueResults> MockVehicleCallback::nextGetValueResults() {
@@ -106,16 +105,6 @@
     return mOnPropertyEventResults.size();
 }
 
-<<<<<<< HEAD
-std::optional<VehiclePropErrors> MockVehicleCallback::nextOnPropertySetErrorResults() {
-    std::scoped_lock<std::mutex> lockGuard(mLock);
-    return pop(mOnPropertySetErrorResults);
-}
-
-size_t MockVehicleCallback::countOnPropertySetErrorResults() {
-    std::scoped_lock<std::mutex> lockGuard(mLock);
-    return mOnPropertySetErrorResults.size();
-=======
 bool MockVehicleCallback::waitForSetValueResults(size_t size, size_t timeoutInNano) {
     std::unique_lock lk(mLock);
     return mCond.wait_for(lk, std::chrono::nanoseconds(timeoutInNano), [this, size] {
@@ -130,7 +119,6 @@
         ScopedLockAssertion lockAssertion(mLock);
         return mGetValueResults.size() >= size;
     });
->>>>>>> 5f7d0654
 }
 
 }  // namespace vehicle
