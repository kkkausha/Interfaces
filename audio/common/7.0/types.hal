--- conflicted
+++ resolved
@@ -367,12 +367,8 @@
      * the number of channels in the channel mask.
      */
     vec<int32_t> values;
-<<<<<<< HEAD
-    uint32_t rampDurationMs;  // ramp duration in ms
-=======
     /** Ramp duration in ms. */
     uint32_t rampDurationMs;
->>>>>>> 6c1dd664
 };
 
 
