/*
 * Copyright (C) 2019 The Android Open Source Project
 *
 * Licensed under the Apache License, Version 2.0 (the "License");
 * you may not use this file except in compliance with the License.
 * You may obtain a copy of the License at
 *
 *      http://www.apache.org/licenses/LICENSE-2.0
 *
 * Unless required by applicable law or agreed to in writing, software
 * distributed under the License is distributed on an "AS IS" BASIS,
 * WITHOUT WARRANTIES OR CONDITIONS OF ANY KIND, either express or implied.
 * See the License for the specific language governing permissions and
 * limitations under the License.
 */

package android.hardware.audio@6.0;

import android.hardware.audio.common@6.0;
import IStreamIn;
import IStreamOut;

interface IDevice {
    /**
     * Returns whether the audio hardware interface has been initialized.
     *
     * @return retval OK on success, NOT_INITIALIZED on failure.
     */
    initCheck() generates (Result retval);

    /**
     * Sets the audio volume for all audio activities other than voice call. If
     * NOT_SUPPORTED is returned, the software mixer will emulate this
     * capability.
     *
     * @param volume 1.0f means unity, 0.0f is zero.
     * @return retval operation completion status.
     */
    setMasterVolume(float volume) generates (Result retval);

    /**
     * Get the current master volume value for the HAL, if the HAL supports
     * master volume control. For example, AudioFlinger will query this value
     * from the primary audio HAL when the service starts and use the value for
     * setting the initial master volume across all HALs. HALs which do not
     * support this method must return NOT_SUPPORTED in 'retval'.
     *
     * @return retval operation completion status.
     * @return volume 1.0f means unity, 0.0f is zero.
     */
    getMasterVolume() generates (Result retval, float volume);

    /**
     * Sets microphone muting state.
     *
     * @param mute whether microphone is muted.
     * @return retval operation completion status.
     */
    setMicMute(bool mute) generates (Result retval);

    /**
     * Gets whether microphone is muted.
     *
     * @return retval operation completion status.
     * @return mute whether microphone is muted.
     */
    getMicMute() generates (Result retval, bool mute);

    /**
     * Set the audio mute status for all audio activities. If the return value
     * is NOT_SUPPORTED, the software mixer will emulate this capability.
     *
     * @param mute whether audio is muted.
     * @return retval operation completion status.
     */
    setMasterMute(bool mute) generates (Result retval);

    /**
     * Get the current master mute status for the HAL, if the HAL supports
     * master mute control. AudioFlinger will query this value from the primary
     * audio HAL when the service starts and use the value for setting the
     * initial master mute across all HALs. HAL must indicate that the feature
     * is not supported by returning NOT_SUPPORTED status.
     *
     * @return retval operation completion status.
     * @return mute whether audio is muted.
     */
    getMasterMute() generates (Result retval, bool mute);

    /**
     * Returns audio input buffer size according to parameters passed or
     * INVALID_ARGUMENTS if one of the parameters is not supported.
     *
     * @param config audio configuration.
     * @return retval operation completion status.
     * @return bufferSize input buffer size in bytes.
     */
    getInputBufferSize(AudioConfig config)
            generates (Result retval, uint64_t bufferSize);

    /**
     * This method creates and opens the audio hardware output stream.
     * If the stream can not be opened with the proposed audio config,
     * HAL must provide suggested values for the audio config.
     *
     * @param ioHandle handle assigned by AudioFlinger.
     * @param device device type and (if needed) address.
     * @param config stream configuration.
     * @param flags additional flags.
     * @param sourceMetadata Description of the audio that will be played.
                             May be used by implementations to configure hardware effects.
     * @return retval operation completion status.
     * @return outStream created output stream.
     * @return suggestedConfig in case of invalid parameters, suggested config.
     */
    openOutputStream(
            AudioIoHandle ioHandle,
            DeviceAddress device,
            AudioConfig config,
            bitfield<AudioOutputFlag> flags,
            SourceMetadata sourceMetadata) generates (
                    Result retval,
                    IStreamOut outStream,
                    AudioConfig suggestedConfig);

    /**
     * This method creates and opens the audio hardware input stream.
     * If the stream can not be opened with the proposed audio config,
     * HAL must provide suggested values for the audio config.
     *
     * @param ioHandle handle assigned by AudioFlinger.
     * @param device device type and (if needed) address.
     * @param config stream configuration.
     * @param flags additional flags.
     * @param sinkMetadata Description of the audio that is suggested by the client.
     *                     May be used by implementations to configure processing effects.
     * @return retval operation completion status.
     * @return inStream in case of success, created input stream.
     * @return suggestedConfig in case of invalid parameters, suggested config.
     */
    openInputStream(
            AudioIoHandle ioHandle,
            DeviceAddress device,
            AudioConfig config,
            bitfield<AudioInputFlag> flags,
            SinkMetadata sinkMetadata) generates (
                    Result retval,
                    IStreamIn inStream,
                    AudioConfig suggestedConfig);

    /**
     * Returns whether HAL supports audio patches.
     *
     * @return supports true if audio patches are supported.
     */
    supportsAudioPatches() generates (bool supports);

    /**
     * Creates an audio patch between several source and sink ports.  The handle
     * is allocated by the HAL and must be unique for this audio HAL module.
     *
     * @param sources patch sources.
     * @param sinks patch sinks.
     * @return retval operation completion status.
     * @return patch created patch handle.
     */
    createAudioPatch(vec<AudioPortConfig> sources, vec<AudioPortConfig> sinks)
            generates (Result retval, AudioPatchHandle patch);

    /**
     * Release an audio patch.
     *
     * @param patch patch handle.
     * @return retval operation completion status.
     */
    releaseAudioPatch(AudioPatchHandle patch) generates (Result retval);

    /**
     * Returns the list of supported attributes for a given audio port.
     *
     * As input, 'port' contains the information (type, role, address etc...)
     * needed by the HAL to identify the port.
     *
     * As output, 'resultPort' contains possible attributes (sampling rates,
     * formats, channel masks, gain controllers...) for this port.
     *
     * @param port port identifier.
     * @return retval operation completion status.
     * @return resultPort port descriptor with all parameters filled up.
     */
    getAudioPort(AudioPort port)
            generates (Result retval, AudioPort resultPort);

    /**
     * Set audio port configuration.
     *
     * @param config audio port configuration.
     * @return retval operation completion status.
     */
    setAudioPortConfig(AudioPortConfig config) generates (Result retval);

    /**
     * Gets the HW synchronization source of the device. Calling this method is
     * equivalent to getting AUDIO_PARAMETER_HW_AV_SYNC on the legacy HAL.
     * Optional method
     *
     * @return retval operation completion status: OK or NOT_SUPPORTED.
     * @return hwAvSync HW synchronization source
     */
    getHwAvSync() generates (Result retval, AudioHwSync hwAvSync);

    /**
     * Sets whether the screen is on. Calling this method is equivalent to
     * setting AUDIO_PARAMETER_KEY_SCREEN_STATE on the legacy HAL.
     * Optional method
     *
     * @param turnedOn whether the screen is turned on.
     * @return retval operation completion status.
     */
    setScreenState(bool turnedOn) generates (Result retval);

    /**
     * Generic method for retrieving vendor-specific parameter values.
     * The framework does not interpret the parameters, they are passed
     * in an opaque manner between a vendor application and HAL.
     *
     * Multiple parameters can be retrieved at the same time.
     * The implementation should return as many requested parameters
     * as possible, even if one or more is not supported
     *
     * @param context provides more information about the request
     * @param keys keys of the requested parameters
     * @return retval operation completion status.
     *         OK must be returned if keys is empty.
     *         NOT_SUPPORTED must be returned if at least one key is unknown.
     * @return parameters parameter key value pairs.
     *         Must contain the value of all requested keys if retval == OK
     */
    getParameters(vec<ParameterValue> context, vec<string> keys)
            generates (Result retval, vec<ParameterValue> parameters);

    /**
     * Generic method for setting vendor-specific parameter values.
     * The framework does not interpret the parameters, they are passed
     * in an opaque manner between a vendor application and HAL.
     *
     * Multiple parameters can be set at the same time though this is
     * discouraged as it make failure analysis harder.
     *
     * If possible, a failed setParameters should not impact the platform state.
     *
     * @param context provides more information about the request
     * @param parameters parameter key value pairs.
     * @return retval operation completion status.
     *         All parameters must be successfully set for OK to be returned
     */
    setParameters(vec<ParameterValue> context, vec<ParameterValue> parameters)
            generates (Result retval);

    /**
     * Returns an array with available microphones in device.
     *
     * @return retval NOT_SUPPORTED if there are no microphones on this device
     *                INVALID_STATE if the call is not successful,
     *                OK otherwise.
     *
     * @return microphones array with microphones info
     */
    getMicrophones()
         generates(Result retval, vec<MicrophoneInfo> microphones);

    /**
     * Notifies the device module about the connection state of an input/output
     * device attached to it. Calling this method is equivalent to setting
     * AUDIO_PARAMETER_DEVICE_[DIS]CONNECT on the legacy HAL.
     *
     * @param address audio device specification.
     * @param connected whether the device is connected.
     * @return retval operation completion status.
     */
    setConnectedState(DeviceAddress address, bool connected)
            generates (Result retval);

    /**
     * Called by the framework to deinitialize the device and free up
     * all currently allocated resources. It is recommended to close
     * the device on the client side as soon as it is becomes unused.
     *
<<<<<<< HEAD
     * @return retval OK in case the success.
     *                INVALID_STATE if the device was already closed.
=======
     * Note that all streams must be closed by the client before
     * attempting to close the device they belong to.
     *
     * @return retval OK in case the success.
     *                INVALID_STATE if the device was already closed
     *                or there are streams currently opened.
>>>>>>> 7663233f
     */
    @exit
    close() generates (Result retval);
};<|MERGE_RESOLUTION|>--- conflicted
+++ resolved
@@ -286,17 +286,12 @@
      * all currently allocated resources. It is recommended to close
      * the device on the client side as soon as it is becomes unused.
      *
-<<<<<<< HEAD
-     * @return retval OK in case the success.
-     *                INVALID_STATE if the device was already closed.
-=======
      * Note that all streams must be closed by the client before
      * attempting to close the device they belong to.
      *
      * @return retval OK in case the success.
      *                INVALID_STATE if the device was already closed
      *                or there are streams currently opened.
->>>>>>> 7663233f
      */
     @exit
     close() generates (Result retval);
