/*
 * Copyright (C) 2023 The Android Open Source Project
 *
 * Licensed under the Apache License, Version 2.0 (the "License");
 * you may not use this file except in compliance with the License.
 * You may obtain a copy of the License at
 *
 *      http://www.apache.org/licenses/LICENSE-2.0
 *
 * Unless required by applicable law or agreed to in writing, software
 * distributed under the License is distributed on an "AS IS" BASIS,
 * WITHOUT WARRANTIES OR CONDITIONS OF ANY KIND, either express or implied.
 * See the License for the specific language governing permissions and
 * limitations under the License.
 */

#include <chrono>

#define LOG_TAG "AHAL_StreamPrimary"
#include <android-base/logging.h>
#include <android-base/properties.h>
#include <audio_utils/clock.h>
#include <error/expected_utils.h>

#include "PrimaryMixer.h"
#include "core-impl/StreamPrimary.h"
#include "core-impl/StreamStub.h"

using aidl::android::hardware::audio::common::SinkMetadata;
using aidl::android::hardware::audio::common::SourceMetadata;
using aidl::android::media::audio::common::AudioDevice;
using aidl::android::media::audio::common::AudioDeviceDescription;
using aidl::android::media::audio::common::AudioDeviceType;
using aidl::android::media::audio::common::AudioOffloadInfo;
using aidl::android::media::audio::common::MicrophoneInfo;
using android::base::GetBoolProperty;

namespace aidl::android::hardware::audio::core {

StreamPrimary::StreamPrimary(StreamContext* context, const Metadata& metadata)
<<<<<<< HEAD
    : StreamAlsa(context, metadata, 3 /*readWriteRetries*/), mIsInput(isInput(metadata)) {
    context->startStreamDataProcessor();
}
=======
    : StreamAlsa(context, metadata, 3 /*readWriteRetries*/),
      mIsAsynchronous(!!getContext().getAsyncCallback()) {
    context->startStreamDataProcessor();
}

::android::status_t StreamPrimary::transfer(void* buffer, size_t frameCount,
                                            size_t* actualFrameCount, int32_t* latencyMs) {
    auto start = std::chrono::steady_clock::now();
    if (auto status = StreamAlsa::transfer(buffer, frameCount, actualFrameCount, latencyMs);
        status != ::android::OK) {
        return status;
    }
    // This is a workaround for the emulator implementation which has a host-side buffer
    // and this can result in reading faster than real time.
    if (mIsInput && !mIsAsynchronous) {
        auto recordDurationUs = std::chrono::duration_cast<std::chrono::microseconds>(
                std::chrono::steady_clock::now() - start);
        const long projectedVsObservedOffsetUs =
                *actualFrameCount * MICROS_PER_SECOND / mContext.getSampleRate() -
                recordDurationUs.count();
        if (projectedVsObservedOffsetUs > 0) {
            LOG(VERBOSE) << __func__ << ": sleeping for " << projectedVsObservedOffsetUs << " us";
            usleep(projectedVsObservedOffsetUs);
        }
    }
    return ::android::OK;
}
>>>>>>> 3143e693

std::vector<alsa::DeviceProfile> StreamPrimary::getDeviceProfiles() {
    static const std::vector<alsa::DeviceProfile> kBuiltInSource{
            alsa::DeviceProfile{.card = primary::PrimaryMixer::kAlsaCard,
                                .device = primary::PrimaryMixer::kAlsaDevice,
                                .direction = PCM_IN,
                                .isExternal = false}};
    static const std::vector<alsa::DeviceProfile> kBuiltInSink{
            alsa::DeviceProfile{.card = primary::PrimaryMixer::kAlsaCard,
                                .device = primary::PrimaryMixer::kAlsaDevice,
                                .direction = PCM_OUT,
                                .isExternal = false}};
    return mIsInput ? kBuiltInSource : kBuiltInSink;
}

StreamInPrimary::StreamInPrimary(StreamContext&& context, const SinkMetadata& sinkMetadata,
                                 const std::vector<MicrophoneInfo>& microphones)
    : StreamIn(std::move(context), microphones),
      StreamSwitcher(&mContextInstance, sinkMetadata),
      StreamInHwGainHelper(&mContextInstance) {}

bool StreamInPrimary::useStubStream(const AudioDevice& device) {
    static const bool kSimulateInput =
            GetBoolProperty("ro.boot.audio.tinyalsa.simulate_input", false);
    return kSimulateInput || device.type.type == AudioDeviceType::IN_TELEPHONY_RX ||
           device.type.type == AudioDeviceType::IN_FM_TUNER ||
           device.type.connection == AudioDeviceDescription::CONNECTION_BUS ||
           (device.type.type == AudioDeviceType::IN_DEVICE && device.type.connection.empty());
}

StreamSwitcher::DeviceSwitchBehavior StreamInPrimary::switchCurrentStream(
        const std::vector<::aidl::android::media::audio::common::AudioDevice>& devices) {
    LOG(DEBUG) << __func__;
    if (devices.size() > 1) {
        LOG(ERROR) << __func__ << ": primary stream can only be connected to one device, got: "
                   << devices.size();
        return DeviceSwitchBehavior::UNSUPPORTED_DEVICES;
    }
    if (devices.empty() || useStubStream(devices[0]) == isStubStream()) {
        return DeviceSwitchBehavior::USE_CURRENT_STREAM;
    }
    return DeviceSwitchBehavior::CREATE_NEW_STREAM;
}

std::unique_ptr<StreamCommonInterfaceEx> StreamInPrimary::createNewStream(
        const std::vector<::aidl::android::media::audio::common::AudioDevice>& devices,
        StreamContext* context, const Metadata& metadata) {
    if (devices.empty()) {
        LOG(FATAL) << __func__ << ": called with empty devices";  // see 'switchCurrentStream'
    }
    if (useStubStream(devices[0])) {
        return std::unique_ptr<StreamCommonInterfaceEx>(
                new InnerStreamWrapper<StreamStub>(context, metadata));
    }
    return std::unique_ptr<StreamCommonInterfaceEx>(
            new InnerStreamWrapper<StreamPrimary>(context, metadata));
}

ndk::ScopedAStatus StreamInPrimary::getHwGain(std::vector<float>* _aidl_return) {
    if (isStubStream()) {
        return ndk::ScopedAStatus::fromExceptionCode(EX_UNSUPPORTED_OPERATION);
    }
    float gain;
    RETURN_STATUS_IF_ERROR(primary::PrimaryMixer::getInstance().getMicGain(&gain));
    _aidl_return->resize(0);
    _aidl_return->resize(mChannelCount, gain);
    RETURN_STATUS_IF_ERROR(setHwGainImpl(*_aidl_return));
    return getHwGainImpl(_aidl_return);
}

ndk::ScopedAStatus StreamInPrimary::setHwGain(const std::vector<float>& in_channelGains) {
    if (isStubStream()) {
        LOG(DEBUG) << __func__ << ": gains " << ::android::internal::ToString(in_channelGains);
        return ndk::ScopedAStatus::fromExceptionCode(EX_UNSUPPORTED_OPERATION);
    }
    auto currentGains = mHwGains;
    RETURN_STATUS_IF_ERROR(setHwGainImpl(in_channelGains));
    if (in_channelGains.size() < 1) {
        LOG(FATAL) << __func__ << ": unexpected gain vector size: " << in_channelGains.size();
    }
    if (auto status = primary::PrimaryMixer::getInstance().setMicGain(in_channelGains[0]);
        !status.isOk()) {
        mHwGains = currentGains;
        return status;
    }
    return ndk::ScopedAStatus::ok();
}

StreamOutPrimary::StreamOutPrimary(StreamContext&& context, const SourceMetadata& sourceMetadata,
                                   const std::optional<AudioOffloadInfo>& offloadInfo)
    : StreamOut(std::move(context), offloadInfo),
      StreamSwitcher(&mContextInstance, sourceMetadata),
      StreamOutHwVolumeHelper(&mContextInstance) {}

bool StreamOutPrimary::useStubStream(const AudioDevice& device) {
    static const bool kSimulateOutput =
            GetBoolProperty("ro.boot.audio.tinyalsa.ignore_output", false);
    return kSimulateOutput || device.type.type == AudioDeviceType::OUT_TELEPHONY_TX ||
           device.type.connection == AudioDeviceDescription::CONNECTION_BUS ||
           (device.type.type == AudioDeviceType::OUT_DEVICE && device.type.connection.empty());
}

StreamSwitcher::DeviceSwitchBehavior StreamOutPrimary::switchCurrentStream(
        const std::vector<::aidl::android::media::audio::common::AudioDevice>& devices) {
    LOG(DEBUG) << __func__;
    if (devices.size() > 1) {
        LOG(ERROR) << __func__ << ": primary stream can only be connected to one device, got: "
                   << devices.size();
        return DeviceSwitchBehavior::UNSUPPORTED_DEVICES;
    }
    if (devices.empty() || useStubStream(devices[0]) == isStubStream()) {
        return DeviceSwitchBehavior::USE_CURRENT_STREAM;
    }
    return DeviceSwitchBehavior::CREATE_NEW_STREAM;
}

std::unique_ptr<StreamCommonInterfaceEx> StreamOutPrimary::createNewStream(
        const std::vector<::aidl::android::media::audio::common::AudioDevice>& devices,
        StreamContext* context, const Metadata& metadata) {
    if (devices.empty()) {
        LOG(FATAL) << __func__ << ": called with empty devices";  // see 'switchCurrentStream'
    }
    if (useStubStream(devices[0])) {
        return std::unique_ptr<StreamCommonInterfaceEx>(
                new InnerStreamWrapper<StreamStub>(context, metadata));
    }
    return std::unique_ptr<StreamCommonInterfaceEx>(
            new InnerStreamWrapper<StreamPrimary>(context, metadata));
}

ndk::ScopedAStatus StreamOutPrimary::getHwVolume(std::vector<float>* _aidl_return) {
    if (isStubStream()) {
        return ndk::ScopedAStatus::fromExceptionCode(EX_UNSUPPORTED_OPERATION);
    }
    RETURN_STATUS_IF_ERROR(primary::PrimaryMixer::getInstance().getVolumes(_aidl_return));
    _aidl_return->resize(mChannelCount);
    RETURN_STATUS_IF_ERROR(setHwVolumeImpl(*_aidl_return));
    return getHwVolumeImpl(_aidl_return);
}

ndk::ScopedAStatus StreamOutPrimary::setHwVolume(const std::vector<float>& in_channelVolumes) {
    if (isStubStream()) {
        LOG(DEBUG) << __func__ << ": volumes " << ::android::internal::ToString(in_channelVolumes);
        return ndk::ScopedAStatus::fromExceptionCode(EX_UNSUPPORTED_OPERATION);
    }
    auto currentVolumes = mHwVolumes;
    RETURN_STATUS_IF_ERROR(setHwVolumeImpl(in_channelVolumes));
    if (auto status = primary::PrimaryMixer::getInstance().setVolumes(in_channelVolumes);
        !status.isOk()) {
        mHwVolumes = currentVolumes;
        return status;
    }
    return ndk::ScopedAStatus::ok();
}

ndk::ScopedAStatus StreamOutPrimary::setConnectedDevices(
        const std::vector<::aidl::android::media::audio::common::AudioDevice>& devices) {
    if (!devices.empty()) {
        auto streamDataProcessor = mContextInstance.getStreamDataProcessor().lock();
        if (streamDataProcessor != nullptr) {
            streamDataProcessor->setAudioDevice(devices[0]);
        }
    }
    return StreamSwitcher::setConnectedDevices(devices);
}

}  // namespace aidl::android::hardware::audio::core<|MERGE_RESOLUTION|>--- conflicted
+++ resolved
@@ -38,11 +38,6 @@
 namespace aidl::android::hardware::audio::core {
 
 StreamPrimary::StreamPrimary(StreamContext* context, const Metadata& metadata)
-<<<<<<< HEAD
-    : StreamAlsa(context, metadata, 3 /*readWriteRetries*/), mIsInput(isInput(metadata)) {
-    context->startStreamDataProcessor();
-}
-=======
     : StreamAlsa(context, metadata, 3 /*readWriteRetries*/),
       mIsAsynchronous(!!getContext().getAsyncCallback()) {
     context->startStreamDataProcessor();
@@ -70,7 +65,6 @@
     }
     return ::android::OK;
 }
->>>>>>> 3143e693
 
 std::vector<alsa::DeviceProfile> StreamPrimary::getDeviceProfiles() {
     static const std::vector<alsa::DeviceProfile> kBuiltInSource{
