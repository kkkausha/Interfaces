--- conflicted
+++ resolved
@@ -30,38 +30,22 @@
         {0x00, 0x02, 0xa5, 0xd5, 0xc5, 0x1b}};
 
 // Equalizer implementation UUID.
-<<<<<<< HEAD
-static const ::aidl::android::media::audio::common::AudioUuid EqualizerUUID = {
-        static_cast<int32_t>(0x0bed4300),
-        0xddd6,
-        0x11db,
-        0x8f34,
-=======
 static const ::aidl::android::media::audio::common::AudioUuid EqualizerSwImplUUID = {
         static_cast<int32_t>(0x0bed4300),
         0x847d,
         0x11df,
         0xbb17,
->>>>>>> 89d993d3
         {0x00, 0x02, 0xa5, 0xd5, 0xc5, 0x1b}};
 
 class Equalizer : public BnEffect {
   public:
-<<<<<<< HEAD
-    Equalizer();
-=======
     Equalizer() = default;
->>>>>>> 89d993d3
     ndk::ScopedAStatus open() override;
     ndk::ScopedAStatus close() override;
     ndk::ScopedAStatus getDescriptor(Descriptor* _aidl_return) override;
 
   private:
     // Effect descriptor.
-<<<<<<< HEAD
-    Descriptor mDesc = {.common.id.type = EqualizerUUID};
-=======
     Descriptor mDesc = {.common = {.id = {.type = EqualizerTypeUUID, .uuid = EqualizerSwImplUUID}}};
->>>>>>> 89d993d3
 };
 }  // namespace aidl::android::hardware::audio::effect